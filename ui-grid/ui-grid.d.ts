--- conflicted
+++ resolved
@@ -232,7 +232,7 @@
         getOnlyDataColumns(): Array<IGridColumnOf<TEntity>>;
         /**
          * returns the GridRow that contains the rowEntity
-         * @param {any} rowEntity the gridOptionms.data array element instance
+         * @param {TEntity} rowEntity the gridOptionms.data array element instance
          * @param {Array<IGridRow>} rows The rows to look in.  if not provided then it looks in grid.rows
          */
         getRow(rowEntity: TEntity, rows?: Array<IGridRowOf<TEntity>>): IGridRowOf<TEntity>;
@@ -442,7 +442,7 @@
         /**
          * Scroll the grid such that the specified
          * row and column is in view
-         * @param {any} rowEntity gridOptions.data[] array element to make visible
+         * @param {TEntity} rowEntity gridOptions.data[] array element to make visible
          * @param {IColumnDef} colDef to make visible
          * @returns {ng.IPromise<any>} a promise that is resolved after any scrolling is finished
          */
@@ -811,14 +811,10 @@
         /**
          * By default, rows are compared using object equality.  This option can be overridden
          * to compare on any data item property or function
-         * @param {any} entityA First Data Item to compare
-         * @param {any} entityB Second Data Item to compare
-         */
-<<<<<<< HEAD
-        rowEquality?(entityA: IGridRowOf<TEntity>, entityB: IGridRowOf<TEntity>): boolean;
-=======
-        rowEquality?(entityA: any, entityB: any): boolean;
->>>>>>> d0adccc4
+         * @param {TEntity} entityA First Data Item to compare
+         * @param {TEntity} entityB Second Data Item to compare
+         */
+        rowEquality?(entityA: TEntity, entityB: TEntity): boolean;
         /**
          * This function is used to get and, if necessary, set the value uniquely identifying this row
          * (i.e. if an identity is not present it will set one).
@@ -864,7 +860,7 @@
          * If the row is currently invisible then sets it to visible and calls
          * both grid refresh and emits the rowsVisibleChanged event
          * TODO: if a filter is active then we can't just set it to visible?
-         * @param {any} rowEntity gridOptions.data[] array instance
+         * @param {TEntity} rowEntity gridOptions.data[] array instance
          */
         clearRowInvisible(rowEntity: TEntity): void;
         /**
@@ -933,7 +929,7 @@
         /**
          * Scroll the grid such that the specified
          * row and column is in view
-         * @param {any} entity gridOptions.data[] array instance to make visible
+         * @param {TEntity} entity gridOptions.data[] array instance to make visible
          * @param {IColumnDef} colDef to make visible
          * @returns {ng.IPromise<any>} a promise that is resolved after any scrolling is finished
          */
@@ -1132,7 +1128,7 @@
             rowColSelectIndex(rowCol: IRowCol<TEntity>): number;
             /**
              * Brings the specified row and column into view, and sets focus to that cell
-             * @param {any} rowEntity gridOptions.data[] array instance to make visible and set focus
+             * @param {TEntity} rowEntity gridOptions.data[] array instance to make visible and set focus
              * @param {IColumnDef} colDef Column definition to make visible and set focus
              */
             scrollToFocus(rowEntity: TEntity, colDef: IColumnDef): ng.IPromise<any>;
@@ -1391,7 +1387,7 @@
         export interface afterCellEditHandler<TEntity> {
             /**
              * raised when cell editing is complete
-             * @param {any} rowEntity the options.data element that was edited
+             * @param {TEntity} rowEntity the options.data element that was edited
              * @param {IColumnDef} colDef The column that was edited
              * @param {any} newValue New Value
              * @param {any} oldValue Old Value
@@ -1401,7 +1397,7 @@
 
         /**
          * raised when cell editing starts on a cell
-         * @param {any} rowEntity the options.data element that was edited
+         * @param {TEntity} rowEntity the options.data element that was edited
          * @param {IColumnDef} colDef The column that was edited
          * @param {JQueryEventObject} triggerEvent the event that triggered the edit. Useful to prevent losing
          *     keystrokes on some complex editors
@@ -1412,7 +1408,7 @@
 
         /**
          * raised when cell editing is cancelled on a cell
-         * @param {any} rowEntity the options.data element that was edited
+         * @param {TEntity} rowEntity the options.data element that was edited
          * @param {IColumnDef} colDef The column that was edited
          */
         export interface cancelCellEditHandler<TEntity> {
@@ -1484,7 +1480,7 @@
             toggleAllRows(): void;
             /**
              * Toggle a specific row
-             * @param {any} rowEntity The data entity for the row you want to expand
+             * @param {TEntity} rowEntity The data entity for the row you want to expand
              */
             toggleRowExpansion(rowEntity: TEntity): void;
 
@@ -2012,8 +2008,8 @@
              * This callback can be used to change the decoded value back into a code.
              * Defaults to angular.identity.
              * @param {IGridInstance} grid The grid
-             * @param {any} newObject The new object as importer has created it.  Modify it and return modified version
-             * @returns {any} The modified object
+             * @param {TEntity} newObject The new object as importer has created it.  Modify it and return modified version
+             * @returns {TEntity} The modified object
              * @default angular.identity
              */
             importerObjectCallback?: (grid: IGridInstanceOf<TEntity>, newObject: TEntity) => TEntity;
@@ -2532,9 +2528,9 @@
         export interface saveRowHandler<TEntity> {
             /**
              * Callback method for save row
-             * @param {any} rowEntity The options.data element that was edited
-             */
-            (rowEntity: Array<TEntity>): void;
+             * @param {TEntity} rowEntity The options.data element that was edited
+             */
+            (rowEntity: TEntity): void;
         }
     }
 
