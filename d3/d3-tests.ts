--- conflicted
+++ resolved
@@ -1425,13 +1425,8 @@
         .attr("width", function (d) { return d.width; } )
         .attr("height", function (d) { return d.height; } );
 
-<<<<<<< HEAD
     var point = svg.selectAll(".point")
         .data(<{ scanned?: boolean; selected?: boolean; 0: number; 1: number }[]> data)
-=======
-    var point: D3.Selection = svg.selectAll(".point")
-        .data(data)
->>>>>>> 2520bce9
         .enter().append("circle")
         .attr("class", "point")
         .attr("cx", function (d) { return d[0]; } )
