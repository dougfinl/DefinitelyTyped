--- conflicted
+++ resolved
@@ -2580,14 +2580,10 @@
             *
             * @param clamp Enable or disable
             */
-<<<<<<< HEAD
             clamp: {
                 (): boolean;
-                (clamp: boolean): QuantitiveScale;
-            }
-=======
-            clamp(clamp: boolean): QuantitativeScale;
->>>>>>> 99805384
+                (clamp: boolean): QuantitativeScale;
+            }
             /**
             * extend the scale domain to nice round numbers.
             *
