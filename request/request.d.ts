// Type definitions for request
// Project: https://github.com/mikeal/request
// Definitions by: Carlos Ballesteros Velasco <https://github.com/soywiz>, bonnici <https://github.com/bonnici>, Bart van der Schoor <https://github.com/Bartvds>, Joe Skeen <http://github.com/joeskeen>
// Definitions: https://github.com/borisyankov/DefinitelyTyped

// Imported from: https://github.com/soywiz/typescript-node-definitions/d.ts

/// <reference path="../node/node.d.ts" />
/// <reference path="../form-data/form-data.d.ts" />

declare module 'request' {
	import stream = require('stream');
	import http = require('http');
	import FormData = require('form-data');
	import url = require('url');
	import fs = require('fs');

	namespace request {
		export interface RequestAPI<TRequest extends Request, TOptions extends OptionalOptions> {
			defaults(options: TOptions): RequestAPI<TRequest, TOptions>;
			(uri: string, options?: TOptions, callback?: RequestCallback): TRequest;
			(uri: string, callback?: RequestCallback): TRequest;
			(options?: RequiredOptions & TOptions, callback?: RequestCallback): TRequest;

			get(uri: string, options?: TOptions, callback?: RequestCallback): TRequest;
			get(uri: string, callback?: RequestCallback): TRequest;
			get(options: RequiredOptions & TOptions, callback?: RequestCallback): TRequest;

<<<<<<< HEAD
	module RequestAPI {
		export function defaults(options: DefaultsOptions): typeof RequestAPI;
=======
			post(uri: string, options?: TOptions, callback?: RequestCallback): TRequest;
			post(uri: string, callback?: RequestCallback): TRequest;
			post(options: RequiredOptions & TOptions, callback?: RequestCallback): TRequest;
>>>>>>> 35989a3a

			put(uri: string, options?: TOptions, callback?: RequestCallback): TRequest;
			put(uri: string, callback?: RequestCallback): TRequest;
			put(options: RequiredOptions & TOptions, callback?: RequestCallback): TRequest;

			head(uri: string, options?: TOptions, callback?: RequestCallback): TRequest;
			head(uri: string, callback?: RequestCallback): TRequest;
			head(options: RequiredOptions & TOptions, callback?: RequestCallback): TRequest;

			patch(uri: string, options?: TOptions, callback?: RequestCallback): TRequest;
			patch(uri: string, callback?: RequestCallback): TRequest;
			patch(options: RequiredOptions & TOptions, callback?: RequestCallback): TRequest;

			del(uri: string, options?: TOptions, callback?: RequestCallback): TRequest;
			del(uri: string, callback?: RequestCallback): TRequest;
			del(options: RequiredOptions & TOptions, callback?: RequestCallback): TRequest;

			forever(agentOptions: any, optionsArg: any): TRequest;
			jar(): CookieJar;
			cookie(str: string): Cookie;

			initParams: any;
			debug: boolean;
		}

		interface UriOptions {
			uri: string;
		}

		interface UrlOptions {
			url: string;
		}

		interface OptionalOptions {
			baseUrl?: string;
			callback?: (error: any, response: http.IncomingMessage, body: any) => void;
			jar?: any; // CookieJar
			formData?: any; // Object
			form?: any; // Object or string
			auth?: AuthOptions;
			oauth?: OAuthOptions;
			aws?: AWSOptions;
			hawk?: HawkOptions;
			qs?: any;
			json?: any;
			multipart?: RequestPart[] | Multipart;
			agentOptions?: any;
			agentClass?: any;
			forever?: any;
			host?: string;
			port?: number;
			method?: string;
			headers?: Headers;
			body?: any;
			followRedirect?: boolean | ((response: http.IncomingMessage) => boolean);
			followAllRedirects?: boolean;
			maxRedirects?: number;
			encoding?: string;
			pool?: any;
			timeout?: number;
			proxy?: any;
			strictSSL?: boolean;
			gzip?: boolean;
			preambleCRLF?: boolean;
			postambleCRLF?: boolean;
			key?: Buffer;
			cert?: Buffer;
			passphrase?: string;
			ca?: Buffer;
			har?: HttpArchiveRequest;
		}

		export type RequiredOptions = UriOptions | UrlOptions;
		export type Options = RequiredOptions & OptionalOptions;

		export interface RequestCallback {
			(error: any, response: http.IncomingMessage, body: any): void;
		}

		export interface HttpArchiveRequest {
			url?: string;
			method?: string;
			headers?: NameValuePair[];
			postData?: {
				mimeType?: string;
				params?: NameValuePair[];
			}
		}

<<<<<<< HEAD
		export interface DefaultsOptions extends OptionalOptions {
			url?: string,
			uri?: string
		}

		export type Options = (UriOptions|UrlOptions)&OptionalOptions;
=======
		export interface NameValuePair {
			name: string;
			value: string;
		}

		export interface Multipart {
			chunked?: boolean;
			data?: {
				'content-type'?: string,
				body: string
			}[];
		}
>>>>>>> 35989a3a

		export interface RequestPart {
			headers?: Headers;
			body: any;
		}

		export interface Request extends stream.Stream {
			readable: boolean;
			writable: boolean;

			getAgent(): http.Agent;
			//start(): void;
			//abort(): void;
			pipeDest(dest: any): void;
			setHeader(name: string, value: string, clobber?: boolean): Request;
			setHeaders(headers: Headers): Request;
			qs(q: Object, clobber?: boolean): Request;
			form(): FormData.FormData;
			form(form: any): Request;
			multipart(multipart: RequestPart[]): Request;
			json(val: any): Request;
			aws(opts: AWSOptions, now?: boolean): Request;
			auth(username: string, password: string, sendInmediately?: boolean, bearer?: string): Request;
			oauth(oauth: OAuthOptions): Request;
			jar(jar: CookieJar): Request;

			on(event: string, listener: Function): Request;

			write(buffer: Buffer, cb?: Function): boolean;
			write(str: string, cb?: Function): boolean;
			write(str: string, encoding: string, cb?: Function): boolean;
			write(str: string, encoding?: string, fd?: string): boolean;
			end(): void;
			end(chunk: Buffer, cb?: Function): void;
			end(chunk: string, cb?: Function): void;
			end(chunk: string, encoding: string, cb?: Function): void;
			pause(): void;
			resume(): void;
			abort(): void;
			destroy(): void;
			toJSON(): Object;
		}

		export interface Headers {
			[key: string]: any;
		}

		export interface AuthOptions {
			user?: string;
			username?: string;
			pass?: string;
			password?: string;
			sendImmediately?: boolean;
			bearer?: string;
		}

		export interface OAuthOptions {
			callback?: string;
			consumer_key?: string;
			consumer_secret?: string;
			token?: string;
			token_secret?: string;
			verifier?: string;
		}

		export interface HawkOptions {
			credentials: any;
		}

		export interface AWSOptions {
			secret: string;
			bucket?: string;
		}

		export interface CookieJar {
			setCookie(cookie: Cookie, uri: string | url.Url, options?: any): void
			getCookieString(uri: string | url.Url): string
			getCookies(uri: string | url.Url): Cookie[]
		}

		export interface CookieValue {
			name: string;
			value: any;
			httpOnly: boolean;
		}

		export interface Cookie extends Array<CookieValue> {
			constructor(name: string, req: Request): void;
			str: string;
			expires: Date;
			path: string;
			toString(): string;
		}
	}
	var request: request.RequestAPI<request.Request, request.OptionalOptions>;
	export = request;
}<|MERGE_RESOLUTION|>--- conflicted
+++ resolved
@@ -17,7 +17,7 @@
 
 	namespace request {
 		export interface RequestAPI<TRequest extends Request, TOptions extends OptionalOptions> {
-			defaults(options: TOptions): RequestAPI<TRequest, TOptions>;
+			defaults(options: DefaultsOptions): RequestAPI<TRequest, TOptions>;
 			(uri: string, options?: TOptions, callback?: RequestCallback): TRequest;
 			(uri: string, callback?: RequestCallback): TRequest;
 			(options?: RequiredOptions & TOptions, callback?: RequestCallback): TRequest;
@@ -26,14 +26,9 @@
 			get(uri: string, callback?: RequestCallback): TRequest;
 			get(options: RequiredOptions & TOptions, callback?: RequestCallback): TRequest;
 
-<<<<<<< HEAD
-	module RequestAPI {
-		export function defaults(options: DefaultsOptions): typeof RequestAPI;
-=======
 			post(uri: string, options?: TOptions, callback?: RequestCallback): TRequest;
 			post(uri: string, callback?: RequestCallback): TRequest;
 			post(options: RequiredOptions & TOptions, callback?: RequestCallback): TRequest;
->>>>>>> 35989a3a
 
 			put(uri: string, options?: TOptions, callback?: RequestCallback): TRequest;
 			put(uri: string, callback?: RequestCallback): TRequest;
@@ -65,6 +60,11 @@
 
 		interface UrlOptions {
 			url: string;
+		}
+
+		interface OptionalUriUrl {
+			uri?: string;
+			url?: string;
 		}
 
 		interface OptionalOptions {
@@ -108,6 +108,7 @@
 
 		export type RequiredOptions = UriOptions | UrlOptions;
 		export type Options = RequiredOptions & OptionalOptions;
+		export type DefaultsOptions = OptionalUriUrl & OptionalOptions;
 
 		export interface RequestCallback {
 			(error: any, response: http.IncomingMessage, body: any): void;
@@ -123,14 +124,6 @@
 			}
 		}
 
-<<<<<<< HEAD
-		export interface DefaultsOptions extends OptionalOptions {
-			url?: string,
-			uri?: string
-		}
-
-		export type Options = (UriOptions|UrlOptions)&OptionalOptions;
-=======
 		export interface NameValuePair {
 			name: string;
 			value: string;
@@ -143,7 +136,6 @@
 				body: string
 			}[];
 		}
->>>>>>> 35989a3a
 
 		export interface RequestPart {
 			headers?: Headers;
