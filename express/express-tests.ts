<<<<<<< HEAD
import * as express from './';
=======
/// <reference path="express.d.ts" />
/// <reference path="../node/node.d.ts" />

import * as express from 'express';
>>>>>>> 57ec5fbb
var app = express();

app.engine('jade', require('jade').__express);
app.engine('html', require('ejs').renderFile);

express.static.mime.define({
	'application/fx': ['fx']
});
app.use('/static', express.static(__dirname + '/public'));

// simple logger
app.use(function(req, res, next){
    console.log('%s %s', req.method, req.url);
    next();
});

app.use(function(err: any, req: express.Request, res: express.Response, next: express.NextFunction) {
    console.error(err);
    next(err);
});


app.get('/', function(req, res){
    res.send('hello world');
});

const router = express.Router();


const pathStr : string = 'test';
const pathRE : RegExp = /test/;
const path = true? pathStr : pathRE;

router.get(path);
router.put(path)
router.post(path);
router.delete(path);
router.get(pathStr);
router.put(pathStr)
router.post(pathStr);
router.delete(pathStr);
router.get(pathRE);
router.put(pathRE)
router.post(pathRE);
router.delete(pathRE);

router.use((req, res, next) => { next(); })
router.route('/users')
    .get((req, res, next) => {
        let types: string[] = req.accepts();
        let type: string | boolean = req.accepts('json');
        type = req.accepts(['json', 'text']);
        type = req.accepts('json', 'text');

        let charsets: string[] = req.acceptsCharsets();
        let charset: string | boolean = req.acceptsCharsets('utf-8');
        charset = req.acceptsCharsets(['utf-8', 'utf-16']);
        charset = req.acceptsCharsets('utf-8', 'utf-16');

        let encodings: string[] = req.acceptsEncodings();
        let encoding: string | boolean = req.acceptsEncodings('gzip');
        encoding = req.acceptsEncodings(['gzip', 'deflate']);
        encoding = req.acceptsEncodings('gzip', 'deflate');

        let languages: string[] = req.acceptsLanguages();
        let language: string | boolean = req.acceptsLanguages('en');
        language = req.acceptsLanguages(['en', 'ja']);
        language = req.acceptsLanguages('en', 'ja');

        res.send(req.query['token']);
    });

router.get('/user/:id', function(req, res, next) {
    if (req.params.id == 0) next('route');
    else next();
}, function(req, res, next) {
    res.render('regular');
});

app.use((req, res, next) => {
    // hacky trick, router is just a handler
    router(req, res, next);
});

app.use(router);

app.listen(3000);

const next: express.NextFunction = () => {};
const nextWithArgument: express.NextFunction = (err: any) => {};

/**
 * The express.Application is compatible with http.createServer
 */

import * as http from 'http';
http.createServer(app);<|MERGE_RESOLUTION|>--- conflicted
+++ resolved
@@ -1,11 +1,5 @@
-<<<<<<< HEAD
+/// <reference types="node" />
 import * as express from './';
-=======
-/// <reference path="express.d.ts" />
-/// <reference path="../node/node.d.ts" />
-
-import * as express from 'express';
->>>>>>> 57ec5fbb
 var app = express();
 
 app.engine('jade', require('jade').__express);
