--- conflicted
+++ resolved
@@ -1,1837 +1,1805 @@
-// Type definitions for Express 3.1
-// Project: http://expressjs.com
-// Definitions by: Boris Yankov <https://github.com/borisyankov/>
-// DefinitelyTyped: https://github.com/borisyankov/DefinitelyTyped
-
-/* =================== USAGE =================== 
-
-    import express = require('express');
-    var app = express();
-
- =============================================== */
-
-/// <reference path="../node/node.d.ts" />
-
-declare module "express" {
-    import http = require('http');
-
-    // Merged declaration, e is both a callable function and a namespace
-    function e(): e.Express;
-
-    module e {
-        interface IRoute {
-            path: string;
-
-            method: string;
-
-            callbacks: Function[];
-
-            regexp: any;
-
-            /**
-            * Check if this route matches `path`, if so
-            * populate `.params`.
-            */
-            match(path: string): boolean;
-        }
-
-        class Route implements IRoute {
-            path: string;
-
-            method: string;
-
-            callbacks: Function[];
-
-            regexp: any;
-            match(path: string): boolean;
-
-            /**
-             * Initialize `Route` with the given HTTP `method`, `path`,
-             * and an array of `callbacks` and `options`.
-             *
-             * Options:
-             *
-             *   - `sensitive`    enable case-sensitive routes
-             *   - `strict`       enable strict matching for trailing slashes
-             *
-             * @param method
-             * @param path
-             * @param callbacks
-             * @param options
-             */
-            new (method: string, path: string, callbacks: Function[], options: any): Route;
-        }
-
-        interface IRouter<T> {
-            /**
-             * Map the given param placeholder `name`(s) to the given callback(s).
-             *
-             * Parameter mapping is used to provide pre-conditions to routes
-             * which use normalized placeholders. For example a _:user_id_ parameter
-             * could automatically load a user's information from the database without
-             * any additional code,
-             *
-             * The callback uses the samesignature as middleware, the only differencing
-             * being that the value of the placeholder is passed, in this case the _id_
-             * of the user. Once the `next()` function is invoked, just like middleware
-             * it will continue on to execute the route, or subsequent parameter functions.
-             *
-             *      app.param('user_id', function(req, res, next, id){
-             *        User.find(id, function(err, user){
-             *          if (err) {
-             *            next(err);
-             *          } else if (user) {
-             *            req.user = user;
-             *            next();
-             *          } else {
-             *            next(new Error('failed to load user'));
-             *          }
-             *        });
-             *      });
-             *
-             * @param name
-             * @param fn
-             */
-            param(name: string, fn: Function): T;
-
-            param(name: any[], fn: Function): T;
-
-            /**
-             * Special-cased "all" method, applying the given route `path`,
-             * middleware, and callback to _every_ HTTP method.
-             *
-             * @param path
-             * @param fn
-             */
-            all(path: string, fn?: (req: Request, res: Response, next: Function) => any): T;
-
-            all(path: string, ...callbacks: Function[]): void;
-
-            get(name: string, ...handlers: RequestFunction[]): T;
-
-            get(name: RegExp, ...handlers: RequestFunction[]): T;
-
-            post(name: string, ...handlers: RequestFunction[]): T;
-
-            post(name: RegExp, ...handlers: RequestFunction[]): T;
-
-            put(name: string, ...handlers: RequestFunction[]): T;
-
-            put(name: RegExp, ...handlers: RequestFunction[]): T;
-
-            del(name: string, ...handlers: RequestFunction[]): T;
-
-            del(name: RegExp, ...handlers: RequestFunction[]): T;
-        }
-
-        export class Router implements IRouter<Router> {
-          new (options?: any): Router;
-
-          middleware (): any;
-
-          param(name: string, fn: Function): Router;
-
-          param(name: any[], fn: Function): Router;
-
-          all(path: string, fn?: (req: Request, res: Response, next: Function) => any): Router;
-
-          all(path: string, ...callbacks: Function[]): void;
-
-          get(name: string, ...handlers: RequestFunction[]): Router;
-
-          get(name: RegExp, ...handlers: RequestFunction[]): Router;
-
-          post(name: string, ...handlers: RequestFunction[]): Router;
-
-          post(name: RegExp, ...handlers: RequestFunction[]): Router;
-
-          put(name: string, ...handlers: RequestFunction[]): Router;
-
-          put(name: RegExp, ...handlers: RequestFunction[]): Router;
-
-          del(name: string, ...handlers: RequestFunction[]): Router;
-
-          del(name: RegExp, ...handlers: RequestFunction[]): Router;
-        }
-
-        interface Handler {
-            (req: Request, res: Response, next?: Function): void;
-        }
-
-        interface CookieOptions {
-            maxAge?: number;
-            signed?: boolean;
-            expires?: Date;
-            httpOnly?: boolean;
-            path?: string;
-            domain?: string;
-            secure?: boolean;
-        }
-
-        interface Errback { (err: Error): void; }
-
-        interface Session {
-            /**
-             * Update reset `.cookie.maxAge` to prevent
-             * the cookie from expiring when the
-             * session is still active.
-             *
-             * @return {Session} for chaining
-             * @api public
-             */
-            touch(): Session;
-
-            /**
-             * Reset `.maxAge` to `.originalMaxAge`.
-             */
-            resetMaxAge(): Session;
-
-            /**
-             * Save the session data with optional callback `fn(err)`.
-             */
-            save(fn: Function): Session;
-
-            /**
-             * Re-loads the session data _without_ altering
-             * the maxAge properties. Invokes the callback `fn(err)`,
-             * after which time if no exception has occurred the
-             * `req.session` property will be a new `Session` object,
-             * although representing the same session.
-             */
-            reload(fn: Function): Session;
-
-            /**
-             * Destroy `this` session.
-             */
-            destroy(fn: Function): Session;
-
-            /**
-             * Regenerate this request's session.
-             */
-            regenerate(fn: Function): Session;
-
-            user: any;
-
-            error: string;
-
-            success: string;
-
-            views: any;
-
-            count: number;
-        }
-
-        interface Request {
-
-            session: Session;
-
-            /**
-             * Return request header.
-             *
-             * The `Referrer` header field is special-cased,
-             * both `Referrer` and `Referer` are interchangeable.
-             *
-             * Examples:
-             *
-             *     req.get('Content-Type');
-             *     // => "text/plain"
-             *
-             *     req.get('content-type');
-             *     // => "text/plain"
-             *
-             *     req.get('Something');
-             *     // => undefined
-             *
-             * Aliased as `req.header()`.
-             *
-             * @param name
-             */
-            get (name: string): string;
-
-            header(name: string): string;
-
-            headers: string[];
-
-            /**
-             * Check if the given `type(s)` is acceptable, returning
-             * the best match when true, otherwise `undefined`, in which
-             * case you should respond with 406 "Not Acceptable".
-             *
-             * The `type` value may be a single mime type string
-             * such as "application/json", the extension name
-             * such as "json", a comma-delimted list such as "json, html, text/plain",
-             * or an array `["json", "html", "text/plain"]`. When a list
-             * or array is given the _best_ match, if any is returned.
-             *
-             * Examples:
-             *
-             *     // Accept: text/html
-             *     req.accepts('html');
-             *     // => "html"
-             *
-             *     // Accept: text/*, application/json
-             *     req.accepts('html');
-             *     // => "html"
-             *     req.accepts('text/html');
-             *     // => "text/html"
-             *     req.accepts('json, text');
-             *     // => "json"
-             *     req.accepts('application/json');
-             *     // => "application/json"
-             *
-             *     // Accept: text/*, application/json
-             *     req.accepts('image/png');
-             *     req.accepts('png');
-             *     // => undefined
-             *
-             *     // Accept: text/*;q=.5, application/json
-             *     req.accepts(['html', 'json']);
-             *     req.accepts('html, json');
-             *     // => "json"
-             */
-            accepts(type: string): string;
-
-            accepts(type: string[]): string;
-
-            /**
-             * Check if the given `charset` is acceptable,
-             * otherwise you should respond with 406 "Not Acceptable".
-             *
-             * @param charset
-             */
-            acceptsCharset(charset: string): boolean;
-
-            /**
-             * Check if the given `lang` is acceptable,
-             * otherwise you should respond with 406 "Not Acceptable".
-             *
-             * @param lang
-             */
-            acceptsLanguage(lang: string): boolean;
-
-            /**
-             * Parse Range header field,
-             * capping to the given `size`.
-             *
-             * Unspecified ranges such as "0-" require
-             * knowledge of your resource length. In
-             * the case of a byte range this is of course
-             * the total number of bytes. If the Range
-             * header field is not given `null` is returned,
-             * `-1` when unsatisfiable, `-2` when syntactically invalid.
-             *
-             * NOTE: remember that ranges are inclusive, so
-             * for example "Range: users=0-3" should respond
-             * with 4 users when available, not 3.
-             *
-             * @param size
-             */
-            range(size: number): any[];
-
-            /**
-             * Return an array of Accepted media types
-             * ordered from highest quality to lowest.
-             */
-            accepted: MediaType[];
-
-            /**
-             * Return an array of Accepted languages
-             * ordered from highest quality to lowest.
-             *
-             * Examples:
-             *
-             *     Accept-Language: en;q=.5, en-us
-             *     ['en-us', 'en']
-             */
-            acceptedLanguages: any[];
-
-            /**
-             * Return an array of Accepted charsets
-             * ordered from highest quality to lowest.
-             *
-             * Examples:
-             *
-             *     Accept-Charset: iso-8859-5;q=.2, unicode-1-1;q=0.8
-             *     ['unicode-1-1', 'iso-8859-5']
-             */
-            acceptedCharsets: any[];
-
-            /**
-             * Return the value of param `name` when present or `defaultValue`.
-             *
-             *  - Checks route placeholders, ex: _/user/:id_
-             *  - Checks body params, ex: id=12, {"id":12}
-             *  - Checks query string params, ex: ?id=12
-             *
-             * To utilize request bodies, `req.body`
-             * should be an object. This can be done by using
-             * the `connect.bodyParser()` middleware.
-             *
-             * @param name
-             * @param defaultValue
-             */
-            param(name: string, defaultValue?: any): string;
-
-            /**
-             * Check if the incoming request contains the "Content-Type"
-             * header field, and it contains the give mime `type`.
-             *
-             * Examples:
-             *
-             *      // With Content-Type: text/html; charset=utf-8
-             *      req.is('html');
-             *      req.is('text/html');
-             *      req.is('text/*');
-             *      // => true
-             *
-             *      // When Content-Type is application/json
-             *      req.is('json');
-             *      req.is('application/json');
-             *      req.is('application/*');
-             *      // => true
-             *
-             *      req.is('html');
-             *      // => false
-             *
-             * @param type
-             */
-            is(type: string): boolean;
-
-            /**
-             * Return the protocol string "http" or "https"
-             * when requested with TLS. When the "trust proxy"
-             * setting is enabled the "X-Forwarded-Proto" header
-             * field will be trusted. If you're running behind
-             * a reverse proxy that supplies https for you this
-             * may be enabled.
-             */
-            protocol: string;
-
-            /**
-             * Short-hand for:
-             *
-             *    req.protocol == 'https'
-             */
-            secure: boolean;
-
-            /**
-             * Return the remote address, or when
-             * "trust proxy" is `true` return
-             * the upstream addr.
-             */
-            ip: string;
-
-            /**
-             * When "trust proxy" is `true`, parse
-             * the "X-Forwarded-For" ip address list.
-             *
-             * For example if the value were "client, proxy1, proxy2"
-             * you would receive the array `["client", "proxy1", "proxy2"]`
-             * where "proxy2" is the furthest down-stream.
-             */
-            ips: string[];
-
-            /**
-             * Return basic auth credentials.
-             *
-             * Examples:
-             *
-             *    // http://tobi:hello@example.com
-             *    req.auth
-             *    // => { username: 'tobi', password: 'hello' }
-             */
-            auth: any;
-
-            /**
-             * Return subdomains as an array.
-             *
-             * Subdomains are the dot-separated parts of the host before the main domain of
-             * the app. By default, the domain of the app is assumed to be the last two
-             * parts of the host. This can be changed by setting "subdomain offset".
-             *
-             * For example, if the domain is "tobi.ferrets.example.com":
-             * If "subdomain offset" is not set, req.subdomains is `["ferrets", "tobi"]`.
-             * If "subdomain offset" is 3, req.subdomains is `["tobi"]`.
-             */
-            subdomains: string[];
-
-            /**
-             * Short-hand for `url.parse(req.url).pathname`.
-             */
-            path: string;
-
-            /**
-             * Parse the "Host" header field hostname.
-             */
-            host: string;
-
-            /**
-             * Check if the request is fresh, aka
-             * Last-Modified and/or the ETag
-             * still match.
-             */
-            fresh: boolean;
-
-            /**
-             * Check if the request is stale, aka
-             * "Last-Modified" and / or the "ETag" for the
-             * resource has changed.
-             */
-            stale: boolean;
-
-            /**
-             * Check if the request was an _XMLHttpRequest_.
-             */
-            xhr: boolean;
-
-            //body: { username: string; password: string; remember: boolean; title: string; };
-            body: any;
-
-            //cookies: { string; remember: boolean; };
-            cookies: any;
-
-            /**
-             * Used to generate an anti-CSRF token.
-             * Placed by the CSRF protection middleware.
-             */
-            csrfToken(): string;
-
-            method: string;
-
-            params: any;
-
-            user: any;
-
-            authenticatedUser: any;
-
-            files: any;
-
-            /**
-             * Clear cookie `name`.
-             *
-             * @param name
-             * @param options
-             */
-            clearCookie(name: string, options?: any): Response;
-
-            query: any;
-
-            route: any;
-
-            signedCookies: any;
-
-            originalUrl: string;
-
-            url: string;
-        }
-
-        interface MediaType {
-            value: string;
-            quality: number;
-            type: string;
-            subtype:  string;
-        }
-
-        interface Send {
-            (status: number, body?: any): Response;
-            (body: any): Response;
-        }
-
-        interface Response extends http.ServerResponse {
-            /**
-             * Set status `code`.
-             *
-             * @param code
-             */
-            status(code: number): Response;
-
-            /**
-             * Set Link header field with the given `links`.
-             *
-             * Examples:
-             *
-             *    res.links({
-             *      next: 'http://api.example.com/users?page=2',
-             *      last: 'http://api.example.com/users?page=5'
-             *    });
-             *
-             * @param links
-             */
-            links(links: any): Response;
-
-            /**
-             * Send a response.
-             *
-             * Examples:
-             *
-             *     res.send(new Buffer('wahoo'));
-             *     res.send({ some: 'json' });
-             *     res.send('<p>some html</p>');
-             *     res.send(404, 'Sorry, cant find that');
-             *     res.send(404);
-             */
-            send: Send;
-
-            /**
-             * Send JSON response.
-             *
-             * Examples:
-             *
-             *     res.json(null);
-             *     res.json({ user: 'tj' });
-             *     res.json(500, 'oh noes!');
-             *     res.json(404, 'I dont have that');
-             */
-            json: Send;
-
-            /**
-             * Send JSON response with JSONP callback support.
-             *
-             * Examples:
-             *
-             *     res.jsonp(null);
-             *     res.jsonp({ user: 'tj' });
-             *     res.jsonp(500, 'oh noes!');
-             *     res.jsonp(404, 'I dont have that');
-             */
-            jsonp: Send;
-
-            /**
-             * Transfer the file at the given `path`.
-             *
-             * Automatically sets the _Content-Type_ response header field.
-             * The callback `fn(err)` is invoked when the transfer is complete
-             * or when an error occurs. Be sure to check `res.sentHeader`
-             * if you wish to attempt responding, as the header and some data
-             * may have already been transferred.
-             *
-             * Options:
-             *
-             *   - `maxAge` defaulting to 0
-             *   - `root`   root directory for relative filenames
-             *
-             * Examples:
-             *
-             *  The following example illustrates how `res.sendfile()` may
-             *  be used as an alternative for the `static()` middleware for
-             *  dynamic situations. The code backing `res.sendfile()` is actually
-             *  the same code, so HTTP cache support etc is identical.
-             *
-             *     app.get('/user/:uid/photos/:file', function(req, res){
-             *       var uid = req.params.uid
-             *         , file = req.params.file;
-             *
-             *       req.user.mayViewFilesFrom(uid, function(yes){
-             *         if (yes) {
-             *           res.sendfile('/uploads/' + uid + '/' + file);
-             *         } else {
-             *           res.send(403, 'Sorry! you cant see that.');
-             *         }
-             *       });
-             *     });
-             */
-            sendfile(path: string): void;
-
-            sendfile(path: string, options: any): void;
-
-            sendfile(path: string, fn: Errback): void;
-
-            sendfile(path: string, options: any, fn: Errback): void;
-
-            /**
-             * Transfer the file at the given `path` as an attachment.
-             *
-             * Optionally providing an alternate attachment `filename`,
-             * and optional callback `fn(err)`. The callback is invoked
-             * when the data transfer is complete, or when an error has
-             * ocurred. Be sure to check `res.headerSent` if you plan to respond.
-             *
-             * This method uses `res.sendfile()`.
-             */
-            download(path: string): void;
-
-            download(path: string, filename: string): void;
-
-            download(path: string, fn: Errback): void;
-
-            download(path: string, filename: string, fn: Errback): void;
-
-            /**
-             * Set _Content-Type_ response header with `type` through `mime.lookup()`
-             * when it does not contain "/", or set the Content-Type to `type` otherwise.
-             *
-             * Examples:
-             *
-             *     res.type('.html');
-             *     res.type('html');
-             *     res.type('json');
-             *     res.type('application/json');
-             *     res.type('png');
-             *
-             * @param type
-             */
-            contentType(type: string): Response;
-
-            /**
-             * Set _Content-Type_ response header with `type` through `mime.lookup()`
-             * when it does not contain "/", or set the Content-Type to `type` otherwise.
-             *
-             * Examples:
-             *
-             *     res.type('.html');
-             *     res.type('html');
-             *     res.type('json');
-             *     res.type('application/json');
-             *     res.type('png');
-             *
-             * @param type
-             */
-            type(type: string): Response;
-
-            /**
-             * Respond to the Acceptable formats using an `obj`
-             * of mime-type callbacks.
-             *
-             * This method uses `req.accepted`, an array of
-             * acceptable types ordered by their quality values.
-             * When "Accept" is not present the _first_ callback
-             * is invoked, otherwise the first match is used. When
-             * no match is performed the server responds with
-             * 406 "Not Acceptable".
-             *
-             * Content-Type is set for you, however if you choose
-             * you may alter this within the callback using `res.type()`
-             * or `res.set('Content-Type', ...)`.
-             *
-             *    res.format({
-             *      'text/plain': function(){
-             *        res.send('hey');
-             *      },
-             *
-             *      'text/html': function(){
-             *        res.send('<p>hey</p>');
-             *      },
-             *
-             *      'appliation/json': function(){
-             *        res.send({ message: 'hey' });
-             *      }
-             *    });
-             *
-             * In addition to canonicalized MIME types you may
-             * also use extnames mapped to these types:
-             *
-             *    res.format({
-             *      text: function(){
-             *        res.send('hey');
-             *      },
-             *
-             *      html: function(){
-             *        res.send('<p>hey</p>');
-             *      },
-             *
-             *      json: function(){
-             *        res.send({ message: 'hey' });
-             *      }
-             *    });
-             *
-             * By default Express passes an `Error`
-             * with a `.status` of 406 to `next(err)`
-             * if a match is not made. If you provide
-             * a `.default` callback it will be invoked
-             * instead.
-             *
-             * @param obj
-             */
-            format(obj: any): Response;
-
-            /**
-             * Set _Content-Disposition_ header to _attachment_ with optional `filename`.
-             *
-             * @param filename
-             */
-            attachment(filename?: string): Response;
-
-            /**
-             * Set header `field` to `val`, or pass
-             * an object of header fields.
-             *
-             * Examples:
-             *
-             *    res.set('Foo', ['bar', 'baz']);
-             *    res.set('Accept', 'application/json');
-             *    res.set({ Accept: 'text/plain', 'X-API-Key': 'tobi' });
-             *
-             * Aliased as `res.header()`.
-             */
-            set (field: any): Response;
-
-            set (field: string, value?: string): Response;
-
-            header(field: any): Response;
-
-            header(field: string, value?: string): Response;
-
-            /**
-             * Get value for header `field`.
-             *
-             * @param field
-             */
-            get (field: string): string;
-
-            /**
-             * Clear cookie `name`.
-             *
-             * @param name
-             * @param options
-             */
-            clearCookie(name: string, options?: any): Response;
-
-            /**
-             * Set cookie `name` to `val`, with the given `options`.
-             *
-             * Options:
-             *
-             *    - `maxAge`   max-age in milliseconds, converted to `expires`
-             *    - `signed`   sign the cookie
-             *    - `path`     defaults to "/"
-             *
-             * Examples:
-             *
-             *    // "Remember Me" for 15 minutes
-             *    res.cookie('rememberme', '1', { expires: new Date(Date.now() + 900000), httpOnly: true });
-             *
-             *    // save as above
-             *    res.cookie('rememberme', '1', { maxAge: 900000, httpOnly: true })
-             */
-            cookie(name: string, val: string, options: CookieOptions): Response;
-
-            cookie(name: string, val: any, options: CookieOptions): Response;
-
-            cookie(name: string, val: any): Response;
-
-            /**
-             * Set the location header to `url`.
-             *
-             * The given `url` can also be the name of a mapped url, for
-             * example by default express supports "back" which redirects
-             * to the _Referrer_ or _Referer_ headers or "/".
-             *
-             * Examples:
-             *
-             *    res.location('/foo/bar').;
-             *    res.location('http://example.com');
-             *    res.location('../login'); // /blog/post/1 -> /blog/login
-             *
-             * Mounting:
-             *
-             *   When an application is mounted and `res.location()`
-             *   is given a path that does _not_ lead with "/" it becomes
-             *   relative to the mount-point. For example if the application
-             *   is mounted at "/blog", the following would become "/blog/login".
-             *
-             *      res.location('login');
-             *
-             *   While the leading slash would result in a location of "/login":
-             *
-             *      res.location('/login');
-             *
-             * @param url
-             */
-            location(url: string): Response;
-
-            /**
-             * Redirect to the given `url` with optional response `status`
-             * defaulting to 302.
-             *
-             * The resulting `url` is determined by `res.location()`, so
-             * it will play nicely with mounted apps, relative paths,
-             * `"back"` etc.
-             *
-             * Examples:
-             *
-             *    res.redirect('/foo/bar');
-             *    res.redirect('http://example.com');
-             *    res.redirect(301, 'http://example.com');
-             *    res.redirect('http://example.com', 301);
-             *    res.redirect('../login'); // /blog/post/1 -> /blog/login
-             */
-            redirect(url: string): void;
-
-            redirect(status: number, url: string): void;
-
-            redirect(url: string, status: number): void;
-
-            /**
-             * Render `view` with the given `options` and optional callback `fn`.
-             * When a callback function is given a response will _not_ be made
-             * automatically, otherwise a response of _200_ and _text/html_ is given.
-             *
-             * Options:
-             *
-             *  - `cache`     boolean hinting to the engine it should cache
-             *  - `filename`  filename of the view being rendered
-             */
-
-            render(view: string, options?: Object, callback?: (err: Error, html: string) => void ): void;
-            
-            render(view: string, callback?: (err: Error, html: string) => void ): void;
-
-            locals: any;
-
-            charset: string;
-        }
-
-        interface RequestFunction {
-            (req: Request, res: Response, next: Function): any;
-        }
-
-        interface Application extends IRouter<Application> {
-            /**
-             * Initialize the server.
-             *
-             *   - setup default configuration
-             *   - setup default middleware
-             *   - setup route reflection methods
-             */
-            init(): void;
-
-            /**
-             * Initialize application configuration.
-             */
-            defaultConfiguration(): void;
-
-            /**
-             * Proxy `connect#use()` to apply settings to
-             * mounted applications.
-            **/
-            use(route: string, callback?: Function): Application;
-
-            use(route: string, server: Application): Application;
-
-            use(callback: Function): Application;
-
-            use(server: Application): Application;
-
-            /**
-             * Register the given template engine callback `fn`
-             * as `ext`.
-             *
-             * By default will `require()` the engine based on the
-             * file extension. For example if you try to render
-             * a "foo.jade" file Express will invoke the following internally:
-             *
-             *     app.engine('jade', require('jade').__express);
-             *
-             * For engines that do not provide `.__express` out of the box,
-             * or if you wish to "map" a different extension to the template engine
-             * you may use this method. For example mapping the EJS template engine to
-             * ".html" files:
-             *
-             *     app.engine('html', require('ejs').renderFile);
-             *
-             * In this case EJS provides a `.renderFile()` method with
-             * the same signature that Express expects: `(path, options, callback)`,
-             * though note that it aliases this method as `ejs.__express` internally
-             * so if you're using ".ejs" extensions you dont need to do anything.
-             *
-             * Some template engines do not follow this convention, the
-             * [Consolidate.js](https://github.com/visionmedia/consolidate.js)
-             * library was created to map all of node's popular template
-             * engines to follow this convention, thus allowing them to
-             * work seamlessly within Express.
-             */
-            engine(ext: string, fn: Function): Application;
-
-<<<<<<< HEAD
-=======
-            /**
-             * Map the given param placeholder `name`(s) to the given callback(s).
-             *
-             * Parameter mapping is used to provide pre-conditions to routes
-             * which use normalized placeholders. For example a _:user_id_ parameter
-             * could automatically load a user's information from the database without
-             * any additional code,
-             *
-             * The callback uses the samesignature as middleware, the only differencing
-             * being that the value of the placeholder is passed, in this case the _id_
-             * of the user. Once the `next()` function is invoked, just like middleware
-             * it will continue on to execute the route, or subsequent parameter functions.
-             *
-             *      app.param('user_id', function(req, res, next, id){
-             *        User.find(id, function(err, user){
-             *          if (err) {
-             *            next(err);
-             *          } else if (user) {
-             *            req.user = user;
-             *            next();
-             *          } else {
-             *            next(new Error('failed to load user'));
-             *          }
-             *        });
-             *      });
-             *
-             * @param name
-             * @param fn
-             */
-            param(name: string, fn: Function): Application;
-
-            param(name: string[], fn: Function): Application;
->>>>>>> 38ee1254
-
-            /**
-             * Assign `setting` to `val`, or return `setting`'s value.
-             *
-             *    app.set('foo', 'bar');
-             *    app.get('foo');
-             *    // => "bar"
-             *
-             * Mounted servers inherit their parent server's settings.
-             *
-             * @param setting
-             * @param val
-             */
-            set (setting: string, val: string): Application;
-
-            /**
-             * Return the app's absolute pathname
-             * based on the parent(s) that have
-             * mounted it.
-             *
-             * For example if the application was
-             * mounted as "/admin", which itself
-             * was mounted as "/blog" then the
-             * return value would be "/blog/admin".
-             */
-            path(): string;
-
-            /**
-             * Check if `setting` is enabled (truthy).
-             *
-             *    app.enabled('foo')
-             *    // => false
-             *
-             *    app.enable('foo')
-             *    app.enabled('foo')
-             *    // => true
-             */
-            enabled(setting: string): boolean;
-
-            /**
-             * Check if `setting` is disabled.
-             *
-             *    app.disabled('foo')
-             *    // => true
-             *
-             *    app.enable('foo')
-             *    app.disabled('foo')
-             *    // => false
-             *
-             * @param setting
-             */
-            disabled(setting: string): boolean;
-
-            /**
-             * Enable `setting`.
-             *
-             * @param setting
-             */
-            enable(setting: string): Application;
-
-            /**
-             * Disable `setting`.
-             *
-             * @param setting
-             */
-            disable(setting: string): Application;
-
-            /**
-             * Configure callback for zero or more envs,
-             * when no `env` is specified that callback will
-             * be invoked for all environments. Any combination
-             * can be used multiple times, in any order desired.
-             *
-             * Examples:
-             *
-             *    app.configure(function(){
-             *      // executed for all envs
-             *    });
-             *
-             *    app.configure('stage', function(){
-             *      // executed staging env
-             *    });
-             *
-             *    app.configure('stage', 'production', function(){
-             *      // executed for stage and production
-             *    });
-             *
-             * Note:
-             *
-             *  These callbacks are invoked immediately, and
-             *  are effectively sugar for the following:
-             *
-             *     var env = process.env.NODE_ENV || 'development';
-             *
-             *      switch (env) {
-             *        case 'development':
-             *          ...
-             *          break;
-             *        case 'stage':
-             *          ...
-             *          break;
-             *        case 'production':
-             *          ...
-             *          break;
-             *      }
-             *
-             * @param env
-             * @param fn
-             */
-            configure(env: string, fn: Function): Application;
-
-            configure(env0: string, env1: string, fn: Function): Application;
-
-            configure(env0: string, env1: string, env2: string, fn: Function): Application;
-
-            configure(env0: string, env1: string, env2: string, env3: string, fn: Function): Application;
-
-            configure(env0: string, env1: string, env2: string, env3: string, env4: string, fn: Function): Application;
-
-            configure(fn: Function): Application;
-
-
-            /**
-             * Render the given view `name` name with `options`
-             * and a callback accepting an error and the
-             * rendered template string.
-             *
-             * Example:
-             *
-             *    app.render('email', { name: 'Tobi' }, function(err, html){
-             *      // ...
-             *    })
-             *
-             * @param name
-             * @param options or fn
-             * @param fn
-             */
-            render(name: string, options?: Object, callback?: (err: Error, html: string) => void): void;
-            
-            render(name: string, callback: (err: Error, html: string) => void): void;
-
-
-            /**
-             * Listen for connections.
-             *
-             * A node `http.Server` is returned, with this
-             * application (which is a `Function`) as its
-             * callback. If you wish to create both an HTTP
-             * and HTTPS server you may do so with the "http"
-             * and "https" modules as shown here:
-             *
-             *    var http = require('http')
-             *      , https = require('https')
-             *      , express = require('express')
-             *      , app = express();
-             *
-             *    http.createServer(app).listen(80);
-             *    https.createServer({ ... }, app).listen(443);
-             */
-            listen(port: number, hostname: string, backlog: number, callback?: Function): void;
-
-            listen(port: number, hostname: string, callback?: Function): void;
-
-            listen(port: number, callback?: Function): void;
-
-            listen(path: string, callback?: Function): void;
-
-            listen(handle: any, listeningListener?: Function): void;
-
-            route: IRoute;
-
-            router: string;
-
-            settings: any;
-
-            resource: any;
-
-            map: any;
-
-            locals: any;
-
-            /**
-             * The app.routes object houses all of the routes defined mapped by the
-             * associated HTTP verb. This object may be used for introspection
-             * capabilities, for example Express uses this internally not only for
-             * routing but to provide default OPTIONS behaviour unless app.options()
-             * is used. Your application or framework may also remove routes by
-             * simply by removing them from this object.
-             */
-            routes: any;
-        }
-
-        interface Express extends Application {
-            /**
-             * Framework version.
-             */
-            version: string;
-
-            /**
-             * Expose mime.
-             */
-            mime: string;
-
-            (): Application;
-
-            /**
-            * Create an express application.
-            */
-            createApplication(): Application;
-
-            createServer(): Application;
-
-            application: any;
-
-            request: Request;
-
-            response: Response;
-        }
-
-        /**
-         * Body parser:
-         * 
-         *   Parse request bodies, supports _application/json_,
-         *   _application/x-www-form-urlencoded_, and _multipart/form-data_.
-         *
-         *   This is equivalent to: 
-         *
-         *     app.use(connect.json());
-         *     app.use(connect.urlencoded());
-         *     app.use(connect.multipart());
-         *
-         * Examples:
-         *
-         *      connect()
-         *        .use(connect.bodyParser())
-         *        .use(function(req, res) {
-         *          res.end('viewing user ' + req.body.user.name);
-         *        });
-         *
-         *      $ curl -d 'user[name]=tj' http://local/
-         *      $ curl -d '{"user":{"name":"tj"}}' -H "Content-Type: application/json" http://local/
-         *
-         *  View [json](json.html), [urlencoded](urlencoded.html), and [multipart](multipart.html) for more info.
-         *
-         * @param options
-         */
-        function bodyParser(options?: any): Handler;
-
-        /**
-         * Error handler:
-         *
-         * Development error handler, providing stack traces
-         * and error message responses for requests accepting text, html,
-         * or json.
-         *
-         * Text:
-         *
-         *   By default, and when _text/plain_ is accepted a simple stack trace
-         *   or error message will be returned.
-         *
-         * JSON:
-         *
-         *   When _application/json_ is accepted, connect will respond with
-         *   an object in the form of `{ "error": error }`.
-         *
-         * HTML:
-         *
-         *   When accepted connect will output a nice html stack trace.
-         */
-        function errorHandler(opts?: any): Handler;
-
-        /**
-         * Method Override:
-         * 
-         * Provides faux HTTP method support.
-         * 
-         * Pass an optional `key` to use when checking for
-         * a method override, othewise defaults to _\_method_.
-         * The original method is available via `req.originalMethod`.
-         *
-         * @param key
-         */
-        function methodOverride(key?: string): Handler;
-
-        /**
-         * Cookie parser:
-         *
-         * Parse _Cookie_ header and populate `req.cookies`
-         * with an object keyed by the cookie names. Optionally
-         * you may enabled signed cookie support by passing
-         * a `secret` string, which assigns `req.secret` so
-         * it may be used by other middleware.
-         *
-         * Examples:
-         *
-         *     connect()
-         *       .use(connect.cookieParser('optional secret string'))
-         *       .use(function(req, res, next){
-         *         res.end(JSON.stringify(req.cookies));
-         *       })
-         *
-         * @param secret
-         */
-        function cookieParser(secret?: string): Handler;
-
-        /**
-         * Session:
-         * 
-         *   Setup session store with the given `options`.
-         *
-         *   Session data is _not_ saved in the cookie itself, however
-         *   cookies are used, so we must use the [cookieParser()](cookieParser.html)
-         *   middleware _before_ `session()`.
-         *
-         * Examples:
-         *
-         *     connect()
-         *       .use(connect.cookieParser())
-         *       .use(connect.session({ secret: 'keyboard cat', key: 'sid', cookie: { secure: true }}))
-         *
-         * Options:
-         *
-         *   - `key` cookie name defaulting to `connect.sid`
-         *   - `store` session store instance
-         *   - `secret` session cookie is signed with this secret to prevent tampering
-         *   - `cookie` session cookie settings, defaulting to `{ path: '/', httpOnly: true, maxAge: null }`
-         *   - `proxy` trust the reverse proxy when setting secure cookies (via "x-forwarded-proto")
-         *
-         * Cookie option:
-         *
-         *  By default `cookie.maxAge` is `null`, meaning no "expires" parameter is set
-         *  so the cookie becomes a browser-session cookie. When the user closes the 
-         *  browser the cookie (and session) will be removed.
-         *
-         * ## req.session
-         *
-         *  To store or access session data, simply use the request property `req.session`,
-         *  which is (generally) serialized as JSON by the store, so nested objects 
-         *  are typically fine. For example below is a user-specific view counter:
-         *
-         *       connect()
-         *         .use(connect.favicon())
-         *         .use(connect.cookieParser())
-         *         .use(connect.session({ secret: 'keyboard cat', cookie: { maxAge: 60000 }}))
-         *         .use(function(req, res, next){
-         *           var sess = req.session;
-         *           if (sess.views) {
-         *             res.setHeader('Content-Type', 'text/html');
-         *             res.write('<p>views: ' + sess.views + '</p>');
-         *             res.write('<p>expires in: ' + (sess.cookie.maxAge / 1000) + 's</p>');
-         *             res.end();
-         *             sess.views++;
-         *           } else {
-         *             sess.views = 1;
-         *             res.end('welcome to the session demo. refresh!');
-         *           }
-         *         }
-         *       )).listen(3000);
-         *
-         * ## Session#regenerate()
-         *
-         *  To regenerate the session simply invoke the method, once complete
-         *  a new SID and `Session` instance will be initialized at `req.session`.
-         *
-         *      req.session.regenerate(function(err){
-         *        // will have a new session here
-         *      });
-         *
-         * ## Session#destroy()
-         *
-         *  Destroys the session, removing `req.session`, will be re-generated next request.
-         *
-         *      req.session.destroy(function(err){
-         *        // cannot access session here
-         *      });
-         * 
-         * ## Session#reload()
-         *
-         *  Reloads the session data.
-         *
-         *      req.session.reload(function(err){
-         *        // session updated
-         *      });
-         *
-         * ## Session#save()
-         *
-         *  Save the session.
-         *
-         *      req.session.save(function(err){
-         *        // session saved
-         *      });
-         *
-         * ## Session#touch()
-         *
-         *   Updates the `.maxAge` property. Typically this is
-         *   not necessary to call, as the session middleware does this for you.
-         *
-         * ## Session#cookie
-         *
-         *  Each session has a unique cookie object accompany it. This allows
-         *  you to alter the session cookie per visitor. For example we can
-         *  set `req.session.cookie.expires` to `false` to enable the cookie
-         *  to remain for only the duration of the user-agent.
-         *
-         * ## Session#maxAge
-         *
-         *  Alternatively `req.session.cookie.maxAge` will return the time
-         *  remaining in milliseconds, which we may also re-assign a new value
-         *  to adjust the `.expires` property appropriately. The following
-         *  are essentially equivalent
-         *
-         *     var hour = 3600000;
-         *     req.session.cookie.expires = new Date(Date.now() + hour);
-         *     req.session.cookie.maxAge = hour;
-         *
-         * For example when `maxAge` is set to `60000` (one minute), and 30 seconds
-         * has elapsed it will return `30000` until the current request has completed,
-         * at which time `req.session.touch()` is called to reset `req.session.maxAge`
-         * to its original value.
-         *
-         *     req.session.cookie.maxAge;
-         *     // => 30000
-         *
-         * Session Store Implementation:
-         *
-         * Every session store _must_ implement the following methods
-         *
-         *    - `.get(sid, callback)`
-         *    - `.set(sid, session, callback)`
-         *    - `.destroy(sid, callback)`
-         *
-         * Recommended methods include, but are not limited to:
-         *
-         *    - `.length(callback)`
-         *    - `.clear(callback)`
-         *
-         * For an example implementation view the [connect-redis](http://github.com/visionmedia/connect-redis) repo.
-         *
-         * @param options
-         */
-        function session(options?: any): Handler;
-
-        /**
-         * Hash the given `sess` object omitting changes
-         * to `.cookie`.
-         *
-         * @param sess
-         */
-        function hash(sess: string): string;
-
-        /**
-         * Static:
-         *
-         *   Static file server with the given `root` path.
-         *
-         * Examples:
-         *
-         *     var oneDay = 86400000;
-         *
-         *     connect()
-         *       .use(connect.static(__dirname + '/public'))
-         *
-         *     connect()
-         *       .use(connect.static(__dirname + '/public', { maxAge: oneDay }))
-         *
-         * Options:
-         *
-         *    - `maxAge`     Browser cache maxAge in milliseconds. defaults to 0
-         *    - `hidden`     Allow transfer of hidden files. defaults to false
-         *    - `redirect`   Redirect to trailing "/" when the pathname is a dir. defaults to true
-         *
-         * @param root
-         * @param options
-         */
-        function static(root: string, options?: any): Handler;
-
-        /**
-         * Basic Auth:
-         *
-         * Enfore basic authentication by providing a `callback(user, pass)`,
-         * which must return `true` in order to gain access. Alternatively an async
-         * method is provided as well, invoking `callback(user, pass, callback)`. Populates
-         * `req.user`. The final alternative is simply passing username / password
-         * strings.
-         *
-         *  Simple username and password
-         *
-         *     connect(connect.basicAuth('username', 'password'));
-         *
-         *  Callback verification
-         *
-         *     connect()
-         *       .use(connect.basicAuth(function(user, pass){
-         *         return 'tj' == user & 'wahoo' == pass;
-         *       }))
-         *
-         *  Async callback verification, accepting `fn(err, user)`.
-         *
-         *     connect()
-         *       .use(connect.basicAuth(function(user, pass, fn){
-         *         User.authenticate({ user: user, pass: pass }, fn);
-         *       }))
-         *
-         * @param callback or username
-         * @param realm
-         */
-        export function basicAuth(callback: (user: string, pass: string) => boolean, realm?: string): Handler;
-
-        export function basicAuth(user: string, pass: string, realm?: string): Handler;
-
-        /**
-         * Compress:
-         *
-         * Compress response data with gzip/deflate.
-         *
-         * Filter:
-         *
-         *  A `filter` callback function may be passed to
-         *  replace the default logic of:
-         *
-         *     exports.filter = function(req, res){
-         *       return /json|text|javascript/.test(res.getHeader('Content-Type'));
-         *     };
-         *
-         * Options:
-         *
-         *  All remaining options are passed to the gzip/deflate
-         *  creation functions. Consult node's docs for additional details.
-         *
-         *   - `chunkSize` (default: 16*1024)
-         *   - `windowBits`
-         *   - `level`: 0-9 where 0 is no compression, and 9 is slow but best compression
-         *   - `memLevel`: 1-9 low is slower but uses less memory, high is fast but uses more
-         *   - `strategy`: compression strategy
-         *
-         * @param options
-         */
-        function compress(options?: any): Handler;
-
-        /**
-         * Cookie Session:
-         *
-         *   Cookie session middleware.
-         *
-         *      var app = connect();
-         *      app.use(connect.cookieParser());
-         *      app.use(connect.cookieSession({ secret: 'tobo!', cookie: { maxAge: 60 * 60 * 1000 }}));
-         *
-         * Options:
-         *
-         *   - `key` cookie name defaulting to `connect.sess`
-         *   - `secret` prevents cookie tampering
-         *   - `cookie` session cookie settings, defaulting to `{ path: '/', httpOnly: true, maxAge: null }`
-         *   - `proxy` trust the reverse proxy when setting secure cookies (via "x-forwarded-proto")
-         *
-         * Clearing sessions:
-         *
-         *  To clear the session simply set its value to `null`,
-         *  `cookieSession()` will then respond with a 1970 Set-Cookie.
-         *
-         *     req.session = null;
-         *
-         * @param options
-         */
-        function cookieSession(options?: any): Handler;
-
-        /**
-         * Anti CSRF:
-         *
-         * CSRF protection middleware.
-         *
-         * This middleware adds a `req.csrfToken()` function to make a token
-         * which should be added to requests which mutate
-         * state, within a hidden form field, query-string etc. This
-         * token is validated against the visitor's session.
-         *
-         * The default `value` function checks `req.body` generated
-         * by the `bodyParser()` middleware, `req.query` generated
-         * by `query()`, and the "X-CSRF-Token" header field.
-         *
-         * This middleware requires session support, thus should be added
-         * somewhere _below_ `session()` and `cookieParser()`.
-         *
-         * Options:
-         *
-         *    - `value` a function accepting the request, returning the token
-         *
-         * @param options
-         */
-        export function csrf(options?: {value?: Function}): Handler;
-
-        /**
-         * Directory:
-         *
-         * Serve directory listings with the given `root` path.
-         *
-         * Options:
-         *
-         *  - `hidden` display hidden (dot) files. Defaults to false.
-         *  - `icons`  display icons. Defaults to false.
-         *  - `filter` Apply this filter function to files. Defaults to false.
-         *
-         * @param root
-         * @param options
-         */
-        function directory(root: string, options?: any): Handler;
-
-        /**
-         * Favicon:
-         *
-         * By default serves the connect favicon, or the favicon
-         * located by the given `path`.
-         *
-         * Options:
-         *
-         *   - `maxAge`  cache-control max-age directive, defaulting to 1 day
-         *
-         * Examples:
-         *
-         *   Serve default favicon:
-         *
-         *     connect()
-         *       .use(connect.favicon())
-         *
-         *   Serve favicon before logging for brevity:
-         *
-         *     connect()
-         *       .use(connect.favicon())
-         *       .use(connect.logger('dev'))
-         *
-         *   Serve custom favicon:
-         *
-         *     connect()
-         *       .use(connect.favicon('public/favicon.ico))
-         *
-         * @param path
-         * @param options
-         */
-        export function favicon(path?: string, options?: any): Handler;
-
-        /**
-         * JSON:
-         *
-         * Parse JSON request bodies, providing the
-         * parsed object as `req.body`.
-         *
-         * Options:
-         *
-         *   - `strict`  when `false` anything `JSON.parse()` accepts will be parsed
-         *   - `reviver`  used as the second "reviver" argument for JSON.parse
-         *   - `limit`  byte limit disabled by default
-         *
-         * @param options
-         */
-        function json(options?: any): Handler;
-
-        /**
-         * Limit:
-         *
-         *   Limit request bodies to the given size in `bytes`.
-         *
-         *   A string representation of the bytesize may also be passed,
-         *   for example "5mb", "200kb", "1gb", etc.
-         *
-         *     connect()
-         *       .use(connect.limit('5.5mb'))
-         *       .use(handleImageUpload)
-         */
-        function limit(bytes: number): Handler;
-
-        function limit(bytes: string): Handler;
-
-        /**
-         * Logger:
-         *
-         * Log requests with the given `options` or a `format` string.
-         *
-         * Options:
-         *
-         *   - `format`  Format string, see below for tokens
-         *   - `stream`  Output stream, defaults to _stdout_
-         *   - `buffer`  Buffer duration, defaults to 1000ms when _true_
-         *   - `immediate`  Write log line on request instead of response (for response times)
-         *
-         * Tokens:
-         *
-         *   - `:req[header]` ex: `:req[Accept]`
-         *   - `:res[header]` ex: `:res[Content-Length]`
-         *   - `:http-version`
-         *   - `:response-time`
-         *   - `:remote-addr`
-         *   - `:date`
-         *   - `:method`
-         *   - `:url`
-         *   - `:referrer`
-         *   - `:user-agent`
-         *   - `:status`
-         *
-         * Formats:
-         *
-         *   Pre-defined formats that ship with connect:
-         *
-         *    - `default` ':remote-addr - - [:date] ":method :url HTTP/:http-version" :status :res[content-length] ":referrer" ":user-agent"'
-         *    - `short` ':remote-addr - :method :url HTTP/:http-version :status :res[content-length] - :response-time ms'
-         *    - `tiny`  ':method :url :status :res[content-length] - :response-time ms'
-         *    - `dev` concise output colored by response status for development use
-         *
-         * Examples:
-         *
-         *      connect.logger() // default
-         *      connect.logger('short')
-         *      connect.logger('tiny')
-         *      connect.logger({ immediate: true, format: 'dev' })
-         *      connect.logger(':method :url - :referrer')
-         *      connect.logger(':req[content-type] -> :res[content-type]')
-         *      connect.logger(function(tokens, req, res){ return 'some format string' })
-         *
-         * Defining Tokens:
-         *
-         *   To define a token, simply invoke `connect.logger.token()` with the
-         *   name and a callback function. The value returned is then available
-         *   as ":type" in this case.
-         *
-         *      connect.logger.token('type', function(req, res){ return req.headers['content-type']; })
-         *
-         * Defining Formats:
-         *
-         *   All default formats are defined this way, however it's public API as well:
-         *
-         *       connect.logger.format('name', 'string or function')
-         */
-        function logger(options: string): Handler;
-
-        function logger(options: Function): Handler;
-
-        function logger(options?: any): Handler;
-
-        /**
-         * Compile `fmt` into a function.
-         *
-         * @param fmt
-         */
-        function compile(fmt: string): Handler;
-
-        /**
-         * Define a token function with the given `name`,
-         * and callback `fn(req, res)`.
-         *
-         * @param name
-         * @param fn
-         */
-        function token(name: string, fn: Function): any;
-
-        /**
-         * Define a `fmt` with the given `name`.
-         */
-        function format(name: string, str: string): any;
-
-        function format(name: string, str: Function): any;
-
-        /**
-         * Query:
-         *
-         * Automatically parse the query-string when available,
-         * populating the `req.query` object.
-         *
-         * Examples:
-         *
-         *     connect()
-         *       .use(connect.query())
-         *       .use(function(req, res){
-         *         res.end(JSON.stringify(req.query));
-         *       });
-         *
-         *  The `options` passed are provided to qs.parse function.
-         */
-        function query(options: any): Handler;
-
-        /**
-         * Reponse time:
-         *
-         * Adds the `X-Response-Time` header displaying the response
-         * duration in milliseconds.
-         */
-        function responseTime(): Handler;
-
-        /**
-         * Static cache:
-         *
-         * Enables a memory cache layer on top of
-         * the `static()` middleware, serving popular
-         * static files.
-         *
-         * By default a maximum of 128 objects are
-         * held in cache, with a max of 256k each,
-         * totalling ~32mb.
-         *
-         * A Least-Recently-Used (LRU) cache algo
-         * is implemented through the `Cache` object,
-         * simply rotating cache objects as they are
-         * hit. This means that increasingly popular
-         * objects maintain their positions while
-         * others get shoved out of the stack and
-         * garbage collected.
-         *
-         * Benchmarks:
-         *
-         *     static(): 2700 rps
-         *     node-static: 5300 rps
-         *     static() + staticCache(): 7500 rps
-         *
-         * Options:
-         *
-         *   - `maxObjects`  max cache objects [128]
-         *   - `maxLength`  max cache object length 256kb
-         */
-        function staticCache(options: any): Handler;
-
-        /**
-         * Timeout:
-         *
-         * Times out the request in `ms`, defaulting to `5000`. The
-         * method `req.clearTimeout()` is added to revert this behaviour
-         * programmatically within your application's middleware, routes, etc.
-         *
-         * The timeout error is passed to `next()` so that you may customize
-         * the response behaviour. This error has the `.timeout` property as
-         * well as `.status == 408`.
-         */
-        function timeout(ms: number): Handler;
-
-        /**
-         * Vhost:
-         * 
-         *   Setup vhost for the given `hostname` and `server`.
-         *
-         *     connect()
-         *       .use(connect.vhost('foo.com', fooApp))
-         *       .use(connect.vhost('bar.com', barApp))
-         *       .use(connect.vhost('*.com', mainApp))
-         *
-         *  The `server` may be a Connect server or
-         *  a regular Node `http.Server`. 
-         *
-         * @param hostname
-         * @param server
-         */
-        function vhost(hostname: string, server: any): Handler;
-
-        function urlencoded(): any;
-
-        function multipart(): any;
-
-    }
-
-    export = e;
-}
-
+// Type definitions for Express 3.1
+// Project: http://expressjs.com
+// Definitions by: Boris Yankov <https://github.com/borisyankov/>
+// DefinitelyTyped: https://github.com/borisyankov/DefinitelyTyped
+
+/* =================== USAGE =================== 
+
+    import express = require('express');
+    var app = express();
+
+ =============================================== */
+
+/// <reference path="../node/node.d.ts" />
+
+declare module "express" {
+    import http = require('http');
+
+    // Merged declaration, e is both a callable function and a namespace
+    function e(): e.Express;
+
+    module e {
+        interface IRoute {
+            path: string;
+
+            method: string;
+
+            callbacks: Function[];
+
+            regexp: any;
+
+            /**
+            * Check if this route matches `path`, if so
+            * populate `.params`.
+            */
+            match(path: string): boolean;
+        }
+
+        class Route implements IRoute {
+            path: string;
+
+            method: string;
+
+            callbacks: Function[];
+
+            regexp: any;
+            match(path: string): boolean;
+
+            /**
+             * Initialize `Route` with the given HTTP `method`, `path`,
+             * and an array of `callbacks` and `options`.
+             *
+             * Options:
+             *
+             *   - `sensitive`    enable case-sensitive routes
+             *   - `strict`       enable strict matching for trailing slashes
+             *
+             * @param method
+             * @param path
+             * @param callbacks
+             * @param options
+             */
+            new (method: string, path: string, callbacks: Function[], options: any): Route;
+        }
+
+        interface IRouter<T> {
+            /**
+             * Map the given param placeholder `name`(s) to the given callback(s).
+             *
+             * Parameter mapping is used to provide pre-conditions to routes
+             * which use normalized placeholders. For example a _:user_id_ parameter
+             * could automatically load a user's information from the database without
+             * any additional code,
+             *
+             * The callback uses the samesignature as middleware, the only differencing
+             * being that the value of the placeholder is passed, in this case the _id_
+             * of the user. Once the `next()` function is invoked, just like middleware
+             * it will continue on to execute the route, or subsequent parameter functions.
+             *
+             *      app.param('user_id', function(req, res, next, id){
+             *        User.find(id, function(err, user){
+             *          if (err) {
+             *            next(err);
+             *          } else if (user) {
+             *            req.user = user;
+             *            next();
+             *          } else {
+             *            next(new Error('failed to load user'));
+             *          }
+             *        });
+             *      });
+             *
+             * @param name
+             * @param fn
+             */
+            param(name: string, fn: Function): T;
+
+            param(name: string[], fn: Function): T;
+
+            /**
+             * Special-cased "all" method, applying the given route `path`,
+             * middleware, and callback to _every_ HTTP method.
+             *
+             * @param path
+             * @param fn
+             */
+            all(path: string, fn?: (req: Request, res: Response, next: Function) => any): T;
+
+            all(path: string, ...callbacks: Function[]): void;
+
+            get(name: string, ...handlers: RequestFunction[]): T;
+
+            get(name: RegExp, ...handlers: RequestFunction[]): T;
+
+            post(name: string, ...handlers: RequestFunction[]): T;
+
+            post(name: RegExp, ...handlers: RequestFunction[]): T;
+
+            put(name: string, ...handlers: RequestFunction[]): T;
+
+            put(name: RegExp, ...handlers: RequestFunction[]): T;
+
+            del(name: string, ...handlers: RequestFunction[]): T;
+
+            del(name: RegExp, ...handlers: RequestFunction[]): T;
+        }
+
+        export class Router implements IRouter<Router> {
+          new (options?: any): Router;
+
+          middleware (): any;
+
+          param(name: string, fn: Function): Router;
+
+          param(name: any[], fn: Function): Router;
+
+          all(path: string, fn?: (req: Request, res: Response, next: Function) => any): Router;
+
+          all(path: string, ...callbacks: Function[]): void;
+
+          get(name: string, ...handlers: RequestFunction[]): Router;
+
+          get(name: RegExp, ...handlers: RequestFunction[]): Router;
+
+          post(name: string, ...handlers: RequestFunction[]): Router;
+
+          post(name: RegExp, ...handlers: RequestFunction[]): Router;
+
+          put(name: string, ...handlers: RequestFunction[]): Router;
+
+          put(name: RegExp, ...handlers: RequestFunction[]): Router;
+
+          del(name: string, ...handlers: RequestFunction[]): Router;
+
+          del(name: RegExp, ...handlers: RequestFunction[]): Router;
+        }
+
+        interface Handler {
+            (req: Request, res: Response, next?: Function): void;
+        }
+
+        interface CookieOptions {
+            maxAge?: number;
+            signed?: boolean;
+            expires?: Date;
+            httpOnly?: boolean;
+            path?: string;
+            domain?: string;
+            secure?: boolean;
+        }
+
+        interface Errback { (err: Error): void; }
+
+        interface Session {
+            /**
+             * Update reset `.cookie.maxAge` to prevent
+             * the cookie from expiring when the
+             * session is still active.
+             *
+             * @return {Session} for chaining
+             * @api public
+             */
+            touch(): Session;
+
+            /**
+             * Reset `.maxAge` to `.originalMaxAge`.
+             */
+            resetMaxAge(): Session;
+
+            /**
+             * Save the session data with optional callback `fn(err)`.
+             */
+            save(fn: Function): Session;
+
+            /**
+             * Re-loads the session data _without_ altering
+             * the maxAge properties. Invokes the callback `fn(err)`,
+             * after which time if no exception has occurred the
+             * `req.session` property will be a new `Session` object,
+             * although representing the same session.
+             */
+            reload(fn: Function): Session;
+
+            /**
+             * Destroy `this` session.
+             */
+            destroy(fn: Function): Session;
+
+            /**
+             * Regenerate this request's session.
+             */
+            regenerate(fn: Function): Session;
+
+            user: any;
+
+            error: string;
+
+            success: string;
+
+            views: any;
+
+            count: number;
+        }
+
+        interface Request {
+
+            session: Session;
+
+            /**
+             * Return request header.
+             *
+             * The `Referrer` header field is special-cased,
+             * both `Referrer` and `Referer` are interchangeable.
+             *
+             * Examples:
+             *
+             *     req.get('Content-Type');
+             *     // => "text/plain"
+             *
+             *     req.get('content-type');
+             *     // => "text/plain"
+             *
+             *     req.get('Something');
+             *     // => undefined
+             *
+             * Aliased as `req.header()`.
+             *
+             * @param name
+             */
+            get (name: string): string;
+
+            header(name: string): string;
+
+            headers: string[];
+
+            /**
+             * Check if the given `type(s)` is acceptable, returning
+             * the best match when true, otherwise `undefined`, in which
+             * case you should respond with 406 "Not Acceptable".
+             *
+             * The `type` value may be a single mime type string
+             * such as "application/json", the extension name
+             * such as "json", a comma-delimted list such as "json, html, text/plain",
+             * or an array `["json", "html", "text/plain"]`. When a list
+             * or array is given the _best_ match, if any is returned.
+             *
+             * Examples:
+             *
+             *     // Accept: text/html
+             *     req.accepts('html');
+             *     // => "html"
+             *
+             *     // Accept: text/*, application/json
+             *     req.accepts('html');
+             *     // => "html"
+             *     req.accepts('text/html');
+             *     // => "text/html"
+             *     req.accepts('json, text');
+             *     // => "json"
+             *     req.accepts('application/json');
+             *     // => "application/json"
+             *
+             *     // Accept: text/*, application/json
+             *     req.accepts('image/png');
+             *     req.accepts('png');
+             *     // => undefined
+             *
+             *     // Accept: text/*;q=.5, application/json
+             *     req.accepts(['html', 'json']);
+             *     req.accepts('html, json');
+             *     // => "json"
+             */
+            accepts(type: string): string;
+
+            accepts(type: string[]): string;
+
+            /**
+             * Check if the given `charset` is acceptable,
+             * otherwise you should respond with 406 "Not Acceptable".
+             *
+             * @param charset
+             */
+            acceptsCharset(charset: string): boolean;
+
+            /**
+             * Check if the given `lang` is acceptable,
+             * otherwise you should respond with 406 "Not Acceptable".
+             *
+             * @param lang
+             */
+            acceptsLanguage(lang: string): boolean;
+
+            /**
+             * Parse Range header field,
+             * capping to the given `size`.
+             *
+             * Unspecified ranges such as "0-" require
+             * knowledge of your resource length. In
+             * the case of a byte range this is of course
+             * the total number of bytes. If the Range
+             * header field is not given `null` is returned,
+             * `-1` when unsatisfiable, `-2` when syntactically invalid.
+             *
+             * NOTE: remember that ranges are inclusive, so
+             * for example "Range: users=0-3" should respond
+             * with 4 users when available, not 3.
+             *
+             * @param size
+             */
+            range(size: number): any[];
+
+            /**
+             * Return an array of Accepted media types
+             * ordered from highest quality to lowest.
+             */
+            accepted: MediaType[];
+
+            /**
+             * Return an array of Accepted languages
+             * ordered from highest quality to lowest.
+             *
+             * Examples:
+             *
+             *     Accept-Language: en;q=.5, en-us
+             *     ['en-us', 'en']
+             */
+            acceptedLanguages: any[];
+
+            /**
+             * Return an array of Accepted charsets
+             * ordered from highest quality to lowest.
+             *
+             * Examples:
+             *
+             *     Accept-Charset: iso-8859-5;q=.2, unicode-1-1;q=0.8
+             *     ['unicode-1-1', 'iso-8859-5']
+             */
+            acceptedCharsets: any[];
+
+            /**
+             * Return the value of param `name` when present or `defaultValue`.
+             *
+             *  - Checks route placeholders, ex: _/user/:id_
+             *  - Checks body params, ex: id=12, {"id":12}
+             *  - Checks query string params, ex: ?id=12
+             *
+             * To utilize request bodies, `req.body`
+             * should be an object. This can be done by using
+             * the `connect.bodyParser()` middleware.
+             *
+             * @param name
+             * @param defaultValue
+             */
+            param(name: string, defaultValue?: any): string;
+
+            /**
+             * Check if the incoming request contains the "Content-Type"
+             * header field, and it contains the give mime `type`.
+             *
+             * Examples:
+             *
+             *      // With Content-Type: text/html; charset=utf-8
+             *      req.is('html');
+             *      req.is('text/html');
+             *      req.is('text/*');
+             *      // => true
+             *
+             *      // When Content-Type is application/json
+             *      req.is('json');
+             *      req.is('application/json');
+             *      req.is('application/*');
+             *      // => true
+             *
+             *      req.is('html');
+             *      // => false
+             *
+             * @param type
+             */
+            is(type: string): boolean;
+
+            /**
+             * Return the protocol string "http" or "https"
+             * when requested with TLS. When the "trust proxy"
+             * setting is enabled the "X-Forwarded-Proto" header
+             * field will be trusted. If you're running behind
+             * a reverse proxy that supplies https for you this
+             * may be enabled.
+             */
+            protocol: string;
+
+            /**
+             * Short-hand for:
+             *
+             *    req.protocol == 'https'
+             */
+            secure: boolean;
+
+            /**
+             * Return the remote address, or when
+             * "trust proxy" is `true` return
+             * the upstream addr.
+             */
+            ip: string;
+
+            /**
+             * When "trust proxy" is `true`, parse
+             * the "X-Forwarded-For" ip address list.
+             *
+             * For example if the value were "client, proxy1, proxy2"
+             * you would receive the array `["client", "proxy1", "proxy2"]`
+             * where "proxy2" is the furthest down-stream.
+             */
+            ips: string[];
+
+            /**
+             * Return basic auth credentials.
+             *
+             * Examples:
+             *
+             *    // http://tobi:hello@example.com
+             *    req.auth
+             *    // => { username: 'tobi', password: 'hello' }
+             */
+            auth: any;
+
+            /**
+             * Return subdomains as an array.
+             *
+             * Subdomains are the dot-separated parts of the host before the main domain of
+             * the app. By default, the domain of the app is assumed to be the last two
+             * parts of the host. This can be changed by setting "subdomain offset".
+             *
+             * For example, if the domain is "tobi.ferrets.example.com":
+             * If "subdomain offset" is not set, req.subdomains is `["ferrets", "tobi"]`.
+             * If "subdomain offset" is 3, req.subdomains is `["tobi"]`.
+             */
+            subdomains: string[];
+
+            /**
+             * Short-hand for `url.parse(req.url).pathname`.
+             */
+            path: string;
+
+            /**
+             * Parse the "Host" header field hostname.
+             */
+            host: string;
+
+            /**
+             * Check if the request is fresh, aka
+             * Last-Modified and/or the ETag
+             * still match.
+             */
+            fresh: boolean;
+
+            /**
+             * Check if the request is stale, aka
+             * "Last-Modified" and / or the "ETag" for the
+             * resource has changed.
+             */
+            stale: boolean;
+
+            /**
+             * Check if the request was an _XMLHttpRequest_.
+             */
+            xhr: boolean;
+
+            //body: { username: string; password: string; remember: boolean; title: string; };
+            body: any;
+
+            //cookies: { string; remember: boolean; };
+            cookies: any;
+
+            /**
+             * Used to generate an anti-CSRF token.
+             * Placed by the CSRF protection middleware.
+             */
+            csrfToken(): string;
+
+            method: string;
+
+            params: any;
+
+            user: any;
+
+            authenticatedUser: any;
+
+            files: any;
+
+            /**
+             * Clear cookie `name`.
+             *
+             * @param name
+             * @param options
+             */
+            clearCookie(name: string, options?: any): Response;
+
+            query: any;
+
+            route: any;
+
+            signedCookies: any;
+
+            originalUrl: string;
+
+            url: string;
+        }
+
+        interface MediaType {
+            value: string;
+            quality: number;
+            type: string;
+            subtype:  string;
+        }
+
+        interface Send {
+            (status: number, body?: any): Response;
+            (body: any): Response;
+        }
+
+        interface Response extends http.ServerResponse {
+            /**
+             * Set status `code`.
+             *
+             * @param code
+             */
+            status(code: number): Response;
+
+            /**
+             * Set Link header field with the given `links`.
+             *
+             * Examples:
+             *
+             *    res.links({
+             *      next: 'http://api.example.com/users?page=2',
+             *      last: 'http://api.example.com/users?page=5'
+             *    });
+             *
+             * @param links
+             */
+            links(links: any): Response;
+
+            /**
+             * Send a response.
+             *
+             * Examples:
+             *
+             *     res.send(new Buffer('wahoo'));
+             *     res.send({ some: 'json' });
+             *     res.send('<p>some html</p>');
+             *     res.send(404, 'Sorry, cant find that');
+             *     res.send(404);
+             */
+            send: Send;
+
+            /**
+             * Send JSON response.
+             *
+             * Examples:
+             *
+             *     res.json(null);
+             *     res.json({ user: 'tj' });
+             *     res.json(500, 'oh noes!');
+             *     res.json(404, 'I dont have that');
+             */
+            json: Send;
+
+            /**
+             * Send JSON response with JSONP callback support.
+             *
+             * Examples:
+             *
+             *     res.jsonp(null);
+             *     res.jsonp({ user: 'tj' });
+             *     res.jsonp(500, 'oh noes!');
+             *     res.jsonp(404, 'I dont have that');
+             */
+            jsonp: Send;
+
+            /**
+             * Transfer the file at the given `path`.
+             *
+             * Automatically sets the _Content-Type_ response header field.
+             * The callback `fn(err)` is invoked when the transfer is complete
+             * or when an error occurs. Be sure to check `res.sentHeader`
+             * if you wish to attempt responding, as the header and some data
+             * may have already been transferred.
+             *
+             * Options:
+             *
+             *   - `maxAge` defaulting to 0
+             *   - `root`   root directory for relative filenames
+             *
+             * Examples:
+             *
+             *  The following example illustrates how `res.sendfile()` may
+             *  be used as an alternative for the `static()` middleware for
+             *  dynamic situations. The code backing `res.sendfile()` is actually
+             *  the same code, so HTTP cache support etc is identical.
+             *
+             *     app.get('/user/:uid/photos/:file', function(req, res){
+             *       var uid = req.params.uid
+             *         , file = req.params.file;
+             *
+             *       req.user.mayViewFilesFrom(uid, function(yes){
+             *         if (yes) {
+             *           res.sendfile('/uploads/' + uid + '/' + file);
+             *         } else {
+             *           res.send(403, 'Sorry! you cant see that.');
+             *         }
+             *       });
+             *     });
+             */
+            sendfile(path: string): void;
+
+            sendfile(path: string, options: any): void;
+
+            sendfile(path: string, fn: Errback): void;
+
+            sendfile(path: string, options: any, fn: Errback): void;
+
+            /**
+             * Transfer the file at the given `path` as an attachment.
+             *
+             * Optionally providing an alternate attachment `filename`,
+             * and optional callback `fn(err)`. The callback is invoked
+             * when the data transfer is complete, or when an error has
+             * ocurred. Be sure to check `res.headerSent` if you plan to respond.
+             *
+             * This method uses `res.sendfile()`.
+             */
+            download(path: string): void;
+
+            download(path: string, filename: string): void;
+
+            download(path: string, fn: Errback): void;
+
+            download(path: string, filename: string, fn: Errback): void;
+
+            /**
+             * Set _Content-Type_ response header with `type` through `mime.lookup()`
+             * when it does not contain "/", or set the Content-Type to `type` otherwise.
+             *
+             * Examples:
+             *
+             *     res.type('.html');
+             *     res.type('html');
+             *     res.type('json');
+             *     res.type('application/json');
+             *     res.type('png');
+             *
+             * @param type
+             */
+            contentType(type: string): Response;
+
+            /**
+             * Set _Content-Type_ response header with `type` through `mime.lookup()`
+             * when it does not contain "/", or set the Content-Type to `type` otherwise.
+             *
+             * Examples:
+             *
+             *     res.type('.html');
+             *     res.type('html');
+             *     res.type('json');
+             *     res.type('application/json');
+             *     res.type('png');
+             *
+             * @param type
+             */
+            type(type: string): Response;
+
+            /**
+             * Respond to the Acceptable formats using an `obj`
+             * of mime-type callbacks.
+             *
+             * This method uses `req.accepted`, an array of
+             * acceptable types ordered by their quality values.
+             * When "Accept" is not present the _first_ callback
+             * is invoked, otherwise the first match is used. When
+             * no match is performed the server responds with
+             * 406 "Not Acceptable".
+             *
+             * Content-Type is set for you, however if you choose
+             * you may alter this within the callback using `res.type()`
+             * or `res.set('Content-Type', ...)`.
+             *
+             *    res.format({
+             *      'text/plain': function(){
+             *        res.send('hey');
+             *      },
+             *
+             *      'text/html': function(){
+             *        res.send('<p>hey</p>');
+             *      },
+             *
+             *      'appliation/json': function(){
+             *        res.send({ message: 'hey' });
+             *      }
+             *    });
+             *
+             * In addition to canonicalized MIME types you may
+             * also use extnames mapped to these types:
+             *
+             *    res.format({
+             *      text: function(){
+             *        res.send('hey');
+             *      },
+             *
+             *      html: function(){
+             *        res.send('<p>hey</p>');
+             *      },
+             *
+             *      json: function(){
+             *        res.send({ message: 'hey' });
+             *      }
+             *    });
+             *
+             * By default Express passes an `Error`
+             * with a `.status` of 406 to `next(err)`
+             * if a match is not made. If you provide
+             * a `.default` callback it will be invoked
+             * instead.
+             *
+             * @param obj
+             */
+            format(obj: any): Response;
+
+            /**
+             * Set _Content-Disposition_ header to _attachment_ with optional `filename`.
+             *
+             * @param filename
+             */
+            attachment(filename?: string): Response;
+
+            /**
+             * Set header `field` to `val`, or pass
+             * an object of header fields.
+             *
+             * Examples:
+             *
+             *    res.set('Foo', ['bar', 'baz']);
+             *    res.set('Accept', 'application/json');
+             *    res.set({ Accept: 'text/plain', 'X-API-Key': 'tobi' });
+             *
+             * Aliased as `res.header()`.
+             */
+            set (field: any): Response;
+
+            set (field: string, value?: string): Response;
+
+            header(field: any): Response;
+
+            header(field: string, value?: string): Response;
+
+            /**
+             * Get value for header `field`.
+             *
+             * @param field
+             */
+            get (field: string): string;
+
+            /**
+             * Clear cookie `name`.
+             *
+             * @param name
+             * @param options
+             */
+            clearCookie(name: string, options?: any): Response;
+
+            /**
+             * Set cookie `name` to `val`, with the given `options`.
+             *
+             * Options:
+             *
+             *    - `maxAge`   max-age in milliseconds, converted to `expires`
+             *    - `signed`   sign the cookie
+             *    - `path`     defaults to "/"
+             *
+             * Examples:
+             *
+             *    // "Remember Me" for 15 minutes
+             *    res.cookie('rememberme', '1', { expires: new Date(Date.now() + 900000), httpOnly: true });
+             *
+             *    // save as above
+             *    res.cookie('rememberme', '1', { maxAge: 900000, httpOnly: true })
+             */
+            cookie(name: string, val: string, options: CookieOptions): Response;
+
+            cookie(name: string, val: any, options: CookieOptions): Response;
+
+            cookie(name: string, val: any): Response;
+
+            /**
+             * Set the location header to `url`.
+             *
+             * The given `url` can also be the name of a mapped url, for
+             * example by default express supports "back" which redirects
+             * to the _Referrer_ or _Referer_ headers or "/".
+             *
+             * Examples:
+             *
+             *    res.location('/foo/bar').;
+             *    res.location('http://example.com');
+             *    res.location('../login'); // /blog/post/1 -> /blog/login
+             *
+             * Mounting:
+             *
+             *   When an application is mounted and `res.location()`
+             *   is given a path that does _not_ lead with "/" it becomes
+             *   relative to the mount-point. For example if the application
+             *   is mounted at "/blog", the following would become "/blog/login".
+             *
+             *      res.location('login');
+             *
+             *   While the leading slash would result in a location of "/login":
+             *
+             *      res.location('/login');
+             *
+             * @param url
+             */
+            location(url: string): Response;
+
+            /**
+             * Redirect to the given `url` with optional response `status`
+             * defaulting to 302.
+             *
+             * The resulting `url` is determined by `res.location()`, so
+             * it will play nicely with mounted apps, relative paths,
+             * `"back"` etc.
+             *
+             * Examples:
+             *
+             *    res.redirect('/foo/bar');
+             *    res.redirect('http://example.com');
+             *    res.redirect(301, 'http://example.com');
+             *    res.redirect('http://example.com', 301);
+             *    res.redirect('../login'); // /blog/post/1 -> /blog/login
+             */
+            redirect(url: string): void;
+
+            redirect(status: number, url: string): void;
+
+            redirect(url: string, status: number): void;
+
+            /**
+             * Render `view` with the given `options` and optional callback `fn`.
+             * When a callback function is given a response will _not_ be made
+             * automatically, otherwise a response of _200_ and _text/html_ is given.
+             *
+             * Options:
+             *
+             *  - `cache`     boolean hinting to the engine it should cache
+             *  - `filename`  filename of the view being rendered
+             */
+
+            render(view: string, options?: Object, callback?: (err: Error, html: string) => void ): void;
+            
+            render(view: string, callback?: (err: Error, html: string) => void ): void;
+
+            locals: any;
+
+            charset: string;
+        }
+
+        interface RequestFunction {
+            (req: Request, res: Response, next: Function): any;
+        }
+
+        interface Application extends IRouter<Application> {
+            /**
+             * Initialize the server.
+             *
+             *   - setup default configuration
+             *   - setup default middleware
+             *   - setup route reflection methods
+             */
+            init(): void;
+
+            /**
+             * Initialize application configuration.
+             */
+            defaultConfiguration(): void;
+
+            /**
+             * Proxy `connect#use()` to apply settings to
+             * mounted applications.
+            **/
+            use(route: string, callback?: Function): Application;
+
+            use(route: string, server: Application): Application;
+
+            use(callback: Function): Application;
+
+            use(server: Application): Application;
+
+            /**
+             * Register the given template engine callback `fn`
+             * as `ext`.
+             *
+             * By default will `require()` the engine based on the
+             * file extension. For example if you try to render
+             * a "foo.jade" file Express will invoke the following internally:
+             *
+             *     app.engine('jade', require('jade').__express);
+             *
+             * For engines that do not provide `.__express` out of the box,
+             * or if you wish to "map" a different extension to the template engine
+             * you may use this method. For example mapping the EJS template engine to
+             * ".html" files:
+             *
+             *     app.engine('html', require('ejs').renderFile);
+             *
+             * In this case EJS provides a `.renderFile()` method with
+             * the same signature that Express expects: `(path, options, callback)`,
+             * though note that it aliases this method as `ejs.__express` internally
+             * so if you're using ".ejs" extensions you dont need to do anything.
+             *
+             * Some template engines do not follow this convention, the
+             * [Consolidate.js](https://github.com/visionmedia/consolidate.js)
+             * library was created to map all of node's popular template
+             * engines to follow this convention, thus allowing them to
+             * work seamlessly within Express.
+             */
+            engine(ext: string, fn: Function): Application;
+
+            param(name: string, fn: Function): Application;
+
+            param(name: string[], fn: Function): Application;
+
+            /**
+             * Assign `setting` to `val`, or return `setting`'s value.
+             *
+             *    app.set('foo', 'bar');
+             *    app.get('foo');
+             *    // => "bar"
+             *
+             * Mounted servers inherit their parent server's settings.
+             *
+             * @param setting
+             * @param val
+             */
+            set (setting: string, val: string): Application;
+
+            /**
+             * Return the app's absolute pathname
+             * based on the parent(s) that have
+             * mounted it.
+             *
+             * For example if the application was
+             * mounted as "/admin", which itself
+             * was mounted as "/blog" then the
+             * return value would be "/blog/admin".
+             */
+            path(): string;
+
+            /**
+             * Check if `setting` is enabled (truthy).
+             *
+             *    app.enabled('foo')
+             *    // => false
+             *
+             *    app.enable('foo')
+             *    app.enabled('foo')
+             *    // => true
+             */
+            enabled(setting: string): boolean;
+
+            /**
+             * Check if `setting` is disabled.
+             *
+             *    app.disabled('foo')
+             *    // => true
+             *
+             *    app.enable('foo')
+             *    app.disabled('foo')
+             *    // => false
+             *
+             * @param setting
+             */
+            disabled(setting: string): boolean;
+
+            /**
+             * Enable `setting`.
+             *
+             * @param setting
+             */
+            enable(setting: string): Application;
+
+            /**
+             * Disable `setting`.
+             *
+             * @param setting
+             */
+            disable(setting: string): Application;
+
+            /**
+             * Configure callback for zero or more envs,
+             * when no `env` is specified that callback will
+             * be invoked for all environments. Any combination
+             * can be used multiple times, in any order desired.
+             *
+             * Examples:
+             *
+             *    app.configure(function(){
+             *      // executed for all envs
+             *    });
+             *
+             *    app.configure('stage', function(){
+             *      // executed staging env
+             *    });
+             *
+             *    app.configure('stage', 'production', function(){
+             *      // executed for stage and production
+             *    });
+             *
+             * Note:
+             *
+             *  These callbacks are invoked immediately, and
+             *  are effectively sugar for the following:
+             *
+             *     var env = process.env.NODE_ENV || 'development';
+             *
+             *      switch (env) {
+             *        case 'development':
+             *          ...
+             *          break;
+             *        case 'stage':
+             *          ...
+             *          break;
+             *        case 'production':
+             *          ...
+             *          break;
+             *      }
+             *
+             * @param env
+             * @param fn
+             */
+            configure(env: string, fn: Function): Application;
+
+            configure(env0: string, env1: string, fn: Function): Application;
+
+            configure(env0: string, env1: string, env2: string, fn: Function): Application;
+
+            configure(env0: string, env1: string, env2: string, env3: string, fn: Function): Application;
+
+            configure(env0: string, env1: string, env2: string, env3: string, env4: string, fn: Function): Application;
+
+            configure(fn: Function): Application;
+
+
+            /**
+             * Render the given view `name` name with `options`
+             * and a callback accepting an error and the
+             * rendered template string.
+             *
+             * Example:
+             *
+             *    app.render('email', { name: 'Tobi' }, function(err, html){
+             *      // ...
+             *    })
+             *
+             * @param name
+             * @param options or fn
+             * @param fn
+             */
+            render(name: string, options?: Object, callback?: (err: Error, html: string) => void): void;
+            
+            render(name: string, callback: (err: Error, html: string) => void): void;
+
+
+            /**
+             * Listen for connections.
+             *
+             * A node `http.Server` is returned, with this
+             * application (which is a `Function`) as its
+             * callback. If you wish to create both an HTTP
+             * and HTTPS server you may do so with the "http"
+             * and "https" modules as shown here:
+             *
+             *    var http = require('http')
+             *      , https = require('https')
+             *      , express = require('express')
+             *      , app = express();
+             *
+             *    http.createServer(app).listen(80);
+             *    https.createServer({ ... }, app).listen(443);
+             */
+            listen(port: number, hostname: string, backlog: number, callback?: Function): void;
+
+            listen(port: number, hostname: string, callback?: Function): void;
+
+            listen(port: number, callback?: Function): void;
+
+            listen(path: string, callback?: Function): void;
+
+            listen(handle: any, listeningListener?: Function): void;
+
+            route: IRoute;
+
+            router: string;
+
+            settings: any;
+
+            resource: any;
+
+            map: any;
+
+            locals: any;
+
+            /**
+             * The app.routes object houses all of the routes defined mapped by the
+             * associated HTTP verb. This object may be used for introspection
+             * capabilities, for example Express uses this internally not only for
+             * routing but to provide default OPTIONS behaviour unless app.options()
+             * is used. Your application or framework may also remove routes by
+             * simply by removing them from this object.
+             */
+            routes: any;
+        }
+
+        interface Express extends Application {
+            /**
+             * Framework version.
+             */
+            version: string;
+
+            /**
+             * Expose mime.
+             */
+            mime: string;
+
+            (): Application;
+
+            /**
+            * Create an express application.
+            */
+            createApplication(): Application;
+
+            createServer(): Application;
+
+            application: any;
+
+            request: Request;
+
+            response: Response;
+        }
+
+        /**
+         * Body parser:
+         * 
+         *   Parse request bodies, supports _application/json_,
+         *   _application/x-www-form-urlencoded_, and _multipart/form-data_.
+         *
+         *   This is equivalent to: 
+         *
+         *     app.use(connect.json());
+         *     app.use(connect.urlencoded());
+         *     app.use(connect.multipart());
+         *
+         * Examples:
+         *
+         *      connect()
+         *        .use(connect.bodyParser())
+         *        .use(function(req, res) {
+         *          res.end('viewing user ' + req.body.user.name);
+         *        });
+         *
+         *      $ curl -d 'user[name]=tj' http://local/
+         *      $ curl -d '{"user":{"name":"tj"}}' -H "Content-Type: application/json" http://local/
+         *
+         *  View [json](json.html), [urlencoded](urlencoded.html), and [multipart](multipart.html) for more info.
+         *
+         * @param options
+         */
+        function bodyParser(options?: any): Handler;
+
+        /**
+         * Error handler:
+         *
+         * Development error handler, providing stack traces
+         * and error message responses for requests accepting text, html,
+         * or json.
+         *
+         * Text:
+         *
+         *   By default, and when _text/plain_ is accepted a simple stack trace
+         *   or error message will be returned.
+         *
+         * JSON:
+         *
+         *   When _application/json_ is accepted, connect will respond with
+         *   an object in the form of `{ "error": error }`.
+         *
+         * HTML:
+         *
+         *   When accepted connect will output a nice html stack trace.
+         */
+        function errorHandler(opts?: any): Handler;
+
+        /**
+         * Method Override:
+         * 
+         * Provides faux HTTP method support.
+         * 
+         * Pass an optional `key` to use when checking for
+         * a method override, othewise defaults to _\_method_.
+         * The original method is available via `req.originalMethod`.
+         *
+         * @param key
+         */
+        function methodOverride(key?: string): Handler;
+
+        /**
+         * Cookie parser:
+         *
+         * Parse _Cookie_ header and populate `req.cookies`
+         * with an object keyed by the cookie names. Optionally
+         * you may enabled signed cookie support by passing
+         * a `secret` string, which assigns `req.secret` so
+         * it may be used by other middleware.
+         *
+         * Examples:
+         *
+         *     connect()
+         *       .use(connect.cookieParser('optional secret string'))
+         *       .use(function(req, res, next){
+         *         res.end(JSON.stringify(req.cookies));
+         *       })
+         *
+         * @param secret
+         */
+        function cookieParser(secret?: string): Handler;
+
+        /**
+         * Session:
+         * 
+         *   Setup session store with the given `options`.
+         *
+         *   Session data is _not_ saved in the cookie itself, however
+         *   cookies are used, so we must use the [cookieParser()](cookieParser.html)
+         *   middleware _before_ `session()`.
+         *
+         * Examples:
+         *
+         *     connect()
+         *       .use(connect.cookieParser())
+         *       .use(connect.session({ secret: 'keyboard cat', key: 'sid', cookie: { secure: true }}))
+         *
+         * Options:
+         *
+         *   - `key` cookie name defaulting to `connect.sid`
+         *   - `store` session store instance
+         *   - `secret` session cookie is signed with this secret to prevent tampering
+         *   - `cookie` session cookie settings, defaulting to `{ path: '/', httpOnly: true, maxAge: null }`
+         *   - `proxy` trust the reverse proxy when setting secure cookies (via "x-forwarded-proto")
+         *
+         * Cookie option:
+         *
+         *  By default `cookie.maxAge` is `null`, meaning no "expires" parameter is set
+         *  so the cookie becomes a browser-session cookie. When the user closes the 
+         *  browser the cookie (and session) will be removed.
+         *
+         * ## req.session
+         *
+         *  To store or access session data, simply use the request property `req.session`,
+         *  which is (generally) serialized as JSON by the store, so nested objects 
+         *  are typically fine. For example below is a user-specific view counter:
+         *
+         *       connect()
+         *         .use(connect.favicon())
+         *         .use(connect.cookieParser())
+         *         .use(connect.session({ secret: 'keyboard cat', cookie: { maxAge: 60000 }}))
+         *         .use(function(req, res, next){
+         *           var sess = req.session;
+         *           if (sess.views) {
+         *             res.setHeader('Content-Type', 'text/html');
+         *             res.write('<p>views: ' + sess.views + '</p>');
+         *             res.write('<p>expires in: ' + (sess.cookie.maxAge / 1000) + 's</p>');
+         *             res.end();
+         *             sess.views++;
+         *           } else {
+         *             sess.views = 1;
+         *             res.end('welcome to the session demo. refresh!');
+         *           }
+         *         }
+         *       )).listen(3000);
+         *
+         * ## Session#regenerate()
+         *
+         *  To regenerate the session simply invoke the method, once complete
+         *  a new SID and `Session` instance will be initialized at `req.session`.
+         *
+         *      req.session.regenerate(function(err){
+         *        // will have a new session here
+         *      });
+         *
+         * ## Session#destroy()
+         *
+         *  Destroys the session, removing `req.session`, will be re-generated next request.
+         *
+         *      req.session.destroy(function(err){
+         *        // cannot access session here
+         *      });
+         * 
+         * ## Session#reload()
+         *
+         *  Reloads the session data.
+         *
+         *      req.session.reload(function(err){
+         *        // session updated
+         *      });
+         *
+         * ## Session#save()
+         *
+         *  Save the session.
+         *
+         *      req.session.save(function(err){
+         *        // session saved
+         *      });
+         *
+         * ## Session#touch()
+         *
+         *   Updates the `.maxAge` property. Typically this is
+         *   not necessary to call, as the session middleware does this for you.
+         *
+         * ## Session#cookie
+         *
+         *  Each session has a unique cookie object accompany it. This allows
+         *  you to alter the session cookie per visitor. For example we can
+         *  set `req.session.cookie.expires` to `false` to enable the cookie
+         *  to remain for only the duration of the user-agent.
+         *
+         * ## Session#maxAge
+         *
+         *  Alternatively `req.session.cookie.maxAge` will return the time
+         *  remaining in milliseconds, which we may also re-assign a new value
+         *  to adjust the `.expires` property appropriately. The following
+         *  are essentially equivalent
+         *
+         *     var hour = 3600000;
+         *     req.session.cookie.expires = new Date(Date.now() + hour);
+         *     req.session.cookie.maxAge = hour;
+         *
+         * For example when `maxAge` is set to `60000` (one minute), and 30 seconds
+         * has elapsed it will return `30000` until the current request has completed,
+         * at which time `req.session.touch()` is called to reset `req.session.maxAge`
+         * to its original value.
+         *
+         *     req.session.cookie.maxAge;
+         *     // => 30000
+         *
+         * Session Store Implementation:
+         *
+         * Every session store _must_ implement the following methods
+         *
+         *    - `.get(sid, callback)`
+         *    - `.set(sid, session, callback)`
+         *    - `.destroy(sid, callback)`
+         *
+         * Recommended methods include, but are not limited to:
+         *
+         *    - `.length(callback)`
+         *    - `.clear(callback)`
+         *
+         * For an example implementation view the [connect-redis](http://github.com/visionmedia/connect-redis) repo.
+         *
+         * @param options
+         */
+        function session(options?: any): Handler;
+
+        /**
+         * Hash the given `sess` object omitting changes
+         * to `.cookie`.
+         *
+         * @param sess
+         */
+        function hash(sess: string): string;
+
+        /**
+         * Static:
+         *
+         *   Static file server with the given `root` path.
+         *
+         * Examples:
+         *
+         *     var oneDay = 86400000;
+         *
+         *     connect()
+         *       .use(connect.static(__dirname + '/public'))
+         *
+         *     connect()
+         *       .use(connect.static(__dirname + '/public', { maxAge: oneDay }))
+         *
+         * Options:
+         *
+         *    - `maxAge`     Browser cache maxAge in milliseconds. defaults to 0
+         *    - `hidden`     Allow transfer of hidden files. defaults to false
+         *    - `redirect`   Redirect to trailing "/" when the pathname is a dir. defaults to true
+         *
+         * @param root
+         * @param options
+         */
+        function static(root: string, options?: any): Handler;
+
+        /**
+         * Basic Auth:
+         *
+         * Enfore basic authentication by providing a `callback(user, pass)`,
+         * which must return `true` in order to gain access. Alternatively an async
+         * method is provided as well, invoking `callback(user, pass, callback)`. Populates
+         * `req.user`. The final alternative is simply passing username / password
+         * strings.
+         *
+         *  Simple username and password
+         *
+         *     connect(connect.basicAuth('username', 'password'));
+         *
+         *  Callback verification
+         *
+         *     connect()
+         *       .use(connect.basicAuth(function(user, pass){
+         *         return 'tj' == user & 'wahoo' == pass;
+         *       }))
+         *
+         *  Async callback verification, accepting `fn(err, user)`.
+         *
+         *     connect()
+         *       .use(connect.basicAuth(function(user, pass, fn){
+         *         User.authenticate({ user: user, pass: pass }, fn);
+         *       }))
+         *
+         * @param callback or username
+         * @param realm
+         */
+        export function basicAuth(callback: (user: string, pass: string) => boolean, realm?: string): Handler;
+
+        export function basicAuth(user: string, pass: string, realm?: string): Handler;
+
+        /**
+         * Compress:
+         *
+         * Compress response data with gzip/deflate.
+         *
+         * Filter:
+         *
+         *  A `filter` callback function may be passed to
+         *  replace the default logic of:
+         *
+         *     exports.filter = function(req, res){
+         *       return /json|text|javascript/.test(res.getHeader('Content-Type'));
+         *     };
+         *
+         * Options:
+         *
+         *  All remaining options are passed to the gzip/deflate
+         *  creation functions. Consult node's docs for additional details.
+         *
+         *   - `chunkSize` (default: 16*1024)
+         *   - `windowBits`
+         *   - `level`: 0-9 where 0 is no compression, and 9 is slow but best compression
+         *   - `memLevel`: 1-9 low is slower but uses less memory, high is fast but uses more
+         *   - `strategy`: compression strategy
+         *
+         * @param options
+         */
+        function compress(options?: any): Handler;
+
+        /**
+         * Cookie Session:
+         *
+         *   Cookie session middleware.
+         *
+         *      var app = connect();
+         *      app.use(connect.cookieParser());
+         *      app.use(connect.cookieSession({ secret: 'tobo!', cookie: { maxAge: 60 * 60 * 1000 }}));
+         *
+         * Options:
+         *
+         *   - `key` cookie name defaulting to `connect.sess`
+         *   - `secret` prevents cookie tampering
+         *   - `cookie` session cookie settings, defaulting to `{ path: '/', httpOnly: true, maxAge: null }`
+         *   - `proxy` trust the reverse proxy when setting secure cookies (via "x-forwarded-proto")
+         *
+         * Clearing sessions:
+         *
+         *  To clear the session simply set its value to `null`,
+         *  `cookieSession()` will then respond with a 1970 Set-Cookie.
+         *
+         *     req.session = null;
+         *
+         * @param options
+         */
+        function cookieSession(options?: any): Handler;
+
+        /**
+         * Anti CSRF:
+         *
+         * CSRF protection middleware.
+         *
+         * This middleware adds a `req.csrfToken()` function to make a token
+         * which should be added to requests which mutate
+         * state, within a hidden form field, query-string etc. This
+         * token is validated against the visitor's session.
+         *
+         * The default `value` function checks `req.body` generated
+         * by the `bodyParser()` middleware, `req.query` generated
+         * by `query()`, and the "X-CSRF-Token" header field.
+         *
+         * This middleware requires session support, thus should be added
+         * somewhere _below_ `session()` and `cookieParser()`.
+         *
+         * Options:
+         *
+         *    - `value` a function accepting the request, returning the token
+         *
+         * @param options
+         */
+        export function csrf(options?: {value?: Function}): Handler;
+
+        /**
+         * Directory:
+         *
+         * Serve directory listings with the given `root` path.
+         *
+         * Options:
+         *
+         *  - `hidden` display hidden (dot) files. Defaults to false.
+         *  - `icons`  display icons. Defaults to false.
+         *  - `filter` Apply this filter function to files. Defaults to false.
+         *
+         * @param root
+         * @param options
+         */
+        function directory(root: string, options?: any): Handler;
+
+        /**
+         * Favicon:
+         *
+         * By default serves the connect favicon, or the favicon
+         * located by the given `path`.
+         *
+         * Options:
+         *
+         *   - `maxAge`  cache-control max-age directive, defaulting to 1 day
+         *
+         * Examples:
+         *
+         *   Serve default favicon:
+         *
+         *     connect()
+         *       .use(connect.favicon())
+         *
+         *   Serve favicon before logging for brevity:
+         *
+         *     connect()
+         *       .use(connect.favicon())
+         *       .use(connect.logger('dev'))
+         *
+         *   Serve custom favicon:
+         *
+         *     connect()
+         *       .use(connect.favicon('public/favicon.ico))
+         *
+         * @param path
+         * @param options
+         */
+        export function favicon(path?: string, options?: any): Handler;
+
+        /**
+         * JSON:
+         *
+         * Parse JSON request bodies, providing the
+         * parsed object as `req.body`.
+         *
+         * Options:
+         *
+         *   - `strict`  when `false` anything `JSON.parse()` accepts will be parsed
+         *   - `reviver`  used as the second "reviver" argument for JSON.parse
+         *   - `limit`  byte limit disabled by default
+         *
+         * @param options
+         */
+        function json(options?: any): Handler;
+
+        /**
+         * Limit:
+         *
+         *   Limit request bodies to the given size in `bytes`.
+         *
+         *   A string representation of the bytesize may also be passed,
+         *   for example "5mb", "200kb", "1gb", etc.
+         *
+         *     connect()
+         *       .use(connect.limit('5.5mb'))
+         *       .use(handleImageUpload)
+         */
+        function limit(bytes: number): Handler;
+
+        function limit(bytes: string): Handler;
+
+        /**
+         * Logger:
+         *
+         * Log requests with the given `options` or a `format` string.
+         *
+         * Options:
+         *
+         *   - `format`  Format string, see below for tokens
+         *   - `stream`  Output stream, defaults to _stdout_
+         *   - `buffer`  Buffer duration, defaults to 1000ms when _true_
+         *   - `immediate`  Write log line on request instead of response (for response times)
+         *
+         * Tokens:
+         *
+         *   - `:req[header]` ex: `:req[Accept]`
+         *   - `:res[header]` ex: `:res[Content-Length]`
+         *   - `:http-version`
+         *   - `:response-time`
+         *   - `:remote-addr`
+         *   - `:date`
+         *   - `:method`
+         *   - `:url`
+         *   - `:referrer`
+         *   - `:user-agent`
+         *   - `:status`
+         *
+         * Formats:
+         *
+         *   Pre-defined formats that ship with connect:
+         *
+         *    - `default` ':remote-addr - - [:date] ":method :url HTTP/:http-version" :status :res[content-length] ":referrer" ":user-agent"'
+         *    - `short` ':remote-addr - :method :url HTTP/:http-version :status :res[content-length] - :response-time ms'
+         *    - `tiny`  ':method :url :status :res[content-length] - :response-time ms'
+         *    - `dev` concise output colored by response status for development use
+         *
+         * Examples:
+         *
+         *      connect.logger() // default
+         *      connect.logger('short')
+         *      connect.logger('tiny')
+         *      connect.logger({ immediate: true, format: 'dev' })
+         *      connect.logger(':method :url - :referrer')
+         *      connect.logger(':req[content-type] -> :res[content-type]')
+         *      connect.logger(function(tokens, req, res){ return 'some format string' })
+         *
+         * Defining Tokens:
+         *
+         *   To define a token, simply invoke `connect.logger.token()` with the
+         *   name and a callback function. The value returned is then available
+         *   as ":type" in this case.
+         *
+         *      connect.logger.token('type', function(req, res){ return req.headers['content-type']; })
+         *
+         * Defining Formats:
+         *
+         *   All default formats are defined this way, however it's public API as well:
+         *
+         *       connect.logger.format('name', 'string or function')
+         */
+        function logger(options: string): Handler;
+
+        function logger(options: Function): Handler;
+
+        function logger(options?: any): Handler;
+
+        /**
+         * Compile `fmt` into a function.
+         *
+         * @param fmt
+         */
+        function compile(fmt: string): Handler;
+
+        /**
+         * Define a token function with the given `name`,
+         * and callback `fn(req, res)`.
+         *
+         * @param name
+         * @param fn
+         */
+        function token(name: string, fn: Function): any;
+
+        /**
+         * Define a `fmt` with the given `name`.
+         */
+        function format(name: string, str: string): any;
+
+        function format(name: string, str: Function): any;
+
+        /**
+         * Query:
+         *
+         * Automatically parse the query-string when available,
+         * populating the `req.query` object.
+         *
+         * Examples:
+         *
+         *     connect()
+         *       .use(connect.query())
+         *       .use(function(req, res){
+         *         res.end(JSON.stringify(req.query));
+         *       });
+         *
+         *  The `options` passed are provided to qs.parse function.
+         */
+        function query(options: any): Handler;
+
+        /**
+         * Reponse time:
+         *
+         * Adds the `X-Response-Time` header displaying the response
+         * duration in milliseconds.
+         */
+        function responseTime(): Handler;
+
+        /**
+         * Static cache:
+         *
+         * Enables a memory cache layer on top of
+         * the `static()` middleware, serving popular
+         * static files.
+         *
+         * By default a maximum of 128 objects are
+         * held in cache, with a max of 256k each,
+         * totalling ~32mb.
+         *
+         * A Least-Recently-Used (LRU) cache algo
+         * is implemented through the `Cache` object,
+         * simply rotating cache objects as they are
+         * hit. This means that increasingly popular
+         * objects maintain their positions while
+         * others get shoved out of the stack and
+         * garbage collected.
+         *
+         * Benchmarks:
+         *
+         *     static(): 2700 rps
+         *     node-static: 5300 rps
+         *     static() + staticCache(): 7500 rps
+         *
+         * Options:
+         *
+         *   - `maxObjects`  max cache objects [128]
+         *   - `maxLength`  max cache object length 256kb
+         */
+        function staticCache(options: any): Handler;
+
+        /**
+         * Timeout:
+         *
+         * Times out the request in `ms`, defaulting to `5000`. The
+         * method `req.clearTimeout()` is added to revert this behaviour
+         * programmatically within your application's middleware, routes, etc.
+         *
+         * The timeout error is passed to `next()` so that you may customize
+         * the response behaviour. This error has the `.timeout` property as
+         * well as `.status == 408`.
+         */
+        function timeout(ms: number): Handler;
+
+        /**
+         * Vhost:
+         * 
+         *   Setup vhost for the given `hostname` and `server`.
+         *
+         *     connect()
+         *       .use(connect.vhost('foo.com', fooApp))
+         *       .use(connect.vhost('bar.com', barApp))
+         *       .use(connect.vhost('*.com', mainApp))
+         *
+         *  The `server` may be a Connect server or
+         *  a regular Node `http.Server`. 
+         *
+         * @param hostname
+         * @param server
+         */
+        function vhost(hostname: string, server: any): Handler;
+
+        function urlencoded(): any;
+
+        function multipart(): any;
+
+    }
+
+    export = e;
+}
+