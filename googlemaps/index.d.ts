--- conflicted
+++ resolved
@@ -394,7 +394,7 @@
          */
         icon?: string|Icon|Symbol;
         /**
-         * Adds a label to the marker. The label can either be a string, or a MarkerLabel object. 
+         * Adds a label to the marker. The label can either be a string, or a MarkerLabel object.
          * Only the first character of the string will be displayed.
          * @type {(string|MarkerLabel)}
          */
@@ -489,7 +489,7 @@
         /** The text to be displayed in the label. Only the first character of this string will be shown. */
         text?: string;
     }
-    
+
     export interface MarkerShape {
         coords?: number[];
         type?: string;
@@ -778,11 +778,7 @@
     }
 
     export interface RectangleOptions {
-<<<<<<< HEAD
         bounds?: LatLngBounds | LatLngBoundsLiteral;
-=======
-        bounds?: LatLngBounds|LatLngBoundsLiteral;
->>>>>>> 891694e9
         clickable?: boolean;
         draggable?: boolean;
         editable?: boolean;
@@ -1805,7 +1801,7 @@
         /** Returns a string of the form "lat,lng". We round the lat/lng values to 6 decimal places by default. */
         toUrlValue(precision?: number): string;
         /** Converts to JSON representation. This function is intended to be used via JSON.stringify. */
-        toJSON(): LatLngLiteral; 
+        toJSON(): LatLngLiteral;
     }
 
     export type LatLngLiteral = { lat: number; lng: number }
