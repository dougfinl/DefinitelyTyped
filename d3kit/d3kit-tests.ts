<<<<<<< HEAD
/// <reference path="d3kit.d.ts" />
=======
>>>>>>> 8841dfc7
/// <reference types="d3" />
/// <reference types="mocha" />
/// <reference types="chai" />

/* jshint expr: true */

var expect = chai.expect;
describe('Skeleton', function(){
    var element: Element, $element: d3.Selection<any>, $svg: d3.Selection<any>, skeleton: d3kit.Skeleton;

    beforeEach(function(done){
      element = document.body.appendChild(document.createElement('div')) as Element;
      skeleton = new d3kit.Skeleton(element, null, ['custom1', 'custom2']);
      $element = d3.select(element);
      $svg = $element.select('svg');
      done();
    });

    describe('new Skeleton()', function(){
      it('should create <svg> inside the element', function(){
        expect($element.select('svg').size()).to.be.equal(1);
      });
      it('should create <g> inside <svg> inside the element', function(){
        expect($element.select('svg').select('g').size()).to.be.equal(1);
      });
    });

    describe('#getCustomEventNames()', function(){
      it('should return custom event names', function(){
        expect(skeleton.getCustomEventNames()).to.deep.equal(['custom1', 'custom2']);
      });
    });

    describe('#getDispatcher()', function(){
      it('should return event dispatcher', function(){
        expect(skeleton.getDispatcher()).to.be.an('Object');
        expect(skeleton.getDispatcher().data).to.be.a('Function');
      });
    });

    describe('#getInnerWidth()', function(){
      it('should return width of the skeleton excluding margin', function(){
        skeleton.options({
          margin: {left: 10, right: 10}
        });
        skeleton.width(100);
        expect(skeleton.getInnerWidth()).to.equal(80);
      });
    });

    describe('#getInnerHeight()', function(){
      it('should return height of the skeleton excluding margin', function(){
        skeleton.options({
          margin: {top: 10, bottom: 20}
        });
        skeleton.height(100);
        expect(skeleton.getInnerHeight()).to.equal(70);
      });
    });

    describe('#getLayerOrganizer()', function(){
      it('should return the LayerOrganizer', function(){
        expect(skeleton.getLayerOrganizer()).to.be.an('Object');
      });
    });

    describe('#getRootG()', function(){
      it('should return d3 selection of the root <g>', function(){
        var g = skeleton.getRootG();
        expect(g.size()).to.equal(1);
        expect((g[0][0] as Element).tagName).to.equal('g');
      });
    });

    describe('#getSvg()', function(){
      it('should return d3 selection of the <svg>', function(){
        var svg = skeleton.getSvg();
        expect(svg.size()).to.equal(1);
        expect((svg[0][0] as Element).tagName).to.equal('svg');
      });
    });

    describe('#data(data, doNotDispatch)', function(){
      it('should return data when called without argument', function(){
        skeleton.data({a: 1});
        expect(skeleton.data()).to.deep.equal({a: 1});
      });
      it('should set data when called with at least one argument', function(){
        skeleton.data('test');
        expect(skeleton.data()).to.equal('test');
      });
      it('after setting, should dispatch "data" event', function(done){
        skeleton.on('data.test', function(){
          // This block should be reached to pass the test.
          expect(true).to.be.true;
          done();
        });
        skeleton.data({a: 1});
      });
      it('after setting, should not dispatch "data" event if doNotDispatch is true', function(done){
        skeleton.on('data.test', function(){
          // This block should not be reached.
          expect(true).to.be.false;
          done();
        });
        skeleton.data({a: 1}, true);
        setTimeout(done, 100);
      });
    });

    describe('#options(options, doNotDispatch)', function(){
      it('should return options when called without argument', function(){
        skeleton.options({a: 2});
        expect(skeleton.options()).to.include.keys(['a']);
        expect(skeleton.options().a).to.equal(2);
      });
      it('should set options when called with at least one argument', function(){
        skeleton.options({a: 1});
        expect(skeleton.options()).to.include.keys(['a']);
        expect(skeleton.options().a).to.equal(1);
      });
      it('should not overwrite but extend existing options when setting', function(){
        skeleton.options({a: 1});
        skeleton.options({b: 2});
        expect(skeleton.options()).to.include.keys(['a', 'b']);
        expect(skeleton.options().a).to.equal(1);
        expect(skeleton.options().b).to.equal(2);
      });
      it('after setting, should dispatch "options" event', function(done){
        skeleton.on('options.test', function(){
          // This block should be reached to pass the test.
          expect(true).to.be.true;
          done();
        });
        skeleton.options({a: 1});
      });
      it('after setting, should not dispatch "options" event if doNotDispatch is true', function(done){
        skeleton.on('options.test', function(){
          // This block should not be reached.
          expect(true).to.be.false;
          done();
        });
        skeleton.options({a: 1}, true);
        setTimeout(done, 100);
      });
    });

    describe('#margin(margin, doNotDispatch)', function(){
      it('should return margin when called without argument', function(){
        var margin = {left: 10, right: 10, top: 10, bottom: 10};
        skeleton.margin(margin);
        expect(skeleton.margin()).to.deep.equal(margin);
      });
      it('should set margin when called with at least one argument', function(){
        var margin = {left: 10, right: 10, top: 10, bottom: 10};
        skeleton.margin(margin);

        skeleton.margin({left: 20});
        expect(skeleton.margin().left).to.equal(20);
        expect(skeleton.margin().right).to.equal(10);
        skeleton.margin({right: 20});
        expect(skeleton.margin().right).to.equal(20);
        skeleton.margin({top: 20});
        expect(skeleton.margin().top).to.equal(20);
        skeleton.margin({bottom: 20});
        expect(skeleton.margin().bottom).to.equal(20);
      });
      it('should update innerWidth after setting margin', function(){
        skeleton.width(100);
        skeleton.margin({left: 10, right:10});
        expect(skeleton.getInnerWidth()).to.equal(80);
        skeleton.margin({left: 15, right:15});
        expect(skeleton.getInnerWidth()).to.equal(70);
      });
      it('should update innerHeight after setting margin', function(){
        skeleton.height(100);
        skeleton.margin({top: 10, bottom:10});
        expect(skeleton.getInnerHeight()).to.equal(80);
        skeleton.margin({top: 15, bottom:15});
        expect(skeleton.getInnerHeight()).to.equal(70);
      });
      it('should update the root <g> transform/translate', function(){
        skeleton.margin({left: 30, top: 30});
        skeleton.offset([0.5, 0.5]);
        skeleton.margin({left: 10, top: 10});
        var translate = skeleton.getRootG().attr('transform');
        expect(translate).to.equal('translate(10.5,10.5)');
      });
      it('after setting, should dispatch "resize" event', function(done){
        skeleton.on('resize.test', function(){
          // This block should be reached to pass the test.
          expect(true).to.be.true;
          done();
        });
        skeleton.margin({left: 33});
      });
      it('after setting, should not dispatch "resize" event if doNotDispatch is true', function(done){
        skeleton.on('resize.test', function(){
          // This block should not be reached.
          expect(true).to.be.false;
          done();
        });
        skeleton.margin({left: 33}, true);
        setTimeout(done, 100);
      });
    });

    describe('#offset(offset)', function(){
      it('should return offset when called without argument', function(){
        var offset = [1,1];
        skeleton.offset(offset);
        expect(skeleton.offset()).to.deep.equal(offset);
      });
      it('should set offset when called with at least one argument', function(){
        var offset = [1,1];
        skeleton.offset(offset);
        skeleton.offset([2,3]);
        expect(skeleton.offset()).to.deep.equal([2,3]);
      });
      it('should update the root <g> transform/translate', function(){
        skeleton.offset([0.5, 0.5]);
        skeleton.margin({left: 10, top: 10});
        skeleton.offset([2,3]);
        var translate = skeleton.getRootG().attr('transform');
        expect(translate).to.equal('translate(12,13)');
      });
    });

    describe('#width(width, doNotDispatch)', function(){
      it('should return <svg> width when called without argument', function(){
        var w = $svg.attr('width');
        expect(skeleton.width()).to.equal(+w);
      });
      it('should set <svg> width when called with Number as the first argument', function(){
        skeleton.width(300);
        expect(+$svg.attr('width')).to.equal(300);
      });
      it('should set <svg> width when called with a Number and "px" such as "100px" as the first argument', function(){
        skeleton.width('299px');
        expect(+$svg.attr('width')).to.equal(299);
      });
      it('should set <svg> width to container\'s width when called with "auto" as the first argument', function(){
        var w = element.clientWidth;
        skeleton.width('auto');
        expect(+$svg.attr('width')).to.equal(w);
      });
      it('after setting, should dispatch "resize" event', function(done){
        skeleton.on('resize.test', function(){
          // This block should be reached to pass the test.
          expect(true).to.be.true;
          done();
        });
        skeleton.width(200);
      });
      it('after setting, should not dispatch "resize" event if doNotDispatch is true', function(done){
        skeleton.on('resize.test', function(){
          // This block should not be reached.
          expect(true).to.be.false;
          done();
        });
        skeleton.width(200, true);
        setTimeout(done, 100);
      });
    });

    describe('#height(height, doNotDispatch)', function(){
      it('should return <svg> height when called without argument', function(){
        var w = $svg.attr('height');
        expect(skeleton.height()).to.equal(+w);
      });
      it('should set <svg> height when called with Number as the first argument', function(){
        skeleton.height(300);
        expect(+$svg.attr('height')).to.equal(300);
      });
      it('should set <svg> height when called with a Number and "px" such as "100px" as the first argument', function(){
        skeleton.height('299px');
        expect(+$svg.attr('height')).to.equal(299);
      });
      it('should set <svg> height to container\'s height when called with "auto" as the first argument', function(){
        var w = element.clientHeight;
        skeleton.height('auto');
        expect(+$svg.attr('height')).to.equal(w);
      });
      it('after setting, should dispatch "resize" event', function(done){
        skeleton.on('resize.test', function(){
          // This block should be reached to pass the test.
          expect(true).to.be.true;
          done();
        });
        skeleton.height(200);
      });
      it('after setting, should not dispatch "resize" event if doNotDispatch is true', function(done){
        skeleton.on('resize.test', function(){
          // This block should not be reached.
          expect(true).to.be.false;
          done();
        });
        skeleton.height(200, true);
        setTimeout(done, 100);
      });
    });

    describe('#dimension(dimension, doNotDispatch)', function(){
      it('should return an array [width, height] when called without argument', function(){
        var dim = [+$svg.attr('width'), +$svg.attr('height')];
        expect(skeleton.dimension()).to.deep.equal(dim);
      });
      it('should set width and height of the <svg> when called with an array [width, height] as the first argument', function(){
        skeleton.dimension([118, 118]);
        expect([+$svg.attr('width'), +$svg.attr('height')]).to.deep.equal([118, 118]);
      });
      it('after setting, should dispatch "resize" event', function(done){
        skeleton.on('resize.test', function(){
          // This block should be reached to pass the test.
          expect(true).to.be.true;
          done();
        });
        skeleton.dimension([150, 150]);
      });
      it('after setting, should not dispatch "resize" event if doNotDispatch is true', function(done){
        skeleton.on('resize.test', function(){
          // This block should not be reached.
          expect(true).to.be.false;
          done();
        });
        skeleton.dimension([150, 150], true);
        setTimeout(done, 100);
      });
    });

    describe('#hasData()', function(){
      it('should return true when data are not null nor undefined', function(){
        skeleton.data({});
        expect(skeleton.hasData()).to.be.true;
        skeleton.data({test: 1});
        expect(skeleton.hasData()).to.be.true;
        skeleton.data([]);
        expect(skeleton.hasData()).to.be.true;
        skeleton.data(['test']);
        expect(skeleton.hasData()).to.be.true;
      });
      it('should return false when data are null or undefined', function(){
        skeleton.data(null);
        expect(skeleton.hasData()).to.be.false;
        skeleton.data(undefined);
        expect(skeleton.hasData()).to.be.false;
      });
    });

    describe('#hasNonZeroArea()', function(){
      it('should return true if <svg>\'s width & height excluding margin is more than zero', function(){
        skeleton.options({
          margin: {left: 10, right: 10}
        });
        skeleton.width(80);
        skeleton.options({
          margin: {top: 10, bottom: 20}
        });
        skeleton.height(50);
        expect(skeleton.hasNonZeroArea()).to.be.true;
      });
      it('should return false otherwise', function(){
        skeleton.options({
          margin: {left: 10, right: 10}
        });
        skeleton.width(20);
        skeleton.options({
          margin: {top: 10, bottom: 20}
        });
        skeleton.height(30);
        expect(skeleton.hasNonZeroArea()).to.be.false;
      });
    });

    describe('#mixin({})', function(){
      it('should extend this skeleton with new fields/functions', function(){
        skeleton.mixin({
          a: 1,
          b: 2
        });
        expect(skeleton).to.include.keys(['a', 'b']);
        expect((<any>skeleton).a).to.equal(1);
        expect((<any>skeleton).b).to.equal(2);
      });
      it('should overwrite existing fields', function(){
        skeleton.mixin({
          b: 2
        });
        skeleton.mixin({
          b: 3
        });
        expect(skeleton).to.include.keys(['b']);
        expect((<any>skeleton).b).to.equal(3);
      });
      it('should keep original fields if not overwritten', function(){
        skeleton.mixin({
          a: 1,
          b: 2
        });
        skeleton.mixin({
          c: 20,
          b: 3
        });
        expect(skeleton).to.include.keys(['a', 'b', 'c']);
        expect((<any>skeleton).a).to.equal(1);
        expect((<any>skeleton).b).to.equal(3);
        expect((<any>skeleton).c).to.equal(20);
      });
    });

    describe('#resizeToFitContainer(mode)', function(){
      it('when mode is "all" should resize to fit both width and height', function(){
        skeleton.dimension([element.clientWidth/2, element.clientHeight/2]);
        var w = element.clientWidth;
        var h = element.clientHeight;
        skeleton.resizeToFitContainer('all');
        expect(skeleton.dimension()).to.deep.equal([w, h]);
      });
      it('when mode is "both" should resize to fit both width and height', function(){
        skeleton.dimension([element.clientWidth/2, element.clientHeight/2]);
        var w = element.clientWidth;
        var h = element.clientHeight;
        skeleton.resizeToFitContainer('both');
        expect(skeleton.dimension()).to.deep.equal([w, h]);
      });
      it('when mode is "full" should resize to fit both width and height', function(){
        skeleton.dimension([element.clientWidth/2, element.clientHeight/2]);
        var w = element.clientWidth;
        var h = element.clientHeight;
        skeleton.resizeToFitContainer('full');
        expect(skeleton.dimension()).to.deep.equal([w, h]);
      });
      it('when mode is "width" should resize width to fit container but keep original height', function(){
        var w1 = element.clientWidth/2;
        var h1 = element.clientHeight/2;

        skeleton.dimension([w1, h1]);

        var w2 = element.clientWidth;
        var h2 = element.clientHeight;

        skeleton.resizeToFitContainer('width');

        expect(skeleton.width()).to.equal(Math.floor(w2));
        expect(skeleton.height()).to.equal(Math.floor(h1));
        expect(skeleton.width()).to.not.equal(w1);
        expect(skeleton.height()).to.not.equal(h2);
      });
      it('when mode is "height" should resize height to fit container but keep original width', function(){
        var w1 = element.clientWidth/2;
        var h1 = element.clientHeight*2;

        skeleton.dimension([w1, h1]);

        var w2 = element.clientWidth;
        var h2 = element.clientHeight;

        skeleton.resizeToFitContainer('height');

        expect(skeleton.width()).to.equal(Math.floor(w1));
        expect(skeleton.height()).to.equal(Math.floor(h2));
        expect(skeleton.width()).to.not.equal(w2);
        expect(skeleton.height()).to.not.equal(h1);
      });
    });

    describe('#resizeToAspectRatio(ratio)', function(){
      // todo
    });

    describe('#autoResize(mode)', function(){
      it('should return current mode when called without argument', function(){
        skeleton.autoResize(false);
        expect(skeleton.autoResize()).to.be.false;
        skeleton.autoResize('width');
        expect(skeleton.autoResize()).to.equal('width');
      });
      it('should enable auto resize when set mode to "width/height/both/etc.", similar to parameters of resizeToFitContainer()', function(done){
        // set initial size
        skeleton.width(50);
        skeleton.autoResize('width');
        setTimeout(function(){
          expect(skeleton.width()).to.equal(element.clientWidth);
          done();
        }, 500);
      });
      it('should disable auto resize when set mode to false', function(done){
        // set initial size
        skeleton.width(50);
        skeleton.autoResize('width');
        setTimeout(function(){
          expect(skeleton.width()).to.equal(element.clientWidth);
          // disable resize and
          skeleton.autoResize(false);
          skeleton.width(50);
          setTimeout(function(){
            expect(skeleton.width()).to.not.equal(element.clientWidth);
            done();
          }, 500);
        }, 500);
      });
    });

    describe('#autoResizeDetection(detection)', function(){
      // todo
    });

    describe('#autoResizeToAspectRatio(ratio)', function(){
      // todo
    });


});

describe.only('LayerOrganizer', function(){

  describe('new LayerOrganizer(container) will create layers as <g> by default', function(){
    var container: d3.Selection<any>, layers: d3kit.LayerOrganizer;
    before(function(done){
      container = d3.select('body').append('svg').append('g');
      layers = new d3kit.LayerOrganizer(container);
      done();
    });

    describe('#create(names)', function(){
      it('should create single layer given a String', function(){
        layers.create('single');
        expect(container.select('g.single-layer').size()).to.be.equal(1);
      });

      it('should create multiple layers given an array', function(){
        layers.create(['a', 'b', 'c']);
        expect(container.select('g.a-layer').size()).to.be.equal(1);
        expect(container.select('g.b-layer').size()).to.be.equal(1);
        expect(container.select('g.c-layer').size()).to.be.equal(1);
      });

      it('should create nested layers given a plain Object with a String inside', function(){
        layers.create({d: 'e'});
        expect(container.select('g.d-layer').size()).to.be.equal(1);
        expect(container.select('g.d-layer g.e-layer').size()).to.be.equal(1);
      });

      it('should create nested layers given a plain Object with an Array inside', function(){
        layers.create({f: ['g', 'h']});
        expect(container.select('g.f-layer').size()).to.be.equal(1);
        expect(container.select('g.f-layer g.g-layer').size()).to.be.equal(1);
        expect(container.select('g.f-layer g.h-layer').size()).to.be.equal(1);
      });

      it('should create multiple nested layers given an array of objects', function(){
        layers.create([{'i': ['x']}, {'j': 'x'}, {'k': ['x','y']}]);
        expect(container.select('g.i-layer').size()).to.be.equal(1);
        expect(container.select('g.j-layer').size()).to.be.equal(1);
        expect(container.select('g.k-layer').size()).to.be.equal(1);
        expect(container.select('g.i-layer g.x-layer').size()).to.be.equal(1);
        expect(container.select('g.i-layer g.x-layer').size()).to.be.equal(1);
        expect(container.select('g.k-layer g.x-layer').size()).to.be.equal(1);
        expect(container.select('g.k-layer g.y-layer').size()).to.be.equal(1);
      });

      it('should create multi-level nested layers given a nested plain Object', function(){
        layers.create({
          l: [
            'm',
            {'n': [
              {'o': ['p']}, 'q'
            ]}
          ]
        });
        expect(container.select('g.l-layer').size()).to.be.equal(1);
        expect(container.select('g.l-layer g.m-layer').size()).to.be.equal(1);
        expect(container.select('g.l-layer g.n-layer').size()).to.be.equal(1);
        expect(container.select('g.l-layer g.n-layer g.o-layer').size()).to.be.equal(1);
        expect(container.select('g.l-layer g.n-layer g.o-layer g.p-layer').size()).to.be.equal(1);
        expect(container.select('g.l-layer g.n-layer g.q-layer').size()).to.be.equal(1);
      });

    });

    describe('#has(name)', function(){
      it('should be able to check first-level layer', function(){
        expect(layers.has('single')).to.be.true;
        expect(layers.has('test')).to.be.false;
      });
      it('should be able to check second-level layer', function(){
        expect(layers.has('l.m')).to.be.true;
        expect(layers.has('l.x')).to.be.false;
      });
      it('should be able to check third-level layer', function(){
        expect(layers.has('l.n.q')).to.be.true;
        expect(layers.has('l.n.x')).to.be.false;
      });
    });

    describe('#get(name)', function(){
      it('should be able to get first-level layer', function(){
        expect(layers.get('single')).to.exist;
        expect(layers.get('test')).to.be.not.exist;
      });
      it('should be able to get second-level layer', function(){
        expect(layers.get('l.m')).to.exist;
        expect(layers.get('l.x')).to.not.exist;
      });
      it('should be able to get third-level layer', function(){
        expect(layers.get('l.n.o')).to.exist;
        expect(layers.get('l.n.x')).to.not.exist;
      });
    });
  });

  describe('new LayerOrganizer(container, tag) will create layers with the given tag instead of <g>', function(){
    var container: d3.Selection<any>, layers: d3kit.LayerOrganizer;
    before(function(done){
      container = d3.select('body').append('div');
      layers = new d3kit.LayerOrganizer(container, 'div');
      done();
    });

    describe('#create(names)', function(){
      it('should create single layer given a String', function(){
        layers.create('single');
        expect(container.select('div.single-layer').size()).to.be.equal(1);
      });

      it('should create multiple layers given an array', function(){
        layers.create(['a', 'b', 'c']);
        expect(container.select('div.a-layer').size()).to.be.equal(1);
        expect(container.select('div.b-layer').size()).to.be.equal(1);
        expect(container.select('div.c-layer').size()).to.be.equal(1);
      });

      it('should create nested layers given a plain Object with a String inside', function(){
        layers.create({d: 'e'});
        expect(container.select('div.d-layer').size()).to.be.equal(1);
        expect(container.select('div.d-layer div.e-layer').size()).to.be.equal(1);
      });

      it('should create nested layers given a plain Object with an Array inside', function(){
        layers.create({f: ['g', 'h']});
        expect(container.select('div.f-layer').size()).to.be.equal(1);
        expect(container.select('div.f-layer div.g-layer').size()).to.be.equal(1);
        expect(container.select('div.f-layer div.h-layer').size()).to.be.equal(1);
      });

      it('should create multiple nested layers given an array of objects', function(){
        layers.create([{'i': ['x']}, {'j': 'x'}, {'k': ['x','y']}]);
        expect(container.select('div.i-layer').size()).to.be.equal(1);
        expect(container.select('div.j-layer').size()).to.be.equal(1);
        expect(container.select('div.k-layer').size()).to.be.equal(1);
        expect(container.select('div.i-layer div.x-layer').size()).to.be.equal(1);
        expect(container.select('div.i-layer div.x-layer').size()).to.be.equal(1);
        expect(container.select('div.k-layer div.x-layer').size()).to.be.equal(1);
        expect(container.select('div.k-layer div.y-layer').size()).to.be.equal(1);
      });

      it('should create multi-level nested layers given a nested plain Object', function(){
        layers.create({
          l: [
            'm',
            {'n': [
              {'o': ['p']}, 'q'
            ]}
          ]
        });
        expect(container.select('div.l-layer').size()).to.be.equal(1);
        expect(container.select('div.l-layer div.m-layer').size()).to.be.equal(1);
        expect(container.select('div.l-layer div.n-layer').size()).to.be.equal(1);
        expect(container.select('div.l-layer div.n-layer div.o-layer').size()).to.be.equal(1);
        expect(container.select('div.l-layer div.n-layer div.o-layer div.p-layer').size()).to.be.equal(1);
        expect(container.select('div.l-layer div.n-layer div.q-layer').size()).to.be.equal(1);
      });

    });

    describe('#has(name)', function(){
      it('should be able to check first-level layer', function(){
        expect(layers.has('single')).to.be.true;
        expect(layers.has('test')).to.be.false;
      });
      it('should be able to check second-level layer', function(){
        expect(layers.has('l.m')).to.be.true;
        expect(layers.has('l.x')).to.be.false;
      });
      it('should be able to check third-level layer', function(){
        expect(layers.has('l.n.q')).to.be.true;
        expect(layers.has('l.n.x')).to.be.false;
      });
    });

    describe('#get(name)', function(){
      it('should be able to get first-level layer', function(){
        expect(layers.get('single')).to.exist;
        expect(layers.get('test')).to.be.not.exist;
      });
      it('should be able to get second-level layer', function(){
        expect(layers.get('l.m')).to.exist;
        expect(layers.get('l.x')).to.not.exist;
      });
      it('should be able to get third-level layer', function(){
        expect(layers.get('l.n.o')).to.exist;
        expect(layers.get('l.n.x')).to.not.exist;
      });
    });
  });

});

describe('Chartlet', function(){
  interface ConfigureFunction {
      (parent: d3kit.Chartlet, child: d3kit.Chartlet): void;
  }
  var enter: d3kit.ChartletEventFunction, update: d3kit.ChartletEventFunction, exit: d3kit.ChartletEventFunction, chartlet: d3kit.Chartlet;
  var customEvents: Array<string> = ['fooEvent'];
  var ChildChartlet: () => d3kit.Chartlet;
  var ParentChartlet: (configureFunction: ConfigureFunction) => d3kit.Chartlet;

  var callback = function(selection?: d3.Selection<any>, done?: any) { return (sel: d3.Selection<any>) => {done();};};
  beforeEach(function(done){
    ChildChartlet = function() {
      var chartlet = new d3kit.Chartlet(callback, callback, callback);
      (<any>chartlet).runTest = function (testFunction: any) {
        testFunction(chartlet);
      };
      return chartlet;
    };

    ParentChartlet = function(configureFunction: ConfigureFunction) {
      var chartlet = new d3kit.Chartlet(callback, callback, callback);
      var child = ChildChartlet();
      configureFunction(chartlet, child);
      (<any>chartlet).runTest = (<any>child).runTest;
      return chartlet;
    };

    enter  = callback;
    update = callback;
    exit   = callback;
    chartlet = new d3kit.Chartlet(enter, update, exit, customEvents);
    done();
  });

  describe('new Chartlet(enter, update, exit, customEvents)', function(){
    it('should create a chartlet', function(){
      expect(chartlet).to.be.an('Object');
      expect(chartlet).to.include.keys(['property', 'on']);
      expect(chartlet.enter).to.be.a('Function');
      expect(chartlet.update).to.be.a('Function');
      expect(chartlet.exit).to.be.a('Function');
      expect(function(){ chartlet.enter(); }).to.not.throw(Error);
      expect(function(){ chartlet.update(); }).to.not.throw(Error);
      expect(function(){ chartlet.exit(); }).to.not.throw(Error);
      expect(chartlet.getCustomEventNames()).to.deep.equal(customEvents);
    });
    it('arguments "update", "exit" and "customEvents" are optional', function(){
      var comp = new d3kit.Chartlet(enter);
      expect(comp).to.be.an('Object');
      expect(comp).to.include.keys(['property', 'on']);
      expect(comp.enter).to.be.a('Function');
      expect(comp.update).to.be.a('Function');
      expect(comp.exit).to.be.a('Function');
      expect(function(){ comp.enter(); }).to.not.throw(Error);
      expect(function(){ comp.update(); }).to.not.throw(Error);
      expect(function(){ comp.exit(); }).to.not.throw(Error);
    });
  });

  describe('#getDispatcher()', function(){
    it('should return a dispatcher', function(){
      var dispatcher = chartlet.getDispatcher();
      expect(dispatcher).to.exist;
    });
    it('returned dispatcher should handle enter/update/exit events', function(){
      var dispatcher = chartlet.getDispatcher();
      expect(dispatcher).to.include.keys(['enterDone', 'updateDone', 'exitDone'].concat(customEvents));
    });
  });

  describe('#getPropertyValue(name, d, i)', function(){
    it('should return computed value for specified property name, d and i', function(){
      var d = {a: 99};
      var i = 2;

      chartlet.property('foo', 1);
      chartlet.property('bar', 'two');
      chartlet.property('baz', function(d:{a:number}, i: number) {return 3;});
      chartlet.property('qux', function(d:{a:number}, i: number) {return 'four';});
      chartlet.property('nux', function(d:{a:number}, i: number) {return d.a * i;});

      expect(chartlet.getPropertyValue('foo', d, i)).to.equal(1);
      expect(chartlet.getPropertyValue('bar', d, i)).to.equal('two');
      expect(chartlet.getPropertyValue('baz', d, i)).to.equal(3);
      expect(chartlet.getPropertyValue('qux', d, i)).to.equal('four');
      expect(chartlet.getPropertyValue('nux', d, i)).to.equal(198);
    });
  });

  describe('#property(name, valueOrFn)', function(){
    describe('should act as a getter when called with one argument', function(){
      it('should always return a function', function(){
        chartlet.property('foo', 1);
        expect(chartlet.property('foo')).to.be.a('Function');
        chartlet.property('bar', function(){ return 100; });
        expect(chartlet.property('bar')).to.be.a('Function');
      });
      it('should return a function that return undefined for unknown property name', function(){
        expect(chartlet.property('unknown name')).to.be.a('Function');
        expect(chartlet.property('unknown name')()).to.equal(undefined);
      });
    });

    describe('should act as a setter when called with two arguments', function(){
      it('should set specified property to a functor of given value', function(){
        chartlet.property('foo', 1);
        expect(chartlet.property('foo')).to.be.a('Function');
        expect(chartlet.property('foo')()).to.equal(1);
        chartlet.property('bar', function(){ return 100; });
        expect(chartlet.property('bar')).to.be.a('Function');
        expect(chartlet.property('bar')()).to.equal(100);
      });
      it('should overwrite previous value when set property with the same name', function(){
        chartlet.property('foo', 1);
        expect(chartlet.property('foo')()).to.equal(1);
        chartlet.property('foo', 100);
        expect(chartlet.property('foo')()).to.equal(100);
      });
    });
  });

  describe('#on(eventName, listener)', function(){
    it('event "enterDone" should be triggered after chartlet.enter() is completed.', function(done){
      chartlet.on('enterDone', function(){ return (sel: d3.Selection<any>) => {done();} });
      chartlet.enter();
    });
    it('event "updateDone" should be triggered after chartlet.update() is completed.', function(done){
      chartlet.on('updateDone', function(){ return (sel: d3.Selection<any>) => {done();} });
      chartlet.update();
    });
    it('event "exitDone" should be triggered after chartlet.exit() is completed.', function(done){
      chartlet.on('exitDone', function(){ return (sel: d3.Selection<any>) => {done();} });
      chartlet.exit();
    });
  });

  describe('#inheritPropertyFrom(parentChartlet, parentPropertyName, childPropertyName)', function(){
    it('it should cause a child to inherit a parent property', function() {
      var parent = ParentChartlet(function(parent: d3kit.Chartlet, child: d3kit.Chartlet) {
          child.inheritPropertyFrom(parent, 'foo', 'bar');
        })
        .property('foo', function(d:number) {return 2 * d;});

      (<any>parent).runTest(function(child: d3kit.Chartlet) {
        expect(child.getPropertyValue('bar', 4, 0)).to.be.equal(8);
      });
    });

    it('it should default to the parent property name', function() {
      var parent = ParentChartlet(
        function(parent: d3kit.Chartlet, child: d3kit.Chartlet) {
          child.inheritPropertyFrom(parent, 'foo');
        })
        .property('foo', function(d:number) {return 2 * d;});

      (<any>parent).runTest(function(child: d3kit.Chartlet) {
        expect(child.getPropertyValue('foo', 4, 0)).to.be.equal(8);
      });
    });
  });

  describe('#inheritProperties(parentChartlet, parentPropertyNames, childPropertyNames)', function(){
    it('it should cause a child to inherit many parent properties', function() {
      var parent = ParentChartlet(
        function(parent: d3kit.Chartlet, child: d3kit.Chartlet) {
          child.inheritPropertiesFrom(parent, ['foo', 'bar', 'baz'], ['foo-x', 'bar-x', 'baz-x']);
        })
        .property('foo', function(d:number) {return 2 * d;})
        .property('bar', function(d:number) {return 3 * d;})
        .property('baz', function(d:number) {return 4 * d;});

      (<any>parent).runTest(function(child: d3kit.Chartlet) {
        expect(child.getPropertyValue('foo-x', 1, 0)).to.be.equal(2);
        expect(child.getPropertyValue('bar-x', 1, 0)).to.be.equal(3);
        expect(child.getPropertyValue('baz-x', 1, 0)).to.be.equal(4);
      });
    });

    it('it should default to the parent property names', function() {
      var parent = ParentChartlet(
        function(parent: d3kit.Chartlet, child: d3kit.Chartlet) {
          child.inheritPropertiesFrom(parent, ['foo', 'bar', 'baz']);
        })
        .property('foo', function(d:number) {return 2 * d;})
        .property('bar', function(d:number) {return 3 * d;})
        .property('baz', function(d:number) {return 4 * d;});

      (<any>parent).runTest(function(child: d3kit.Chartlet) {
        expect(child.getPropertyValue('foo', 1, 0)).to.be.equal(2);
        expect(child.getPropertyValue('bar', 1, 0)).to.be.equal(3);
        expect(child.getPropertyValue('baz', 1, 0)).to.be.equal(4);
      });
    });
  });

  describe('#publishEventsTo(foreignDispatcher)', function(){
    it('should map events to a foreignDispatcher', function(done) {

      var parent = new d3kit.Chartlet(callback, callback, callback, ['foo']);
      parent.getDispatcher().on('foo', function(value:number) {
        expect(value).to.be.equal(99);
        done();
      });

      var child = new d3kit.Chartlet(callback, callback, callback, ['foo'])
        .publishEventsTo(parent.getDispatcher());

      (<any>child.getDispatcher()).foo(99);
    });
  });
});

describe('#createChart', function(){
  var Chart = d3kit.factory.createChart({}, ['test'], function(skeleton: d3kit.Skeleton){
    return skeleton;
  });

  it('should return a function to create a chart', function(){
    expect(Chart).to.be.a('Function');
  });

  // // Don't think it's possible to define these in a d.ts file; skipping
  // it('results should have function getCustomEvents()', function(){
  //   expect(Chart.getCustomEvents).to.exist;
  //   expect(Chart.getCustomEvents()).to.deep.equal(['test']);
  // });
});

describe('d3kit.helper', function(){

  describe('#dasherize(str)', function(){
    it('should convert input to dash-case', function(){
      expect(d3kit.helper.dasherize('camelCase')).to.equal('camel-case');
    });
  });

  describe('#deepExtend(target, src1, src2, ...)', function(){
    it('should copy fields from sources into target', function(){
      expect(d3kit.helper.deepExtend({}, {
        a: 1,
        b: 2
      },{
        b: 3,
        c: 4
      })).to.deep.equal({
        a: 1,
        b: 3,
        c: 4
      });

      expect(d3kit.helper.deepExtend({}, {
        a: 1,
        b: 2
      },{
        b: 3,
        c: 4
      }, null)).to.deep.equal({
        a: 1,
        b: 3,
        c: 4
      });
    });

    it('should copy arrays and functions correctly from sources into target', function(){
      var fn1 = function(d:number){return d + 1;};
      var fn2 = function(d:number){return d + 2;};
      expect(d3kit.helper.deepExtend({}, {
        a: fn1,
        b: [1,2]
      },{
        b: [3,4],
        c: fn2
      })).to.deep.equal({
        a: fn1,
        b: [3,4],
        c: fn2
      });
    });

    it('should perform "deep" copy', function(){
      var fn1 = function(d:number){return d + 1;};
      var fn2 = function(d:number){return d + 2;};
      expect(d3kit.helper.deepExtend({}, {
        a: { d: fn1 },
        b: [1,2],
        c: { f: 3 },
        h: { i: [1,2,3], j: [3,4,5] }
      },{
        a: { e: 2 },
        b: [3,4],
        c: { f: 4, g: fn2 },
        h: { i: [2,3,4], k: [3,4,5], l: {m: 2} }
      })).to.deep.equal({
        a: { d: fn1, e: 2 },
        b: [3,4],
        c: { f: 4, g: fn2 },
        h: { i: [2,3,4], j: [3,4,5], k: [3,4,5], l: {m: 2} }
      });
    });
  });

  describe('#extend(target, src1, src2, ...)', function(){
    it('should copy fields from sources into target', function(){
      expect(d3kit.helper.extend({}, {
        a: 1,
        b: 2
      },{
        b: 3,
        c: 4
      })).to.deep.equal({
        a: 1,
        b: 3,
        c: 4
      });

      expect(d3kit.helper.extend({}, {
        a: 1,
        b: 2
      },{
        b: 3,
        c: 4
      }, null)).to.deep.equal({
        a: 1,
        b: 3,
        c: 4
      });
    });

    it('should copy arrays and functions correctly from sources into target', function(){
      var fn1 = function(d:number){return d + 1;};
      var fn2 = function(d:number){return d + 2;};
      expect(d3kit.helper.extend({}, {
        a: fn1,
        b: [1,2]
      },{
        b: [3,4],
        c: fn2
      })).to.deep.equal({
        a: fn1,
        b: [3,4],
        c: fn2
      });
    });

    it('should NOT perform "deep" copy', function(){
      var fn1 = function(d:number){return d + 1;};
      var fn2 = function(d:number){return d + 2;};
      expect(d3kit.helper.extend({}, {
        a: { d: fn1 },
        b: [1,2],
        c: { f: 3 },
        h: { i: [1,2,3], j: [3,4,5] }
      },{
        a: { e: 2 },
        b: [3,4],
        c: { f: 4, g: fn2 },
        h: { i: [2,3,4], k: [3,4,5], l: {m: 2} }
      })).to.deep.equal({
        a: { e: 2 },
        b: [3,4],
        c: { f: 4, g: fn2 },
        h: { i: [2,3,4], k: [3,4,5], l: {m: 2} }
      });
    });
  });

  describe('#isFunction(function)', function(){
    it('should return true if the value is a function', function(){
      var fn1 = function(d:number){return d + 1;};
      function fn2(d:number){return d + 2;}

      expect(d3kit.helper.isFunction(fn1)).to.be.true;
      expect(d3kit.helper.isFunction(fn2)).to.be.true;
    });
    it('should return false if the value is not a function', function(){
      expect(d3kit.helper.isFunction(0)).to.be.false;
      expect(d3kit.helper.isFunction(1)).to.be.false;
      expect(d3kit.helper.isFunction(true)).to.be.false;
      expect(d3kit.helper.isFunction('what')).to.be.false;
      expect(d3kit.helper.isFunction(null)).to.be.false;
      expect(d3kit.helper.isFunction(undefined)).to.be.false;
    });
  });

  describe('#isNumber(value)', function(){
    it('should return true for number', function(){
      expect(d3kit.helper.isNumber(1)).to.be.true;
      expect(d3kit.helper.isNumber(0)).to.be.true;
      expect(d3kit.helper.isNumber(-1)).to.be.true;
    });
    it('should return false for string even if it is a number', function(){
      expect(d3kit.helper.isNumber('')).to.be.false;
      expect(d3kit.helper.isNumber('1')).to.be.false;
      expect(d3kit.helper.isNumber('0')).to.be.false;
      expect(d3kit.helper.isNumber('what')).to.be.false;
    });
    it('should return false for null and undefined', function(){
      expect(d3kit.helper.isNumber(null)).to.be.false;
      expect(d3kit.helper.isNumber(undefined)).to.be.false;
    });
  });
});
<|MERGE_RESOLUTION|>--- conflicted
+++ resolved
@@ -1,7 +1,3 @@
-<<<<<<< HEAD
-/// <reference path="d3kit.d.ts" />
-=======
->>>>>>> 8841dfc7
 /// <reference types="d3" />
 /// <reference types="mocha" />
 /// <reference types="chai" />
