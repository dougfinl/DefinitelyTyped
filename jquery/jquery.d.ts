--- conflicted
+++ resolved
@@ -1,756 +1,752 @@
-/* *****************************************************************************
-Copyright (c) Microsoft Corporation. All rights reserved.
-Licensed under the Apache License, Version 2.0 (the "License"); you may not use
-this file except in compliance with the License. You may obtain a copy of the
-License at http://www.apache.org/licenses/LICENSE-2.0
-
-THIS CODE IS PROVIDED *AS IS* BASIS, WITHOUT WARRANTIES OR CONDITIONS OF ANY
-KIND, EITHER EXPRESS OR IMPLIED, INCLUDING WITHOUT LIMITATION ANY IMPLIED
-WARRANTIES OR CONDITIONS OF TITLE, FITNESS FOR A PARTICULAR PURPOSE,
-MERCHANTABLITY OR NON-INFRINGEMENT.
-
-See the Apache Version 2.0 License for specific language governing permissions
-and limitations under the License.
-***************************************************************************** */
-
-// Typing for the jQuery library, version 1.9.x
-
-/*
-    Interface for the AJAX setting that will configure the AJAX request
-*/
-interface JQueryAjaxSettings {
-    accepts?: any;
-    async?: bool;
-    beforeSend?(jqXHR: JQueryXHR, settings: JQueryAjaxSettings);
-    cache?: bool;
-    complete?(jqXHR: JQueryXHR, textStatus: string);
-    contents?: { [key: string]: any; };
-    contentType?: string;
-    context?: any;
-    converters?: { [key: string]: any; };
-    crossDomain?: bool;
-    data?: any;
-    dataFilter?(data: any, ty: any): any;
-    dataType?: string;
-    error?(jqXHR: JQueryXHR, textStatus: string, errorThrow: string): any;
-    global?: bool;
-    headers?: { [key: string]: any; };
-    ifModified?: bool;
-    isLocal?: bool;
-    jsonp?: string;
-    jsonpCallback?: any;
-    mimeType?: string;
-    password?: string;
-    processData?: bool;
-    scriptCharset?: string;
-    statusCode?: { [key: string]: any; };
-    success?(data: any, textStatus: string, jqXHR: JQueryXHR);
-    timeout?: number;
-    traditional?: bool;
-    type?: string;
-    url?: string;
-    username?: string;
-    xhr?: any;
-    xhrFields?: { [key: string]: any; };
-}
-
-/*
-    Interface for the jqXHR object
-*/
-interface JQueryXHR extends XMLHttpRequest, JQueryPromise {
-    overrideMimeType(mimeType: string);
-    abort(statusText: string): void;
-}
-
-/*
-    Interface for the JQuery callback
-*/
-interface JQueryCallback {
-    add(...callbacks: any[]): any;
-    disable(): any;
-    empty(): any;
-    fire(...arguments: any[]): any;
-    fired(): bool;
-    fireWith(context: any, ...args: any[]): any;
-    has(callback: any): bool;
-    lock(): any;
-    locked(): bool;
-    remove(...callbacks: any[]): any;
-}
-
-/*
-    Interface for the JQuery promise, part of callbacks
-*/
-interface JQueryPromise {
-    always(...alwaysCallbacks: any[]): JQueryPromise;
-    done(...doneCallbacks: any[]): JQueryPromise;
-    fail(...failCallbacks: any[]): JQueryPromise;
-    progress(...progressCallbacks: any[]): JQueryPromise;
-    state(): string;
-    pipe(doneFilter?: (x: any) => any, failFilter?: (x: any) => any, progressFilter?: (x: any) => any): JQueryPromise;
-<<<<<<< HEAD
-    then(doneCallbacks: any, failCallbacks: any, progressCallbacks?: any): JQueryPromise;
-=======
-    then(doneCallbacks: any, failCallbacks?: any, progressCallbacks?: any): JQueryPromise;
->>>>>>> e8f8afac
-}
-
-/*
-    Interface for the JQuery deferred, part of callbacks
-*/
-interface JQueryDeferred extends JQueryPromise {
-    notify(...args: any[]): JQueryDeferred;
-    notifyWith(context: any, ...args: any[]): JQueryDeferred;
-
-    promise(target? ): JQueryPromise;
-    reject(...args: any[]): JQueryDeferred;
-    rejectWith(context:any, ...args: any[]): JQueryDeferred;
-    resolve(...args: any[]): JQueryDeferred;
-    resolveWith(context:any, ...args: any[]): JQueryDeferred;
-}
-
-/*
-    Interface of the JQuery extension of the W3C event object
-*/
-interface JQueryEventObject extends Event {
-    data: any;
-    delegateTarget: Element;
-    isDefaultPrevented(): bool;
-    isImmediatePropogationStopped(): bool;
-    isPropogationStopped(): bool;
-    namespace: string;
-    preventDefault(): any;
-    relatedTarget: Element;
-    result: any;
-    stopImmediatePropagation();
-    stopPropagation();
-    pageX: number;
-    pageY: number;
-    which: number;
-    metaKey: any;
-}
-
-/*
-    Collection of properties of the current browser
-*/
-
-interface JQuerySupport {
-    ajax?: bool;
-    boxModel?: bool;
-    changeBubbles?: bool;
-    checkClone?: bool;
-    checkOn?: bool;
-    cors?: bool;
-    cssFloat?: bool;
-    hrefNormalized?: bool;
-    htmlSerialize?: bool;
-    leadingWhitespace?: bool;
-    noCloneChecked?: bool;
-    noCloneEvent?: bool;
-    opacity?: bool;
-    optDisabled?: bool;
-    optSelected?: bool;
-    scriptEval?(): bool;
-    style?: bool;
-    submitBubbles?: bool;
-    tbody?: bool;
-}
-
-/*
-    Static members of jQuery (those on $ and jQuery themselves)
-*/
-interface JQueryStatic {
-
-    /****
-     AJAX
-    *****/
-    ajax(settings: JQueryAjaxSettings): JQueryXHR;
-    ajax(url: string, settings?: JQueryAjaxSettings): JQueryXHR;
-
-    ajaxPrefilter(dataTypes: string, handler: (opts: any, originalOpts: any, jqXHR: JQueryXHR) => any): any;
-    ajaxPrefilter(handler: (opts: any, originalOpts: any, jqXHR: JQueryXHR) => any): any;
-
-    ajaxSettings: JQueryAjaxSettings;
-
-    ajaxSetup();
-    ajaxSetup(options: JQueryAjaxSettings);
-
-    get(url: string, data?: any, success?: any, dataType?: any): JQueryXHR;
-    getJSON(url: string, data?: any, success?: any): JQueryXHR;
-    getScript(url: string, success?: any): JQueryXHR;
-
-    param(obj: any): string;
-    param(obj: any, traditional: bool): string;
-
-    post(url: string, data?: any, success?: any, dataType?: any): JQueryXHR;
-
-    /*********
-     CALLBACKS
-    **********/
-    Callbacks(flags?: string): JQueryCallback;
-
-    /****
-     CORE
-    *****/
-    holdReady(hold: bool): any;
-
-    (selector: string, context?: any): JQuery;
-    (element: Element): JQuery;
-    (object: { }): JQuery;
-    (elementArray: Element[]): JQuery;
-    (object: JQuery): JQuery;
-    (func: Function): JQuery;
-    (array: any[]): JQuery;
-    (): JQuery;
-
-    noConflict(removeAll?: bool): Object;
-
-    when(...deferreds: any[]): JQueryPromise;
-
-    /***
-     CSS
-    ****/
-    css(e: any, propertyName: string, value?: any);
-    css(e: any, propertyName: any, value?: any);
-    cssHooks: { [key: string]: any; };
-    cssNumber: any;
-
-    /****
-     DATA
-    *****/
-    data(element: Element, key: string, value: any): any;
-    data(element: Element, key: string): any;
-    data(element: Element): any;
-
-    dequeue(element: Element, queueName?: string): any;
-
-    hasData(element: Element): bool;
-
-    queue(element: Element, queueName?: string): any[];
-    queue(element: Element, queueName: string, newQueueOrCallback: any): JQuery;
-
-    removeData(element: Element, name?: string): JQuery;
-
-    /*******
-     EFFECTS
-    ********/
-    fx: { tick: () => void; interval: number; stop: () => void; speeds: { slow: number; fast: number; }; off: bool; step: any; };
-
-    /******
-     EVENTS
-    *******/
-    proxy(fn : (...args: any[]) => any, context: any, ...args: any[]): any;
-    proxy(context: any, name: string, ...args: any[]): any;
-    Deferred(): JQueryDeferred;
-    Event(name:string, eventProperties?:any): JQueryEventObject;
-
-    /*********
-     INTERNALS
-    **********/
-    error(message: any);
-
-    /*************
-     MISCELLANEOUS
-    **************/
-    expr: any;
-    fn: any;  //TODO: Decide how we want to type this
-    isReady: bool;
-
-    /**********
-     PROPERTIES
-    ***********/
-    support: JQuerySupport;
-
-    /*********
-     UTILITIES
-    **********/
-    contains(container: Element, contained: Element): bool;
-
-    each(collection: any, callback: (indexInArray: any, valueOfElement: any) => any): any;
-
-    extend(target: any, ...objs: any[]): Object;
-    extend(deep: bool, target: any, ...objs: any[]): Object;
-
-    globalEval(code: string): any;
-
-    grep(array: any[], func: any, invert?: bool): any[];
-
-    inArray(value: any, array: any[], fromIndex?: number): number;
-
-    isArray(obj: any): bool;
-    isEmptyObject(obj: any): bool;
-    isFunction(obj: any): bool;
-    isNumeric(value: any): bool;
-    isPlainObject(obj: any): bool;
-    isWindow(obj: any): bool;
-    isXMLDoc(node: Node): bool;
-
-    makeArray(obj: any): any[];
-
-    map(array: any[], callback: (elementOfArray: any, indexInArray: any) =>any): any[];
-
-    merge(first: any[], second: any[]): any[];
-
-    noop(): any;
-
-    now(): number;
-
-    parseJSON(json: string): Object;
-
-    //FIXME: This should return an XMLDocument
-    parseXML(data: string): any;
-
-    queue(element: Element, queueName: string, newQueue: any[]): JQuery;
-
-    trim(str: string): string;
-
-    type(obj: any): string;
-
-    unique(arr: any[]): any[];
-}
-
-/*
-    The jQuery instance members
-*/
-interface JQuery {
-    /****
-     AJAX
-    *****/
-    ajaxComplete(handler: any): JQuery;
-    ajaxError(handler: (event: any, jqXHR: any, settings: any, exception: any) => any): JQuery;
-    ajaxSend(handler: (event: any, jqXHR: any, settings: any, exception: any) => any): JQuery;
-    ajaxStart(handler: () => any): JQuery;
-    ajaxStop(handler: () => any): JQuery;
-    ajaxSuccess(handler: (event: any, jqXHR: any, settings: any, exception: any) => any): JQuery;
-
-    load(url: string, data?: any, complete?: any): JQuery;
-
-    serialize(): string;
-    serializeArray(): any[];
-
-    /**********
-     ATTRIBUTES
-    ***********/
-    addClass(classNames: string): JQuery;
-    addClass(func: (index: any, currentClass: any) => string): JQuery;
-
-    attr(attributeName: string): string;
-    attr(attributeName: string, value: any): JQuery;
-    attr(map: { [key: string]: any; }): JQuery;
-    attr(attributeName: string, func: (index: any, attr: any) => any): JQuery;
-
-    hasClass(className: string): bool;
-
-    html(): string;
-    html(htmlString: string): JQuery;
-    html(htmlContent: (index: number, oldhtml: string) => string): JQuery;
-
-    prop(propertyName: string): any;
-    prop(propertyName: string, value: any): JQuery;
-    prop(map: any): JQuery;
-    prop(propertyName: string, func: (index: any, oldPropertyValue: any) => any): JQuery;
-
-    removeAttr(attributeName: any): JQuery;
-
-    removeClass(className?: any): JQuery;
-    removeClass(func: (index: any, cls: any) => any): JQuery;
-
-    removeProp(propertyName: any): JQuery;
-
-    toggleClass(className: any, swtch?: bool): JQuery;
-    toggleClass(swtch?: bool): JQuery;
-    toggleClass(func: (index: any, cls: any, swtch: any) => any): JQuery;
-
-    val(): any;
-    val(value: string[]): JQuery;
-    val(value: string): JQuery;
-    val(value: number): JQuery;
-    val(func: (index: any, value: any) => any): JQuery;
-
-    /***
-     CSS
-    ****/
-    css(propertyName: string): any;
-    css(propertyNames: string[]): any;
-    css(properties: any): any;
-    css(propertyName: string, value: any): any;    
-    css(propertyName: any, value: any): any;
-
-    height(): number;
-    height(value: number): JQuery;
-    height(value: string): JQuery;
-    height(func: (index: any, height: any) => any): JQuery;
-
-    innerHeight(): number;
-    innerWidth(): number;
-
-    offset(): { left: number; top: number; };
-    offset(coordinates: any): JQuery;
-    offset(func: (index: any, coords: any) => any): JQuery;
-
-    outerHeight(includeMargin?: bool): number;
-    outerWidth(includeMargin?: bool): number;
-
-    position(): { top: number; left: number; };
-
-    scrollLeft(): number;
-    scrollLeft(value: number): JQuery;
-
-    scrollTop(): number;
-    scrollTop(value: number): JQuery;
-
-    width(): number;
-    width(value: number): JQuery;
-    width(value: string): JQuery;
-    width(func: (index: any, height: any) => any): JQuery;
-
-    /****
-     DATA
-    *****/
-    clearQueue(queueName?: string): JQuery;
-
-    data(key: string, value: any): JQuery;
-    data(obj: { [key: string]: any; }): JQuery;
-    data(key?: string): any;
-
-    dequeue(queueName?: string): JQuery;
-
-    removeData(nameOrList?: any): JQuery;
-
-    /********
-     DEFERRED
-    *********/
-    promise(type?: any, target?: any): JQueryPromise;
-
-    /*******
-     EFFECTS
-    ********/
-    animate(properties: any, duration?: any, complete?: Function): JQuery;
-    animate(properties: any, duration?: any, easing?: string, complete?: Function): JQuery;
-    animate(properties: any, options: { duration?: any; easing?: string; complete?: Function; step?: Function; queue?: bool; specialEasing?: any; });
-
-    delay(duration: number, queueName?: string): JQuery;
-
-    fadeIn(duration?: any, callback?: any): JQuery;
-    fadeIn(duration?: any, easing?: string, callback?: any): JQuery;
-
-    fadeOut(duration?: any, callback?: any): JQuery;
-    fadeOut(duration?: any, easing?: string, callback?: any): JQuery;
-
-    fadeTo(duration: any, opacity: number, callback?: any): JQuery;
-    fadeTo(duration: any, opacity: number, easing?: string, callback?: any): JQuery;
-
-    fadeToggle(duration?: any, callback?: any): JQuery;
-    fadeToggle(duration?: any, easing?: string, callback?: any): JQuery;
-
-    finish(): JQuery;
-
-    hide(duration?: any, callback?: any): JQuery;
-    hide(duration?: any, easing?: string, callback?: any): JQuery;
-
-    show(duration?: any, callback?: any): JQuery;
-    show(duration?: any, easing?: string, callback?: any): JQuery;
-
-    slideDown(duration?: any, callback?: any): JQuery;
-    slideDown(duration?: any, easing?: string, callback?: any): JQuery;
-
-    slideToggle(duration?: any, callback?: any): JQuery;
-    slideToggle(duration?: any, easing?: string, callback?: any): JQuery;
-
-    slideUp(duration?: any, callback?: any): JQuery;
-    slideUp(duration?: any, easing?: string, callback?: any): JQuery;
-
-    stop(clearQueue?: bool, jumpToEnd?: bool): JQuery;
-    stop(queue?:any, clearQueue?: bool, jumpToEnd?: bool): JQuery;
-
-    toggle(duration?: any, callback?: any): JQuery;
-    toggle(duration?: any, easing?: string, callback?: any): JQuery;
-    toggle(showOrHide: bool): JQuery;
-
-    /******
-     EVENTS
-    *******/
-    bind(eventType: string, eventData?: any, handler?: (eventObject: JQueryEventObject) => any): JQuery;
-    bind(eventType: string, eventData: any, preventBubble:bool): JQuery;
-    bind(eventType: string, preventBubble:bool): JQuery;
-    bind(...events: any[]);
-
-    blur(eventData?: any, handler?: (eventObject: JQueryEventObject) => any): JQuery;
-    blur(handler: (eventObject: JQueryEventObject) => any): JQuery;
-
-    change(eventData?: any, handler?: (eventObject: JQueryEventObject) => any): JQuery;
-    change(handler: (eventObject: JQueryEventObject) => any): JQuery;
-
-    click(eventData?: any, handler?: (eventObject: JQueryEventObject) => any): JQuery;
-    click(handler: (eventObject: JQueryEventObject) => any): JQuery;
-
-    dblclick(eventData?: any, handler?: (eventObject: JQueryEventObject) => any): JQuery;
-    dblclick(handler: (eventObject: JQueryEventObject) => any): JQuery;
-
-    delegate(selector: any, eventType: string, handler: (eventObject: JQueryEventObject) => any): JQuery;
-
-    focus(eventData?: any, handler?: (eventObject: JQueryEventObject) => any): JQuery;
-    focus(handler: (eventObject: JQueryEventObject) => any): JQuery;
-
-    focusin(eventData: any, handler: (eventObject: JQueryEventObject) => any): JQuery;
-    focusin(handler: (eventObject: JQueryEventObject) => any): JQuery;
-
-    focusout(eventData: any, handler: (eventObject: JQueryEventObject) => any): JQuery;
-    focusout(handler: (eventObject: JQueryEventObject) => any): JQuery;
-
-    hover(handlerIn: (eventObject: JQueryEventObject) => any, handlerOut: (eventObject: JQueryEventObject) => any): JQuery;
-    hover(handlerInOut: (eventObject: JQueryEventObject) => any): JQuery;
-
-    keydown(eventData?: any, handler?: (eventObject: JQueryEventObject) => any): JQuery;
-    keydown(handler: (eventObject: JQueryEventObject) => any): JQuery;
-
-    keypress(eventData?: any, handler?: (eventObject: JQueryEventObject) => any): JQuery;
-    keypress(handler: (eventObject: JQueryEventObject) => any): JQuery;
-
-    keyup(eventData?: any, handler?: (eventObject: JQueryEventObject) => any): JQuery;
-    keyup(handler: (eventObject: JQueryEventObject) => any): JQuery;
-
-    load(eventData?: any, handler?: (eventObject: JQueryEventObject) => any): JQuery;
-    load(handler: (eventObject: JQueryEventObject) => any): JQuery;
-
-    mousedown(): JQuery;
-    mousedown(eventData: any, handler: (eventObject: JQueryEventObject) => any): JQuery;
-    mousedown(handler: (eventObject: JQueryEventObject) => any): JQuery;
-
-    mouseevent(eventData: any, handler: (eventObject: JQueryEventObject) => any): JQuery;
-    mouseevent(handler: (eventObject: JQueryEventObject) => any): JQuery;
-
-    mouseenter(): JQuery;
-    mouseenter(eventData: any, handler: (eventObject: JQueryEventObject) => any): JQuery;
-    mouseenter(handler: (eventObject: JQueryEventObject) => any): JQuery;
-
-    mouseleave(): JQuery;
-    mouseleave(eventData: any, handler: (eventObject: JQueryEventObject) => any): JQuery;
-    mouseleave(handler: (eventObject: JQueryEventObject) => any): JQuery;
-
-    mousemove(): JQuery;
-    mousemove(eventData: any, handler: (eventObject: JQueryEventObject) => any): JQuery;
-    mousemove(handler: (eventObject: JQueryEventObject) => any): JQuery;
-
-    mouseout(): JQuery;
-    mouseout(eventData: any, handler: (eventObject: JQueryEventObject) => any): JQuery;
-    mouseout(handler: (eventObject: JQueryEventObject) => any): JQuery;
-
-    mouseover(): JQuery;
-    mouseover(eventData: any, handler: (eventObject: JQueryEventObject) => any): JQuery;
-    mouseover(handler: (eventObject: JQueryEventObject) => any): JQuery;
-
-    mouseup(): JQuery;
-    mouseup(eventData: any, handler: (eventObject: JQueryEventObject) => any): JQuery;
-    mouseup(handler: (eventObject: JQueryEventObject) => any): JQuery;
-
-    off(events?: string, selector?: any, handler?: (eventObject: JQueryEventObject) => any): JQuery;
-    off(eventsMap: { [key: string]: any; }, selector?: any): JQuery;
-
-    on(events: string, selector?: any, data?: any, handler?: (eventObject: JQueryEventObject) => any): JQuery;
-    on(events: string, selector?: any, handler?: (eventObject: JQueryEventObject) => any): JQuery;
-    on(eventsMap: { [key: string]: any; }, selector?: any, data?: any): JQuery;
-
-    one(events: string, selector?: any, data?: any, handler?: (eventObject: JQueryEventObject) => any): JQuery;
-    one(eventsMap: { [key: string]: any; }, selector?: any, data?: any): JQuery;
-
-    ready(handler: any): JQuery;
-
-    resize(eventData?: any, handler?: (eventObject: JQueryEventObject) => any): JQuery;
-    resize(handler: (eventObject: JQueryEventObject) => any): JQuery;
-
-    scroll(eventData?: any, handler?: (eventObject: JQueryEventObject) => any): JQuery;
-    scroll(handler: (eventObject: JQueryEventObject) => any): JQuery;
-
-    select(eventData?: any, handler?: (eventObject: JQueryEventObject) => any): JQuery;
-    select(handler: (eventObject: JQueryEventObject) => any): JQuery;
-
-    submit(eventData?: any, handler?: (eventObject: JQueryEventObject) => any): JQuery;
-    submit(handler: (eventObject: JQueryEventObject) => any): JQuery;
-
-    trigger(eventType: string, ...extraParameters: any[]): JQuery;
-    trigger(event: JQueryEventObject): JQuery;
-
-    triggerHandler(eventType: string, ...extraParameters: any[]): Object;
-
-    unbind(eventType?: string, handler?: (eventObject: JQueryEventObject) => any): JQuery;
-    unbind(eventType: string, fls: bool): JQuery;
-    unbind(evt: any): JQuery;
-
-    undelegate(): JQuery;
-    undelegate(selector: any, eventType: string, handler?: (eventObject: JQueryEventObject) => any): JQuery;
-    undelegate(selector: any, events: any): JQuery;
-    undelegate(namespace: string): JQuery;
-
-    unload(eventData?: any, handler?: (eventObject: JQueryEventObject) => any): JQuery;
-    unload(handler: (eventObject: JQueryEventObject) => any): JQuery;
-
-    /*********
-     INTERNALS
-    **********/
-
-    context: Element;
-    jquery: string;
-
-    error(handler: (eventObject: JQueryEventObject) => any): JQuery;
-    error(eventData: any, handler: (eventObject: JQueryEventObject) => any): JQuery;
-
-    pushStack(elements: any[]): JQuery;
-    pushStack(elements: any[], name: any, arguments: any): JQuery;
-
-    /************
-     MANIPULATION
-    *************/
-    after(...content: any[]): JQuery;
-    after(func: (index: any) => any);
-
-    append(...content: any[]): JQuery;
-    append(func: (index: any, html: any) => any);
-
-    appendTo(target: any): JQuery;
-
-    before(...content: any[]): JQuery;
-    before(func: (index: any) => any);
-
-    clone(withDataAndEvents?: bool, deepWithDataAndEvents?: bool): JQuery;
-
-    detach(selector?: any): JQuery;
-
-    empty(): JQuery;
-
-    insertAfter(target: any): JQuery;
-    insertBefore(target: any): JQuery;
-
-    prepend(...content: any[]): JQuery;
-    prepend(func: (index: any, html: any) =>any): JQuery;
-
-    prependTo(target: any): JQuery;
-
-    remove(selector?: any): JQuery;
-
-    replaceAll(target: any): JQuery;
-
-    replaceWith(func: any): JQuery;
-
-    text(): string;
-    text(textString: any): JQuery;
-    text(textString: (index: number, text: string) => string): JQuery;
-
-    toArray(): any[];
-
-    unwrap(): JQuery;
-
-    wrap(wrappingElement: any): JQuery;
-    wrap(func: (index: any) =>any): JQuery;
-
-    wrapAll(wrappingElement: any): JQuery;
-
-    wrapInner(wrappingElement: any): JQuery;
-    wrapInner(func: (index: any) =>any): JQuery;
-
-    /*************
-     MISCELLANEOUS
-    **************/
-    each(func: (index: any, elem: Element) => any);
-
-    get(index?: number): any;
-
-    index(): number;
-    index(selector: string): number;
-    index(element: any): number;
-
-    /**********
-     PROPERTIES
-    ***********/
-    length: number;
-    [x: string]: HTMLElement;
-    [x: number]: HTMLElement;
-
-    /**********
-     TRAVERSING
-    ***********/
-    add(selector: string, context?: any): JQuery;
-    add(...elements: any[]): JQuery;
-    add(html: string): JQuery;
-    add(obj: JQuery): JQuery;
-
-    children(selector?: any): JQuery;
-
-    closest(selector: string): JQuery;
-    closest(selector: string, context?: Element): JQuery;
-    closest(obj: JQuery): JQuery;
-    closest(element: any): JQuery;
-    closest(selectors: any, context?: Element): any[];
-
-    contents(): JQuery;
-
-    end(): JQuery;
-
-    eq(index: number): JQuery;
-
-    filter(selector: string): JQuery;
-    filter(func: (index: any) =>any): JQuery;
-    filter(element: any): JQuery;
-    filter(obj: JQuery): JQuery;
-
-    find(selector: string): JQuery;
-    find(element: any): JQuery;
-    find(obj: JQuery): JQuery;
-
-    first(): JQuery;
-
-    has(selector: string): JQuery;
-    has(contained: Element): JQuery;
-
-    is(selector: string): bool;
-    is(func: (index: any) =>any): bool;
-    is(element: any): bool;
-    is(obj: JQuery): bool;
-
-    last(): JQuery;
-
-    map(callback: (index: any, domElement: Element) =>any): JQuery;
-
-    next(selector?: string): JQuery;
-
-    nextAll(selector?: string): JQuery;
-
-    nextUntil(selector?: string, filter?: string): JQuery;
-    nextUntil(element?: Element, filter?: string): JQuery;
-
-    not(selector: string): JQuery;
-    not(func: (index: any) =>any): JQuery;
-    not(element: any): JQuery;
-    not(obj: JQuery): JQuery;
-
-    offsetParent(): JQuery;
-
-    parent(selector?: string): JQuery;
-
-    parents(selector?: string): JQuery;
-
-    parentsUntil(selector?: string, filter?: string): JQuery;
-    parentsUntil(element?: Element, filter?: string): JQuery;
-
-    prev(selector?: string): JQuery;
-
-    prevAll(selector?: string): JQuery;
-
-    prevUntil(selector?: string, filter?:string): JQuery;
-    prevUntil(element?: Element, filter?:string): JQuery;
-
-    siblings(selector?: string): JQuery;
-
-    slice(start: number, end?: number): JQuery;
-
-    /*********
-     UTILITIES
-    **********/
-
-    queue(queueName?: string): any[];
-    queue(queueName: string, newQueueOrCallback: any): JQuery;
-    queue(newQueueOrCallback: any): JQuery;
-}
-
-declare var jQuery: JQueryStatic;
-declare var $: JQueryStatic;
+/* *****************************************************************************
+Copyright (c) Microsoft Corporation. All rights reserved.
+Licensed under the Apache License, Version 2.0 (the "License"); you may not use
+this file except in compliance with the License. You may obtain a copy of the
+License at http://www.apache.org/licenses/LICENSE-2.0
+
+THIS CODE IS PROVIDED *AS IS* BASIS, WITHOUT WARRANTIES OR CONDITIONS OF ANY
+KIND, EITHER EXPRESS OR IMPLIED, INCLUDING WITHOUT LIMITATION ANY IMPLIED
+WARRANTIES OR CONDITIONS OF TITLE, FITNESS FOR A PARTICULAR PURPOSE,
+MERCHANTABLITY OR NON-INFRINGEMENT.
+
+See the Apache Version 2.0 License for specific language governing permissions
+and limitations under the License.
+***************************************************************************** */
+
+// Typing for the jQuery library, version 1.9.x
+
+/*
+    Interface for the AJAX setting that will configure the AJAX request
+*/
+interface JQueryAjaxSettings {
+    accepts?: any;
+    async?: bool;
+    beforeSend?(jqXHR: JQueryXHR, settings: JQueryAjaxSettings);
+    cache?: bool;
+    complete?(jqXHR: JQueryXHR, textStatus: string);
+    contents?: { [key: string]: any; };
+    contentType?: string;
+    context?: any;
+    converters?: { [key: string]: any; };
+    crossDomain?: bool;
+    data?: any;
+    dataFilter?(data: any, ty: any): any;
+    dataType?: string;
+    error?(jqXHR: JQueryXHR, textStatus: string, errorThrow: string): any;
+    global?: bool;
+    headers?: { [key: string]: any; };
+    ifModified?: bool;
+    isLocal?: bool;
+    jsonp?: string;
+    jsonpCallback?: any;
+    mimeType?: string;
+    password?: string;
+    processData?: bool;
+    scriptCharset?: string;
+    statusCode?: { [key: string]: any; };
+    success?(data: any, textStatus: string, jqXHR: JQueryXHR);
+    timeout?: number;
+    traditional?: bool;
+    type?: string;
+    url?: string;
+    username?: string;
+    xhr?: any;
+    xhrFields?: { [key: string]: any; };
+}
+
+/*
+    Interface for the jqXHR object
+*/
+interface JQueryXHR extends XMLHttpRequest, JQueryPromise {
+    overrideMimeType(mimeType: string);
+    abort(statusText: string): void;
+}
+
+/*
+    Interface for the JQuery callback
+*/
+interface JQueryCallback {
+    add(...callbacks: any[]): any;
+    disable(): any;
+    empty(): any;
+    fire(...arguments: any[]): any;
+    fired(): bool;
+    fireWith(context: any, ...args: any[]): any;
+    has(callback: any): bool;
+    lock(): any;
+    locked(): bool;
+    remove(...callbacks: any[]): any;
+}
+
+/*
+    Interface for the JQuery promise, part of callbacks
+*/
+interface JQueryPromise {
+    always(...alwaysCallbacks: any[]): JQueryPromise;
+    done(...doneCallbacks: any[]): JQueryPromise;
+    fail(...failCallbacks: any[]): JQueryPromise;
+    progress(...progressCallbacks: any[]): JQueryPromise;
+    state(): string;
+    pipe(doneFilter?: (x: any) => any, failFilter?: (x: any) => any, progressFilter?: (x: any) => any): JQueryPromise;
+    then(doneCallbacks: any, failCallbacks?: any, progressCallbacks?: any): JQueryPromise;
+}
+
+/*
+    Interface for the JQuery deferred, part of callbacks
+*/
+interface JQueryDeferred extends JQueryPromise {
+    notify(...args: any[]): JQueryDeferred;
+    notifyWith(context: any, ...args: any[]): JQueryDeferred;
+
+    promise(target? ): JQueryPromise;
+    reject(...args: any[]): JQueryDeferred;
+    rejectWith(context:any, ...args: any[]): JQueryDeferred;
+    resolve(...args: any[]): JQueryDeferred;
+    resolveWith(context:any, ...args: any[]): JQueryDeferred;
+}
+
+/*
+    Interface of the JQuery extension of the W3C event object
+*/
+interface JQueryEventObject extends Event {
+    data: any;
+    delegateTarget: Element;
+    isDefaultPrevented(): bool;
+    isImmediatePropogationStopped(): bool;
+    isPropogationStopped(): bool;
+    namespace: string;
+    preventDefault(): any;
+    relatedTarget: Element;
+    result: any;
+    stopImmediatePropagation();
+    stopPropagation();
+    pageX: number;
+    pageY: number;
+    which: number;
+    metaKey: any;
+}
+
+/*
+    Collection of properties of the current browser
+*/
+
+interface JQuerySupport {
+    ajax?: bool;
+    boxModel?: bool;
+    changeBubbles?: bool;
+    checkClone?: bool;
+    checkOn?: bool;
+    cors?: bool;
+    cssFloat?: bool;
+    hrefNormalized?: bool;
+    htmlSerialize?: bool;
+    leadingWhitespace?: bool;
+    noCloneChecked?: bool;
+    noCloneEvent?: bool;
+    opacity?: bool;
+    optDisabled?: bool;
+    optSelected?: bool;
+    scriptEval?(): bool;
+    style?: bool;
+    submitBubbles?: bool;
+    tbody?: bool;
+}
+
+/*
+    Static members of jQuery (those on $ and jQuery themselves)
+*/
+interface JQueryStatic {
+
+    /****
+     AJAX
+    *****/
+    ajax(settings: JQueryAjaxSettings): JQueryXHR;
+    ajax(url: string, settings?: JQueryAjaxSettings): JQueryXHR;
+
+    ajaxPrefilter(dataTypes: string, handler: (opts: any, originalOpts: any, jqXHR: JQueryXHR) => any): any;
+    ajaxPrefilter(handler: (opts: any, originalOpts: any, jqXHR: JQueryXHR) => any): any;
+
+    ajaxSettings: JQueryAjaxSettings;
+
+    ajaxSetup();
+    ajaxSetup(options: JQueryAjaxSettings);
+
+    get(url: string, data?: any, success?: any, dataType?: any): JQueryXHR;
+    getJSON(url: string, data?: any, success?: any): JQueryXHR;
+    getScript(url: string, success?: any): JQueryXHR;
+
+    param(obj: any): string;
+    param(obj: any, traditional: bool): string;
+
+    post(url: string, data?: any, success?: any, dataType?: any): JQueryXHR;
+
+    /*********
+     CALLBACKS
+    **********/
+    Callbacks(flags?: string): JQueryCallback;
+
+    /****
+     CORE
+    *****/
+    holdReady(hold: bool): any;
+
+    (selector: string, context?: any): JQuery;
+    (element: Element): JQuery;
+    (object: { }): JQuery;
+    (elementArray: Element[]): JQuery;
+    (object: JQuery): JQuery;
+    (func: Function): JQuery;
+    (array: any[]): JQuery;
+    (): JQuery;
+
+    noConflict(removeAll?: bool): Object;
+
+    when(...deferreds: any[]): JQueryPromise;
+
+    /***
+     CSS
+    ****/
+    css(e: any, propertyName: string, value?: any);
+    css(e: any, propertyName: any, value?: any);
+    cssHooks: { [key: string]: any; };
+    cssNumber: any;
+
+    /****
+     DATA
+    *****/
+    data(element: Element, key: string, value: any): any;
+    data(element: Element, key: string): any;
+    data(element: Element): any;
+
+    dequeue(element: Element, queueName?: string): any;
+
+    hasData(element: Element): bool;
+
+    queue(element: Element, queueName?: string): any[];
+    queue(element: Element, queueName: string, newQueueOrCallback: any): JQuery;
+
+    removeData(element: Element, name?: string): JQuery;
+
+    /*******
+     EFFECTS
+    ********/
+    fx: { tick: () => void; interval: number; stop: () => void; speeds: { slow: number; fast: number; }; off: bool; step: any; };
+
+    /******
+     EVENTS
+    *******/
+    proxy(fn : (...args: any[]) => any, context: any, ...args: any[]): any;
+    proxy(context: any, name: string, ...args: any[]): any;
+    Deferred(): JQueryDeferred;
+    Event(name:string, eventProperties?:any): JQueryEventObject;
+
+    /*********
+     INTERNALS
+    **********/
+    error(message: any);
+
+    /*************
+     MISCELLANEOUS
+    **************/
+    expr: any;
+    fn: any;  //TODO: Decide how we want to type this
+    isReady: bool;
+
+    /**********
+     PROPERTIES
+    ***********/
+    support: JQuerySupport;
+
+    /*********
+     UTILITIES
+    **********/
+    contains(container: Element, contained: Element): bool;
+
+    each(collection: any, callback: (indexInArray: any, valueOfElement: any) => any): any;
+
+    extend(target: any, ...objs: any[]): Object;
+    extend(deep: bool, target: any, ...objs: any[]): Object;
+
+    globalEval(code: string): any;
+
+    grep(array: any[], func: any, invert?: bool): any[];
+
+    inArray(value: any, array: any[], fromIndex?: number): number;
+
+    isArray(obj: any): bool;
+    isEmptyObject(obj: any): bool;
+    isFunction(obj: any): bool;
+    isNumeric(value: any): bool;
+    isPlainObject(obj: any): bool;
+    isWindow(obj: any): bool;
+    isXMLDoc(node: Node): bool;
+
+    makeArray(obj: any): any[];
+
+    map(array: any[], callback: (elementOfArray: any, indexInArray: any) =>any): any[];
+
+    merge(first: any[], second: any[]): any[];
+
+    noop(): any;
+
+    now(): number;
+
+    parseJSON(json: string): Object;
+
+    //FIXME: This should return an XMLDocument
+    parseXML(data: string): any;
+
+    queue(element: Element, queueName: string, newQueue: any[]): JQuery;
+
+    trim(str: string): string;
+
+    type(obj: any): string;
+
+    unique(arr: any[]): any[];
+}
+
+/*
+    The jQuery instance members
+*/
+interface JQuery {
+    /****
+     AJAX
+    *****/
+    ajaxComplete(handler: any): JQuery;
+    ajaxError(handler: (event: any, jqXHR: any, settings: any, exception: any) => any): JQuery;
+    ajaxSend(handler: (event: any, jqXHR: any, settings: any, exception: any) => any): JQuery;
+    ajaxStart(handler: () => any): JQuery;
+    ajaxStop(handler: () => any): JQuery;
+    ajaxSuccess(handler: (event: any, jqXHR: any, settings: any, exception: any) => any): JQuery;
+
+    load(url: string, data?: any, complete?: any): JQuery;
+
+    serialize(): string;
+    serializeArray(): any[];
+
+    /**********
+     ATTRIBUTES
+    ***********/
+    addClass(classNames: string): JQuery;
+    addClass(func: (index: any, currentClass: any) => string): JQuery;
+
+    attr(attributeName: string): string;
+    attr(attributeName: string, value: any): JQuery;
+    attr(map: { [key: string]: any; }): JQuery;
+    attr(attributeName: string, func: (index: any, attr: any) => any): JQuery;
+
+    hasClass(className: string): bool;
+
+    html(): string;
+    html(htmlString: string): JQuery;
+    html(htmlContent: (index: number, oldhtml: string) => string): JQuery;
+
+    prop(propertyName: string): any;
+    prop(propertyName: string, value: any): JQuery;
+    prop(map: any): JQuery;
+    prop(propertyName: string, func: (index: any, oldPropertyValue: any) => any): JQuery;
+
+    removeAttr(attributeName: any): JQuery;
+
+    removeClass(className?: any): JQuery;
+    removeClass(func: (index: any, cls: any) => any): JQuery;
+
+    removeProp(propertyName: any): JQuery;
+
+    toggleClass(className: any, swtch?: bool): JQuery;
+    toggleClass(swtch?: bool): JQuery;
+    toggleClass(func: (index: any, cls: any, swtch: any) => any): JQuery;
+
+    val(): any;
+    val(value: string[]): JQuery;
+    val(value: string): JQuery;
+    val(value: number): JQuery;
+    val(func: (index: any, value: any) => any): JQuery;
+
+    /***
+     CSS
+    ****/
+    css(propertyName: string): any;
+    css(propertyNames: string[]): any;
+    css(properties: any): any;
+    css(propertyName: string, value: any): any;    
+    css(propertyName: any, value: any): any;
+
+    height(): number;
+    height(value: number): JQuery;
+    height(value: string): JQuery;
+    height(func: (index: any, height: any) => any): JQuery;
+
+    innerHeight(): number;
+    innerWidth(): number;
+
+    offset(): { left: number; top: number; };
+    offset(coordinates: any): JQuery;
+    offset(func: (index: any, coords: any) => any): JQuery;
+
+    outerHeight(includeMargin?: bool): number;
+    outerWidth(includeMargin?: bool): number;
+
+    position(): { top: number; left: number; };
+
+    scrollLeft(): number;
+    scrollLeft(value: number): JQuery;
+
+    scrollTop(): number;
+    scrollTop(value: number): JQuery;
+
+    width(): number;
+    width(value: number): JQuery;
+    width(value: string): JQuery;
+    width(func: (index: any, height: any) => any): JQuery;
+
+    /****
+     DATA
+    *****/
+    clearQueue(queueName?: string): JQuery;
+
+    data(key: string, value: any): JQuery;
+    data(obj: { [key: string]: any; }): JQuery;
+    data(key?: string): any;
+
+    dequeue(queueName?: string): JQuery;
+
+    removeData(nameOrList?: any): JQuery;
+
+    /********
+     DEFERRED
+    *********/
+    promise(type?: any, target?: any): JQueryPromise;
+
+    /*******
+     EFFECTS
+    ********/
+    animate(properties: any, duration?: any, complete?: Function): JQuery;
+    animate(properties: any, duration?: any, easing?: string, complete?: Function): JQuery;
+    animate(properties: any, options: { duration?: any; easing?: string; complete?: Function; step?: Function; queue?: bool; specialEasing?: any; });
+
+    delay(duration: number, queueName?: string): JQuery;
+
+    fadeIn(duration?: any, callback?: any): JQuery;
+    fadeIn(duration?: any, easing?: string, callback?: any): JQuery;
+
+    fadeOut(duration?: any, callback?: any): JQuery;
+    fadeOut(duration?: any, easing?: string, callback?: any): JQuery;
+
+    fadeTo(duration: any, opacity: number, callback?: any): JQuery;
+    fadeTo(duration: any, opacity: number, easing?: string, callback?: any): JQuery;
+
+    fadeToggle(duration?: any, callback?: any): JQuery;
+    fadeToggle(duration?: any, easing?: string, callback?: any): JQuery;
+
+    finish(): JQuery;
+
+    hide(duration?: any, callback?: any): JQuery;
+    hide(duration?: any, easing?: string, callback?: any): JQuery;
+
+    show(duration?: any, callback?: any): JQuery;
+    show(duration?: any, easing?: string, callback?: any): JQuery;
+
+    slideDown(duration?: any, callback?: any): JQuery;
+    slideDown(duration?: any, easing?: string, callback?: any): JQuery;
+
+    slideToggle(duration?: any, callback?: any): JQuery;
+    slideToggle(duration?: any, easing?: string, callback?: any): JQuery;
+
+    slideUp(duration?: any, callback?: any): JQuery;
+    slideUp(duration?: any, easing?: string, callback?: any): JQuery;
+
+    stop(clearQueue?: bool, jumpToEnd?: bool): JQuery;
+    stop(queue?:any, clearQueue?: bool, jumpToEnd?: bool): JQuery;
+
+    toggle(duration?: any, callback?: any): JQuery;
+    toggle(duration?: any, easing?: string, callback?: any): JQuery;
+    toggle(showOrHide: bool): JQuery;
+
+    /******
+     EVENTS
+    *******/
+    bind(eventType: string, eventData?: any, handler?: (eventObject: JQueryEventObject) => any): JQuery;
+    bind(eventType: string, eventData: any, preventBubble:bool): JQuery;
+    bind(eventType: string, preventBubble:bool): JQuery;
+    bind(...events: any[]);
+
+    blur(eventData?: any, handler?: (eventObject: JQueryEventObject) => any): JQuery;
+    blur(handler: (eventObject: JQueryEventObject) => any): JQuery;
+
+    change(eventData?: any, handler?: (eventObject: JQueryEventObject) => any): JQuery;
+    change(handler: (eventObject: JQueryEventObject) => any): JQuery;
+
+    click(eventData?: any, handler?: (eventObject: JQueryEventObject) => any): JQuery;
+    click(handler: (eventObject: JQueryEventObject) => any): JQuery;
+
+    dblclick(eventData?: any, handler?: (eventObject: JQueryEventObject) => any): JQuery;
+    dblclick(handler: (eventObject: JQueryEventObject) => any): JQuery;
+
+    delegate(selector: any, eventType: string, handler: (eventObject: JQueryEventObject) => any): JQuery;
+
+    focus(eventData?: any, handler?: (eventObject: JQueryEventObject) => any): JQuery;
+    focus(handler: (eventObject: JQueryEventObject) => any): JQuery;
+
+    focusin(eventData: any, handler: (eventObject: JQueryEventObject) => any): JQuery;
+    focusin(handler: (eventObject: JQueryEventObject) => any): JQuery;
+
+    focusout(eventData: any, handler: (eventObject: JQueryEventObject) => any): JQuery;
+    focusout(handler: (eventObject: JQueryEventObject) => any): JQuery;
+
+    hover(handlerIn: (eventObject: JQueryEventObject) => any, handlerOut: (eventObject: JQueryEventObject) => any): JQuery;
+    hover(handlerInOut: (eventObject: JQueryEventObject) => any): JQuery;
+
+    keydown(eventData?: any, handler?: (eventObject: JQueryEventObject) => any): JQuery;
+    keydown(handler: (eventObject: JQueryEventObject) => any): JQuery;
+
+    keypress(eventData?: any, handler?: (eventObject: JQueryEventObject) => any): JQuery;
+    keypress(handler: (eventObject: JQueryEventObject) => any): JQuery;
+
+    keyup(eventData?: any, handler?: (eventObject: JQueryEventObject) => any): JQuery;
+    keyup(handler: (eventObject: JQueryEventObject) => any): JQuery;
+
+    load(eventData?: any, handler?: (eventObject: JQueryEventObject) => any): JQuery;
+    load(handler: (eventObject: JQueryEventObject) => any): JQuery;
+
+    mousedown(): JQuery;
+    mousedown(eventData: any, handler: (eventObject: JQueryEventObject) => any): JQuery;
+    mousedown(handler: (eventObject: JQueryEventObject) => any): JQuery;
+
+    mouseevent(eventData: any, handler: (eventObject: JQueryEventObject) => any): JQuery;
+    mouseevent(handler: (eventObject: JQueryEventObject) => any): JQuery;
+
+    mouseenter(): JQuery;
+    mouseenter(eventData: any, handler: (eventObject: JQueryEventObject) => any): JQuery;
+    mouseenter(handler: (eventObject: JQueryEventObject) => any): JQuery;
+
+    mouseleave(): JQuery;
+    mouseleave(eventData: any, handler: (eventObject: JQueryEventObject) => any): JQuery;
+    mouseleave(handler: (eventObject: JQueryEventObject) => any): JQuery;
+
+    mousemove(): JQuery;
+    mousemove(eventData: any, handler: (eventObject: JQueryEventObject) => any): JQuery;
+    mousemove(handler: (eventObject: JQueryEventObject) => any): JQuery;
+
+    mouseout(): JQuery;
+    mouseout(eventData: any, handler: (eventObject: JQueryEventObject) => any): JQuery;
+    mouseout(handler: (eventObject: JQueryEventObject) => any): JQuery;
+
+    mouseover(): JQuery;
+    mouseover(eventData: any, handler: (eventObject: JQueryEventObject) => any): JQuery;
+    mouseover(handler: (eventObject: JQueryEventObject) => any): JQuery;
+
+    mouseup(): JQuery;
+    mouseup(eventData: any, handler: (eventObject: JQueryEventObject) => any): JQuery;
+    mouseup(handler: (eventObject: JQueryEventObject) => any): JQuery;
+
+    off(events?: string, selector?: any, handler?: (eventObject: JQueryEventObject) => any): JQuery;
+    off(eventsMap: { [key: string]: any; }, selector?: any): JQuery;
+
+    on(events: string, selector?: any, data?: any, handler?: (eventObject: JQueryEventObject) => any): JQuery;
+    on(events: string, selector?: any, handler?: (eventObject: JQueryEventObject) => any): JQuery;
+    on(eventsMap: { [key: string]: any; }, selector?: any, data?: any): JQuery;
+
+    one(events: string, selector?: any, data?: any, handler?: (eventObject: JQueryEventObject) => any): JQuery;
+    one(eventsMap: { [key: string]: any; }, selector?: any, data?: any): JQuery;
+
+    ready(handler: any): JQuery;
+
+    resize(eventData?: any, handler?: (eventObject: JQueryEventObject) => any): JQuery;
+    resize(handler: (eventObject: JQueryEventObject) => any): JQuery;
+
+    scroll(eventData?: any, handler?: (eventObject: JQueryEventObject) => any): JQuery;
+    scroll(handler: (eventObject: JQueryEventObject) => any): JQuery;
+
+    select(eventData?: any, handler?: (eventObject: JQueryEventObject) => any): JQuery;
+    select(handler: (eventObject: JQueryEventObject) => any): JQuery;
+
+    submit(eventData?: any, handler?: (eventObject: JQueryEventObject) => any): JQuery;
+    submit(handler: (eventObject: JQueryEventObject) => any): JQuery;
+
+    trigger(eventType: string, ...extraParameters: any[]): JQuery;
+    trigger(event: JQueryEventObject): JQuery;
+
+    triggerHandler(eventType: string, ...extraParameters: any[]): Object;
+
+    unbind(eventType?: string, handler?: (eventObject: JQueryEventObject) => any): JQuery;
+    unbind(eventType: string, fls: bool): JQuery;
+    unbind(evt: any): JQuery;
+
+    undelegate(): JQuery;
+    undelegate(selector: any, eventType: string, handler?: (eventObject: JQueryEventObject) => any): JQuery;
+    undelegate(selector: any, events: any): JQuery;
+    undelegate(namespace: string): JQuery;
+
+    unload(eventData?: any, handler?: (eventObject: JQueryEventObject) => any): JQuery;
+    unload(handler: (eventObject: JQueryEventObject) => any): JQuery;
+
+    /*********
+     INTERNALS
+    **********/
+
+    context: Element;
+    jquery: string;
+
+    error(handler: (eventObject: JQueryEventObject) => any): JQuery;
+    error(eventData: any, handler: (eventObject: JQueryEventObject) => any): JQuery;
+
+    pushStack(elements: any[]): JQuery;
+    pushStack(elements: any[], name: any, arguments: any): JQuery;
+
+    /************
+     MANIPULATION
+    *************/
+    after(...content: any[]): JQuery;
+    after(func: (index: any) => any);
+
+    append(...content: any[]): JQuery;
+    append(func: (index: any, html: any) => any);
+
+    appendTo(target: any): JQuery;
+
+    before(...content: any[]): JQuery;
+    before(func: (index: any) => any);
+
+    clone(withDataAndEvents?: bool, deepWithDataAndEvents?: bool): JQuery;
+
+    detach(selector?: any): JQuery;
+
+    empty(): JQuery;
+
+    insertAfter(target: any): JQuery;
+    insertBefore(target: any): JQuery;
+
+    prepend(...content: any[]): JQuery;
+    prepend(func: (index: any, html: any) =>any): JQuery;
+
+    prependTo(target: any): JQuery;
+
+    remove(selector?: any): JQuery;
+
+    replaceAll(target: any): JQuery;
+
+    replaceWith(func: any): JQuery;
+
+    text(): string;
+    text(textString: any): JQuery;
+    text(textString: (index: number, text: string) => string): JQuery;
+
+    toArray(): any[];
+
+    unwrap(): JQuery;
+
+    wrap(wrappingElement: any): JQuery;
+    wrap(func: (index: any) =>any): JQuery;
+
+    wrapAll(wrappingElement: any): JQuery;
+
+    wrapInner(wrappingElement: any): JQuery;
+    wrapInner(func: (index: any) =>any): JQuery;
+
+    /*************
+     MISCELLANEOUS
+    **************/
+    each(func: (index: any, elem: Element) => any);
+
+    get(index?: number): any;
+
+    index(): number;
+    index(selector: string): number;
+    index(element: any): number;
+
+    /**********
+     PROPERTIES
+    ***********/
+    length: number;
+    [x: string]: HTMLElement;
+    [x: number]: HTMLElement;
+
+    /**********
+     TRAVERSING
+    ***********/
+    add(selector: string, context?: any): JQuery;
+    add(...elements: any[]): JQuery;
+    add(html: string): JQuery;
+    add(obj: JQuery): JQuery;
+
+    children(selector?: any): JQuery;
+
+    closest(selector: string): JQuery;
+    closest(selector: string, context?: Element): JQuery;
+    closest(obj: JQuery): JQuery;
+    closest(element: any): JQuery;
+    closest(selectors: any, context?: Element): any[];
+
+    contents(): JQuery;
+
+    end(): JQuery;
+
+    eq(index: number): JQuery;
+
+    filter(selector: string): JQuery;
+    filter(func: (index: any) =>any): JQuery;
+    filter(element: any): JQuery;
+    filter(obj: JQuery): JQuery;
+
+    find(selector: string): JQuery;
+    find(element: any): JQuery;
+    find(obj: JQuery): JQuery;
+
+    first(): JQuery;
+
+    has(selector: string): JQuery;
+    has(contained: Element): JQuery;
+
+    is(selector: string): bool;
+    is(func: (index: any) =>any): bool;
+    is(element: any): bool;
+    is(obj: JQuery): bool;
+
+    last(): JQuery;
+
+    map(callback: (index: any, domElement: Element) =>any): JQuery;
+
+    next(selector?: string): JQuery;
+
+    nextAll(selector?: string): JQuery;
+
+    nextUntil(selector?: string, filter?: string): JQuery;
+    nextUntil(element?: Element, filter?: string): JQuery;
+
+    not(selector: string): JQuery;
+    not(func: (index: any) =>any): JQuery;
+    not(element: any): JQuery;
+    not(obj: JQuery): JQuery;
+
+    offsetParent(): JQuery;
+
+    parent(selector?: string): JQuery;
+
+    parents(selector?: string): JQuery;
+
+    parentsUntil(selector?: string, filter?: string): JQuery;
+    parentsUntil(element?: Element, filter?: string): JQuery;
+
+    prev(selector?: string): JQuery;
+
+    prevAll(selector?: string): JQuery;
+
+    prevUntil(selector?: string, filter?:string): JQuery;
+    prevUntil(element?: Element, filter?:string): JQuery;
+
+    siblings(selector?: string): JQuery;
+
+    slice(start: number, end?: number): JQuery;
+
+    /*********
+     UTILITIES
+    **********/
+
+    queue(queueName?: string): any[];
+    queue(queueName: string, newQueueOrCallback: any): JQuery;
+    queue(newQueueOrCallback: any): JQuery;
+}
+
+declare var jQuery: JQueryStatic;
+declare var $: JQueryStatic;