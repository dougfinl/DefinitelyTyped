--- conflicted
+++ resolved
@@ -1,13 +1,9 @@
 // Type definitions for dagre 0.7.0
 // Project: https://github.com/cpettitt/dagre
 // Definitions by: Qinfeng Chen <https://github.com/qinfchen>
-<<<<<<< HEAD
 // Definitions: https://github.com/DefinitelyTyped/DefinitelyTyped
-declare module Dagre{
-=======
-// Definitions: https://github.com/borisyankov/DefinitelyTyped
+
 declare namespace Dagre{
->>>>>>> 89f1449d
     interface DagreFactory {
         graphlib: GraphLib;
         layout(graph: Graph): void;
