--- conflicted
+++ resolved
@@ -1,94 +1,95 @@
-/// <reference types="jquery" />
-/// <reference types="lodash-3.10" />
-
-namespace WithLoDash {
-    function test_events() {
-
-        var object = new Backbone.Events();
-        object.on("alert", (eventName: string) => alert("Triggered " + eventName));
-
-        object.trigger("alert", "an event");
-
-        var onChange = () => alert('whatever');
-        var context: any;
-
-        object.off("change", onChange);
-        object.off("change");
-        object.off(null, onChange);
-        object.off(null, null, context);
-        object.off();
-    }
-
-    class SettingDefaults extends Backbone.Model {
-
-        // 'defaults' could be set in one of the following ways:
-
-        defaults() {
-            return {
-                name: "Joe"
-            }
-        }
-
-        constructor(attributes?: any, options?: any) {
-            super(attributes, options); // TODO error TS17009: 'super' must be called before accessing 'this' in the constructor of a derived class.
-            this.defaults = <any>{
-                name: "Joe"
-            }
-            // super has to come last
-        }
-
-        // or set it like this
-        initialize() {
-            this.defaults = <any>{
-                name: "Joe"
-            }
-
-        }
-
-        // same patterns could be used for setting 'Router.routes' and 'View.events'
-    }
-
-    class Sidebar extends Backbone.Model {
-
-        promptColor() {
-            var cssColor = prompt("Please enter a CSS color:");
-            this.set({ color: cssColor });
-        }
-    }
-
-    class Note extends Backbone.Model {
-        initialize() { }
-        author() { }
-        coordinates() { }
-        allowedToEdit(account: any) {
-            return true;
-        }
-    }
-
-    class PrivateNote extends Note {
-        allowedToEdit(account: any) {
-            return account.owns(this);
-        }
-
-        set(attributes: any, options?: any): Backbone.Model {
-            return Backbone.Model.prototype.set.call(this, attributes, options);
-        }
-    }
-
-    function test_models() {
-
-        var sidebar = new Sidebar();
-        sidebar.on('change:color', (model: {}, color: string) => $('#sidebar').css({ background: color }));
-        sidebar.set({ color: 'white' });
-        sidebar.promptColor();
-
-        //////////
-
-        var note = new PrivateNote();
-
-<<<<<<< HEAD
-        note.get("title");
-=======
+/// <reference path="../jquery/jquery.d.ts" />
+/// <reference path='../lodash/lodash-3.10.d.ts' />
+/// <reference path="./backbone-global.d.ts" />
+
+function test_events() {
+
+    var object = new Backbone.Events();
+    object.on("alert", (eventName: string) => alert("Triggered " + eventName));
+
+    object.trigger("alert", "an event");
+
+    var onChange = () => alert('whatever');
+    var context: any;
+
+    object.off("change", onChange);
+    object.off("change");
+    object.off(null, onChange);
+    object.off(null, null, context);
+    object.off();
+}
+
+class SettingDefaults extends Backbone.Model {
+
+    // 'defaults' could be set in one of the following ways:
+
+    defaults() {
+        return {
+            name: "Joe"
+        }
+    }
+
+    constructor(attributes?: any, options?: any) {
+        super(attributes, options); // TODO error TS17009: 'super' must be called before accessing 'this' in the constructor of a derived class.
+        this.defaults = <any>{
+            name: "Joe"
+        }
+        // super has to come last
+    }
+
+    // or set it like this
+    initialize() {
+        this.defaults = <any>{
+            name: "Joe"
+        }
+
+    }
+
+    // same patterns could be used for setting 'Router.routes' and 'View.events'
+}
+
+class Sidebar extends Backbone.Model {
+
+    promptColor() {
+        var cssColor = prompt("Please enter a CSS color:");
+        this.set({ color: cssColor });
+    }
+}
+
+class Note extends Backbone.Model {
+    initialize() { }
+    author() { }
+    coordinates() { }
+    allowedToEdit(account: any) {
+        return true;
+    }
+}
+
+class PrivateNote extends Note {
+    allowedToEdit(account: any) {
+        return account.owns(this);
+    }
+
+    set(attributes: any, options?: any): Backbone.Model {
+        return Backbone.Model.prototype.set.call(this, attributes, options);
+    }
+}
+
+function test_models() {
+
+    var sidebar = new Sidebar();
+    sidebar.on('change:color', (model: {}, color: string) => $('#sidebar').css({ background: color }));
+    sidebar.set({ color: 'white' });
+    sidebar.promptColor();
+
+    //////////
+
+    var note = new PrivateNote();
+
+    note.get("title");
+
+    note.set({ title: "March 20", content: "In his eyes she eclipses..." });
+
     note.set("title", "A Scandal in Bohemia");
 
     let strings: string[]
@@ -110,69 +111,65 @@
     value   = note.chain().pick().omit().value();
     bool    = note.isEmpty();
 }
->>>>>>> a394abe5
-
-        note.set({ title: "March 20", content: "In his eyes she eclipses..." });
-
-        note.set("title", "A Scandal in Bohemia");
-    }
-
-    class Employee extends Backbone.Model {
-        reports: EmployeeCollection;
-
-        constructor(attributes?: any, options?: any) {
-            super(options);
-            this.reports = new EmployeeCollection();
-            this.reports.url = '../api/employees/' + this.id + '/reports';
-        }
-
-        more() {
-            this.reports.reset();
-        }
-    }
-
-    class EmployeeCollection extends Backbone.Collection<Employee> {
-        findByName(key: any) { }
-    }
-
-    class Book extends Backbone.Model {
-        title: string;
-        author: string;
-        published: boolean;
-    }
-
-    class Library extends Backbone.Collection<Book> {
-        // This model definition is here only to test type compatibility of the model, but it
-        // is not necessary in working code as it is automatically inferred through generics.
-        model: typeof Book;
-    }
-
-    class Books extends Backbone.Collection<Book> { }
-
-    function test_collection() {
-
-        var books = new Books();
-
-        var book1: Book = new Book({ title: "Title 1", author: "Mike" });
-        books.add(book1);
-
-        // Objects can be added to collection by casting to model type.
-        // Compiler will check if object properties are valid for the cast.
-        // This gives better type checking than declaring an `any` overload.
-        books.add(<Book>{ title: "Title 2", author: "Mikey" });
-
-        var model: Book = book1.collection.first();
-        if (model !== book1) {
-            throw new Error("Error");
-        }
-
-        books.each(book =>
-            book.get("title"));
-
-<<<<<<< HEAD
-        var titles = books.map(book =>
-            book.get("title"));
-=======
+
+class Employee extends Backbone.Model {
+    reports: EmployeeCollection;
+
+    constructor(attributes?: any, options?: any) {
+        super(options);
+        this.reports = new EmployeeCollection();
+        this.reports.url = '../api/employees/' + this.id + '/reports';
+    }
+
+    more() {
+        this.reports.reset();
+    }
+}
+
+class EmployeeCollection extends Backbone.Collection<Employee> {
+    findByName(key: any) { }
+}
+
+class Book extends Backbone.Model {
+    title: string;
+    author: string;
+    published: boolean;
+}
+
+class Library extends Backbone.Collection<Book> {
+    // This model definition is here only to test type compatibility of the model, but it
+    // is not necessary in working code as it is automatically inferred through generics.
+    model: typeof Book;
+}
+
+class Books extends Backbone.Collection<Book> { }
+
+function test_collection() {
+
+    var books = new Books();
+
+    var book1: Book = new Book({ title: "Title 1", author: "Mike" });
+    books.add(book1);
+
+    // Objects can be added to collection by casting to model type.
+    // Compiler will check if object properties are valid for the cast.
+    // This gives better type checking than declaring an `any` overload.
+    books.add(<Book>{ title: "Title 2", author: "Mikey" });
+
+    var model: Book = book1.collection.first();
+    if (model !== book1) {
+        throw new Error("Error");
+    }
+
+    books.each(book =>
+        book.get("title"));
+
+    var titles = books.map(book =>
+        book.get("title"));
+
+    var publishedBooks = books.filter(book =>
+        book.get("published") === true);
+
     var alphabetical = books.sortBy((book: Book): number => null);
 
     let one: Book;
@@ -247,170 +244,162 @@
     models     = books.toArray();
     models     = books.without(book1, book1);
 }
->>>>>>> a394abe5
-
-        var publishedBooks = books.filter(book =>
-            book.get("published") === true);
-
-        var alphabetical = books.sortBy((book: Book): number => null);
-    }
-
-    //////////
-
-    Backbone.history.start();
-
-    namespace v1Changes {
-        namespace events {
-            function test_once() {
-                var model = new Employee;
-                model.once('invalid', () => { }, this);
-                model.once('invalid', () => { });
+
+//////////
+
+Backbone.history.start();
+
+namespace v1Changes {
+    namespace events {
+        function test_once() {
+            var model = new Employee;
+            model.once('invalid', () => { }, this);
+            model.once('invalid', () => { });
+        }
+
+        function test_listenTo() {
+            var model = new Employee;
+            var view = new Backbone.View<Employee>();
+            view.listenTo(model, 'invalid', () => { });
+        }
+
+        function test_listenToOnce() {
+            var model = new Employee;
+            var view = new Backbone.View<Employee>();
+            view.listenToOnce(model, 'invalid', () => { });
+        }
+
+        function test_stopListening() {
+            var model = new Employee;
+            var view = new Backbone.View<Employee>();
+            view.stopListening(model, 'invalid', () => { });
+            view.stopListening(model, 'invalid');
+            view.stopListening(model);
+        }
+    }
+
+    namespace ModelAndCollection {
+        function test_url() {
+            Employee.prototype.url = () => '/employees';
+            EmployeeCollection.prototype.url = () => '/employees';
+        }
+
+        function test_parse() {
+            var model = new Employee();
+            model.parse('{}', {});
+            var collection = new EmployeeCollection;
+            collection.parse('{}', {});
+        }
+
+        function test_toJSON() {
+            var model = new Employee();
+            model.toJSON({});
+            var collection = new EmployeeCollection;
+            collection.toJSON({});
+        }
+
+        function test_sync() {
+            var model = new Employee();
+            model.sync();
+            var collection = new EmployeeCollection;
+            collection.sync();
+        }
+    }
+
+    namespace Model {
+        function test_validationError() {
+            var model = new Employee;
+            if (model.validationError) {
+                console.log('has validation errors');
             }
-
-            function test_listenTo() {
-                var model = new Employee;
-                var view = new Backbone.View<Employee>();
-                view.listenTo(model, 'invalid', () => { });
-            }
-
-            function test_listenToOnce() {
-                var model = new Employee;
-                var view = new Backbone.View<Employee>();
-                view.listenToOnce(model, 'invalid', () => { });
-            }
-
-            function test_stopListening() {
-                var model = new Employee;
-                var view = new Backbone.View<Employee>();
-                view.stopListening(model, 'invalid', () => { });
-                view.stopListening(model, 'invalid');
-                view.stopListening(model);
-            }
-        }
-
-        namespace ModelAndCollection {
-            function test_url() {
-                Employee.prototype.url = () => '/employees';
-                EmployeeCollection.prototype.url = () => '/employees';
-            }
-
-            function test_parse() {
-                var model = new Employee();
-                model.parse('{}', {});
-                var collection = new EmployeeCollection;
-                collection.parse('{}', {});
-            }
-
-            function test_toJSON() {
-                var model = new Employee();
-                model.toJSON({});
-                var collection = new EmployeeCollection;
-                collection.toJSON({});
-            }
-
-            function test_sync() {
-                var model = new Employee();
-                model.sync();
-                var collection = new EmployeeCollection;
-                collection.sync();
-            }
-        }
-
-        namespace Model {
-            function test_validationError() {
-                var model = new Employee;
-                if (model.validationError) {
-                    console.log('has validation errors');
-                }
-            }
-
-            function test_fetch() {
-                var model = new Employee({ id: 1 });
-                model.fetch({
-                    success: () => { },
-                    error: () => { }
-                });
-            }
-
-            function test_set() {
-                var model = new Employee;
-                model.set({ name: 'JoeDoe', age: 21 }, { validate: false });
-                model.set('name', 'JoeDoes', { validate: false });
-            }
-
-            function test_destroy() {
-                var model = new Employee;
-                model.destroy({
+        }
+
+        function test_fetch() {
+            var model = new Employee({ id: 1 });
+            model.fetch({
+                success: () => { },
+                error: () => { }
+            });
+        }
+
+        function test_set() {
+            var model = new Employee;
+            model.set({ name: 'JoeDoe', age: 21 }, { validate: false });
+            model.set('name', 'JoeDoes', { validate: false });
+        }
+
+        function test_destroy() {
+            var model = new Employee;
+            model.destroy({
+                wait: true,
+                success: (m?, response?, options?) => { },
+                error: (m?, jqxhr?, options?) => { }
+            });
+
+            model.destroy({
+                success: (m?, response?, options?) => { },
+                error: (m?, jqxhr?) => { }
+            });
+
+            model.destroy({
+                success: () => { },
+                error: (m?, jqxhr?) => { }
+            });
+        }
+
+        function test_save() {
+            var model = new Employee;
+
+            model.save({
+                    name: 'Joe Doe',
+                    age: 21
+                },
+                {
                     wait: true,
+                    validate: false,
                     success: (m?, response?, options?) => { },
                     error: (m?, jqxhr?, options?) => { }
                 });
 
-                model.destroy({
-                    success: (m?, response?, options?) => { },
-                    error: (m?, jqxhr?) => { }
-                });
-
-                model.destroy({
+            model.save({
+                    name: 'Joe Doe',
+                    age: 21
+                },
+                {
                     success: () => { },
                     error: (m?, jqxhr?) => { }
                 });
-            }
-
-            function test_save() {
-                var model = new Employee;
-
-                model.save({
-                        name: 'Joe Doe',
-                        age: 21
-                    },
-                    {
-                        wait: true,
-                        validate: false,
-                        success: (m?, response?, options?) => { },
-                        error: (m?, jqxhr?, options?) => { }
-                    });
-
-                model.save({
-                        name: 'Joe Doe',
-                        age: 21
-                    },
-                    {
-                        success: () => { },
-                        error: (m?, jqxhr?) => { }
-                    });
-            }
-
-            function test_validate() {
-                var model = new Employee;
-
-                model.validate({ name: 'JoeDoe', age: 21 }, { validateAge: false })
-            }
-        }
-
-        namespace Collection {
-            function test_fetch() {
-                var collection = new EmployeeCollection;
-                collection.fetch({ reset: true });
-            }
-
-            function test_create() {
-                var collection = new EmployeeCollection;
-                var model = new Employee;
-
-                collection.create(model, {
-                    validate: false
-                });
-            }
-        }
-
-        namespace Router {
-            function test_navigate() {
-                var router = new Backbone.Router;
-
-                router.navigate('/employees', { trigger: true });
-                router.navigate('/employees', true);
-            }
+        }
+
+        function test_validate() {
+            var model = new Employee;
+
+            model.validate({ name: 'JoeDoe', age: 21 }, { validateAge: false })
+        }
+    }
+
+    namespace Collection {
+        function test_fetch() {
+            var collection = new EmployeeCollection;
+            collection.fetch({ reset: true });
+        }
+
+        function test_create() {
+            var collection = new EmployeeCollection;
+            var model = new Employee;
+
+            collection.create(model, {
+                validate: false
+            });
+        }
+    }
+
+    namespace Router {
+        function test_navigate() {
+            var router = new Backbone.Router;
+
+            router.navigate('/employees', { trigger: true });
+            router.navigate('/employees', true);
         }
     }
 }