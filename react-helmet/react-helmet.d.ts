// Type definitions for react-helmet
// Project: https://github.com/nfl/react-helmet
// Definitions by: Evan Bremer <https://github.com/evanbb>, Isman Usoh <https://github.com/isman-usoh>
// Definitions: https://github.com/DefinitelyTyped/DefinitelyTyped

/// <reference path="../react/react.d.ts" />

<<<<<<< HEAD

import { Component } from 'react';

interface HelmetProps {
    title?: string;
    titleTemplate?: string;
    base?: any;
    link?: Array<any>;
    meta?: Array<any>;
    script?: Array<any>;
    onChangeClientState?: (newState: any) => void;
}

interface HelmetData {
    title: HelmetDatum;
    base: HelmetDatum;
    link: HelmetDatum;
    meta: HelmetDatum;
    script: HelmetDatum;
}

interface HelmetDatum {
    toString(): string;
    toComponent(): Component<any, any>;
}

declare class Helmet extends Component<HelmetProps, any> {
    static rewind(): HelmetData
}

export default Helmet;
=======
declare namespace ReactHelmet {
    import React = __React;
    
    interface HelmetProps {
        title?: string;
        titleTemplate?: string;
        base?: any;
        link?: Array<any>;
        meta?: Array<any>;
        script?: Array<any>;
        onChangeClientState?: (newState: any) => void;
    }

    interface HelmetData {
        title: HelmetDatum;
        base: HelmetDatum;
        link: HelmetDatum;
        meta: HelmetDatum;
        script: HelmetDatum;
    }
    
    interface HelmetDatum {
        toString(): string;
        toComponent(): React.Component<any, any>;
    }

    class HelmetComponent extends React.Component<HelmetProps, any> {}
}

declare module "react-helmet" {
    var Helmet: {
        (): ReactHelmet.HelmetComponent
        rewind(): ReactHelmet.HelmetData
    }
    
    export = Helmet;
}
>>>>>>> 08ed4e9f
<|MERGE_RESOLUTION|>--- conflicted
+++ resolved
@@ -5,39 +5,6 @@
 
 /// <reference path="../react/react.d.ts" />
 
-<<<<<<< HEAD
-
-import { Component } from 'react';
-
-interface HelmetProps {
-    title?: string;
-    titleTemplate?: string;
-    base?: any;
-    link?: Array<any>;
-    meta?: Array<any>;
-    script?: Array<any>;
-    onChangeClientState?: (newState: any) => void;
-}
-
-interface HelmetData {
-    title: HelmetDatum;
-    base: HelmetDatum;
-    link: HelmetDatum;
-    meta: HelmetDatum;
-    script: HelmetDatum;
-}
-
-interface HelmetDatum {
-    toString(): string;
-    toComponent(): Component<any, any>;
-}
-
-declare class Helmet extends Component<HelmetProps, any> {
-    static rewind(): HelmetData
-}
-
-export default Helmet;
-=======
 declare namespace ReactHelmet {
     import React = __React;
     
@@ -74,5 +41,4 @@
     }
     
     export = Helmet;
-}
->>>>>>> 08ed4e9f
+}