<<<<<<< HEAD

=======
/// <reference path="content-type.d.ts" />
/// <reference path="../express/express.d.ts" />
>>>>>>> 870472df

import contentType = require('content-type');
import express = require('express');


var obj = contentType.parse('image/svg+xml; charset=utf-8');

console.log(obj.type);  // => 'image/svg+xml'
console.log(obj.parameters.charset);  // => 'utf-8'


var req: express.Request;
obj = contentType.parse(req);

var res: express.Response;
obj = contentType.parse(res);

var str: string = contentType.format({type: 'image/svg+xml'});
<|MERGE_RESOLUTION|>--- conflicted
+++ resolved
@@ -1,13 +1,5 @@
-<<<<<<< HEAD
-
-=======
-/// <reference path="content-type.d.ts" />
-/// <reference path="../express/express.d.ts" />
->>>>>>> 870472df
-
 import contentType = require('content-type');
 import express = require('express');
-
 
 var obj = contentType.parse('image/svg+xml; charset=utf-8');
 
