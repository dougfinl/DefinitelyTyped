// Type definitions for MongoDB v2.1
// Project: https://github.com/mongodb/node-mongodb-native/tree/2.1
// Definitions by: Federico Caselli <https://github.com/CaselIT>
// Definitions: https://github.com/DefinitelyTyped/DefinitelyTyped

// Documentation : http://mongodb.github.io/node-mongodb-native/2.1/api/

/// <reference types="node" />

import {EventEmitter} from 'events';
import { Readable, Writable } from "stream";

// Class documentation : http://mongodb.github.io/node-mongodb-native/2.1/api/MongoClient.html
export class MongoClient {
    constructor();

    static connect(uri: string, callback: MongoCallback<Db>): void;
    static connect(uri: string, options?: MongoClientOptions): Promise<Db>;
    static connect(uri: string, options: MongoClientOptions, callback: MongoCallback<Db>): void;

    connect(uri: string, callback: MongoCallback<Db>): void;
    connect(uri: string, options?: MongoClientOptions): Promise<Db>;
    connect(uri: string, options: MongoClientOptions, callback: MongoCallback<Db>): void;
}

export interface MongoCallback<T> {
    (error: MongoError, result: T): void;
}

// http://mongodb.github.io/node-mongodb-native/2.1/api/MongoError.html
export class MongoError extends Error {
    constructor(message: string);
    static create(options: Object): MongoError;
}

//http://mongodb.github.io/node-mongodb-native/2.1/api/MongoClient.html#.connect
export interface MongoClientOptions {
    uri_decode_auth?: boolean;
    db?: DbCreateOptions;
    server?: ServerOptions;
    replSet?: ReplSetOptions;
    mongos?: MongosOptions;
    promiseLibrary?: Object;
}

// See : http://mongodb.github.io/node-mongodb-native/2.1/api/Db.html
export interface DbCreateOptions {
    authSource?: string;
    //  the write concern for the operation where < 1 is no acknowlegement of write and w >= 1, w = ‘majority’ or tag acknowledges the write.
    w?: number | string;
    // set the timeout for waiting for write concern to finish (combines with w option).
    wtimeout?: number;
    j?: boolean;
    // use c++ bson parser. default:false.
    native_parser?: boolean;
    // force server to create _id fields instead of client. default:false.
    forceServerObjectId?: boolean;
    serializeFunctions?: boolean;
    ignoreUndefined?: boolean;
    // peform operations using raw bson buffers. default:false.
    raw?: boolean;
    // when deserializing a Long will fit it into a Number if it’s smaller than 53 bits. default:true.
    promoteLongs?: boolean;
    bufferMaxEntries?: number;
    // the prefered read preference. use 'ReadPreference' class.
    readPreference?: ReadPreference | string;
    // custom primary key factory to generate _id values (see Custom primary keys).
    pkFactory?: Object;
    promiseLibrary?: Object;
    readConcern?: { level?: Object };
}

// See http://mongodb.github.io/node-mongodb-native/2.1/api/ReadPreference.html
export class ReadPreference {
    constructor(mode: string, tags: Object);
    mode: string;
    tags: any;
    static PRIMARY: string;
    static PRIMARY_PREFERRED: string;
    static SECONDARY: string;
    static SECONDARY_PREFERRED: string;
    static NEAREST: string;
    isValid(mode: string): boolean;
    static isValid(mode: string): boolean;
}

//http://mongodb.github.io/node-mongodb-native/2.1/api/Server.html
export interface SocketOptions {
    // Reconnect on error. default:false
    autoReconnect?: boolean;
    // TCP Socket NoDelay option. default:true
    noDelay?: boolean;
    // TCP KeepAlive on the socket with a X ms delay before start. default:0
    keepAlive?: number;
    // TCP Connection timeout setting. default 0
    connectTimeoutMS?: number;
    // TCP Socket timeout setting. default 0
    socketTimeoutMS?: number;
}

//http://mongodb.github.io/node-mongodb-native/2.1/api/Server.html
export interface ServerOptions {
    // - specify the number of connections in the pool default:5
    poolSize?: number;
    ssl?: boolean;
    sslValidate?: Object;
    checkServerIdentity?: boolean | Function;
    sslCA?: Array<Buffer | string>;
    sslCert?: Buffer | string;
    sslKey?: Buffer | string;
    sslPass?: Buffer | string;
    socketOptions?: SocketOptions;
    reconnectTries?: number;
    reconnectInterval?: number;
}

//http://mongodb.github.io/node-mongodb-native/2.1/api/ReplSet.html
export interface ReplSetOptions {
    ha?: boolean;
    haInterval?: number;
    replicaSet?: string;
    secondaryAcceptableLatencyMS?: number;
    connectWithNoPrimary?: boolean;
    // - specify the number of connections in the pool default:5
    poolSize?: number;
    ssl?: boolean;
    sslValidate?: Object;
    checkServerIdentity?: boolean | Function;
    sslCA?: Array<Buffer | string>;
    sslCert?: Buffer | string;
    sslKey?: Buffer | string;
    sslPass?: Buffer | string;
    socketOptions?: SocketOptions;
}

//http://mongodb.github.io/node-mongodb-native/2.1/api/Mongos.html
export interface MongosOptions {
    ha?: boolean;
    haInterval?: number;
    // - specify the number of connections in the pool default:5
    poolSize?: number;
    ssl?: boolean;
    sslValidate?: Object;
    checkServerIdentity?: boolean | Function;
    sslCA?: Array<Buffer | string>;
    sslCert?: Buffer | string;
    sslKey?: Buffer | string;
    sslPass?: Buffer | string;
    socketOptions?: SocketOptions;
}

// Class documentation : http://mongodb.github.io/node-mongodb-native/2.1/api/Db.html
export class Db extends EventEmitter {
    constructor(databaseName: string, serverConfig: Server | ReplSet | Mongos, options?: DbCreateOptions);

    serverConfig: Server | ReplSet | Mongos;
    bufferMaxEntries: number;
    databaseName: string;
    options: any;
    native_parser: boolean;
    slaveOk: boolean;
    writeConcern: any;

    // http://mongodb.github.io/node-mongodb-native/2.1/api/Db.html#addUser
    addUser(username: string, password: string, callback: MongoCallback<any>): void;
    addUser(username: string, password: string, options?: DbAddUserOptions): Promise<any>;
    addUser(username: string, password: string, options: DbAddUserOptions, callback: MongoCallback<any>): void;
    //http://mongodb.github.io/node-mongodb-native/2.1/api/Db.html#admin
    admin(): Admin;
    // http://mongodb.github.io/node-mongodb-native/2.1/api/Db.html#authenticate
    authenticate(userName: string, password: string, callback: MongoCallback<any>): void;
    authenticate(userName: string, password: string, options?: { authMechanism: string }): Promise<any>;
    authenticate(userName: string, password: string, options: { authMechanism: string }, callback: MongoCallback<any>): void;
    // http://mongodb.github.io/node-mongodb-native/2.1/api/Db.html#close
    close(callback: MongoCallback<void>): void;
    close(forceClose?: boolean): Promise<void>;
    close(forceClose: boolean, callback: MongoCallback<void>): void;
    // http://mongodb.github.io/node-mongodb-native/2.1/api/Db.html#collection
    collection(name: string): Collection;
    collection(name: string, callback: MongoCallback<Collection>): Collection;
    collection(name: string, options: DbCollectionOptions, callback: MongoCallback<Collection>): Collection;
    //http://mongodb.github.io/node-mongodb-native/2.1/api/Db.html#collections
    collections(): Promise<Collection[]>;
    collections(callback: MongoCallback<Collection[]>): void;
    //http://mongodb.github.io/node-mongodb-native/2.1/api/Db.html#command
    command(command: Object, callback: MongoCallback<any>): void;
    command(command: Object, options?: { readPreference: ReadPreference | string }): Promise<any>;
    command(command: Object, options: { readPreference: ReadPreference | string }, callback: MongoCallback<any>): void;
    //http://mongodb.github.io/node-mongodb-native/2.1/api/Db.html#createCollection
    createCollection(name: string, callback: MongoCallback<Collection>): void;
    createCollection(name: string, options?: CollectionCreateOptions): Promise<Collection>;
    createCollection(name: string, options: CollectionCreateOptions, callback: MongoCallback<Collection>): void;
    //http://mongodb.github.io/node-mongodb-native/2.1/api/Db.html#createIndex
    createIndex(name: string, fieldOrSpec: string | Object, callback: MongoCallback<any>): void;
    createIndex(name: string, fieldOrSpec: string | Object, options?: IndexOptions): Promise<any>;
    createIndex(name: string, fieldOrSpec: string | Object, options: IndexOptions, callback: MongoCallback<any>): void;
    //http://mongodb.github.io/node-mongodb-native/2.1/api/Db.html#db
    db(dbName: string): Db;
    db(dbName: string, options: { noListener?: boolean, returnNonCachedInstance?: boolean }): Db;
    //http://mongodb.github.io/node-mongodb-native/2.1/api/Db.html#dropCollection
    dropCollection(name: string): Promise<boolean>;
    dropCollection(name: string, callback: MongoCallback<boolean>): void;
    // http://mongodb.github.io/node-mongodb-native/2.1/api/Db.html#dropDatabase
    dropDatabase(): Promise<any>;
    dropDatabase(callback: MongoCallback<any>): void;

    //deprecated http://mongodb.github.io/node-mongodb-native/2.1/api/Db.html#ensureIndex
    // ensureIndex(collectionName: any, fieldOrSpec: any, options: IndexOptions, callback: Function): void;
    //deprecated http://mongodb.github.io/node-mongodb-native/2.1/api/Db.html#eval
    // eval(code: any, parameters: any[], options?: any, callback?: MongoCallback<any>): void;

    //http://mongodb.github.io/node-mongodb-native/2.1/api/Db.html#executeDbAdminCommand
    executeDbAdminCommand(command: Object, callback: MongoCallback<any>): void;
    executeDbAdminCommand(command: Object, options?: { readPreference?: ReadPreference | string, maxTimeMS?: number }): Promise<any>;
    executeDbAdminCommand(command: Object, options: { readPreference?: ReadPreference | string, maxTimeMS?: number }, callback: MongoCallback<any>): void;
    // http://mongodb.github.io/node-mongodb-native/2.1/api/Db.html#indexInformation
    indexInformation(name: string, callback: MongoCallback<any>): void;
    indexInformation(name: string, options?: { full?: boolean, readPreference?: ReadPreference | string }): Promise<any>;
    indexInformation(name: string, options: { full?: boolean, readPreference?: ReadPreference | string }, callback: MongoCallback<any>): void;
    //http://mongodb.github.io/node-mongodb-native/2.1/api/Db.html#listCollections
    listCollections(filter: Object, options?: { batchSize?: number, readPreference?: ReadPreference | string }): CommandCursor;
    //http://mongodb.github.io/node-mongodb-native/2.1/api/Db.html#logout
    logout(callback: MongoCallback<any>): void;
    logout(options?: { dbName?: string }): Promise<any>;
    logout(options: { dbName?: string }, callback: MongoCallback<any>): void;
    //http://mongodb.github.io/node-mongodb-native/2.1/api/Db.html#open
    open(): Promise<Db>;
    open(callback: MongoCallback<Db>): void;
    //http://mongodb.github.io/node-mongodb-native/2.1/api/Db.html#removeUser
    removeUser(username: string, callback: MongoCallback<any>): void;
    removeUser(username: string, options?: { w?: number | string, wtimeout?: number, j?: boolean }): Promise<any>;
    removeUser(username: string, options: { w?: number | string, wtimeout?: number, j?: boolean }, callback: MongoCallback<any>): void;
    // http://mongodb.github.io/node-mongodb-native/2.1/api/Db.html#renameCollection
    renameCollection(fromCollection: string, toCollection: string, callback: MongoCallback<Collection>): void;
    renameCollection(fromCollection: string, toCollection: string, options?: { dropTarget?: boolean }): Promise<Collection>;
    renameCollection(fromCollection: string, toCollection: string, options: { dropTarget?: boolean }, callback: MongoCallback<Collection>): void;
    //http://mongodb.github.io/node-mongodb-native/2.1/api/Db.html#stats
    stats(callback: MongoCallback<any>): void;
    stats(options?: { scale?: number }): Promise<any>;
    stats(options: { scale?: number }, callback: MongoCallback<any>): void;
}



// Deprecated http://mongodb.github.io/node-mongodb-native/2.1/api/Server.html
export class Server extends EventEmitter {
    constructor(host: string, port: number, options?: ServerOptions);

    connections(): Array<any>;
}

// Deprecated http://mongodb.github.io/node-mongodb-native/2.1/api/ReplSet.html
export class ReplSet extends EventEmitter {
    constructor(servers: Array<Server>, options?: ReplSetOptions);

    connections(): Array<any>;
}

// Deprecated http://mongodb.github.io/node-mongodb-native/2.1/api/ReplSet.html
export class Mongos extends EventEmitter {
    constructor(servers: Array<Server>, options?: MongosOptions);

    connections(): Array<any>;
}

// http://mongodb.github.io/node-mongodb-native/2.1/api/Db.html#addUser
export interface DbAddUserOptions {
    w?: string | number;
    wtimeout?: number;
    j?: boolean;
    customData?: Object;
    roles?: Object[];
}

//http://mongodb.github.io/node-mongodb-native/2.1/api/Db.html#createCollection
export interface CollectionCreateOptions {
    w?: number | string;
    wtimeout?: number;
    j?: boolean;
    raw?: boolean;
    pkFactory?: Object;
    readPreference?: ReadPreference | string;
    serializeFunctions?: boolean;
    strict?: boolean;
    capped?: boolean;
    size?: number;
    max?: number;
    autoIndexId?: boolean;
}

// http://mongodb.github.io/node-mongodb-native/2.1/api/Db.html#collection
export interface DbCollectionOptions {
    w?: number | string;
    wtimeout?: number;
    j?: boolean;
    raw?: boolean;
    pkFactory?: Object;
    readPreference?: ReadPreference | string;
    serializeFunctions?: boolean;
    strict?: boolean;
    readConcern?: { level: Object };
}

//http://mongodb.github.io/node-mongodb-native/2.1/api/Db.html#createIndex
export interface IndexOptions {
    // The write concern.
    w?: number | string;
    // The write concern timeout.
    wtimeout?: number;
    // Specify a journal write concern.
    j?: boolean;
    // Creates an unique index.
    unique?: boolean;
    // Creates a sparse index.
    sparse?: boolean;
    // Creates the index in the background, yielding whenever possible.
    background?: boolean;
    // A unique index cannot be created on a key that has pre-existing duplicate values.
    // If you would like to create the index anyway, keeping the first document the database indexes and
    // deleting all subsequent documents that have duplicate value
    dropDups?: boolean;
    // For geo spatial indexes set the lower bound for the co-ordinates.
    min?: number;
    // For geo spatial indexes set the high bound for the co-ordinates.
    max?: number;
    // Specify the format version of the indexes.
    v?: number;
    // Allows you to expire data on indexes applied to a data (MongoDB 2.2 or higher)
    expireAfterSeconds?: number;
    // Override the auto generated index name (useful if the resulting name is larger than 128 bytes)
    name?: string;
}

// http://mongodb.github.io/node-mongodb-native/2.1/api/Admin.html
export interface Admin {
    // http://mongodb.github.io/node-mongodb-native/2.1/api/Admin.html#addUser
    addUser(username: string, password: string, callback: MongoCallback<any>): void;
    addUser(username: string, password: string, options?: AddUserOptions): Promise<any>;
    addUser(username: string, password: string, options: AddUserOptions, callback: MongoCallback<any>): void;
    //http://mongodb.github.io/node-mongodb-native/2.1/api/Admin.html#authenticate
    authenticate(username: string, callback: MongoCallback<any>): void;
    authenticate(username: string, password?: string): Promise<any>;
    authenticate(username: string, password: string, callback: MongoCallback<any>): void;
    //http://mongodb.github.io/node-mongodb-native/2.1/api/Admin.html#buildInfo
    buildInfo(): Promise<any>;
    buildInfo(callback: MongoCallback<any>): void;
    //http://mongodb.github.io/node-mongodb-native/2.1/api/Admin.html#command
    command(command: Object, callback: MongoCallback<any>): void;
    command(command: Object, options?: { readPreference?: ReadPreference | string, maxTimeMS?: number }): Promise<any>;
    command(command: Object, options: { readPreference?: ReadPreference | string, maxTimeMS?: number }, callback: MongoCallback<any>): void;
    //http://mongodb.github.io/node-mongodb-native/2.1/api/Admin.html#listDatabases
    listDatabases(): Promise<any>;
    listDatabases(callback: MongoCallback<any>): void;
    //http://mongodb.github.io/node-mongodb-native/2.1/api/Admin.html#logout
    logout(): Promise<any>;
    logout(callback: MongoCallback<any>): void;
    //http://mongodb.github.io/node-mongodb-native/2.1/api/Admin.html#ping
    ping(): Promise<any>;
    ping(callback: MongoCallback<any>): void;
    //http://mongodb.github.io/node-mongodb-native/2.1/api/Admin.html#profilingInfo
    profilingInfo(): Promise<any>;
    profilingInfo(callback: MongoCallback<any>): void;
    //http://mongodb.github.io/node-mongodb-native/2.1/api/Admin.html#profilingLevel
    profilingLevel(): Promise<any>;
    profilingLevel(callback: MongoCallback<any>): void;
    //http://mongodb.github.io/node-mongodb-native/2.1/api/Admin.html#removeUser
    removeUser(username: string, callback: MongoCallback<any>): void;
    removeUser(username: string, options?: FSyncOptions): Promise<any>;
    removeUser(username: string, options: FSyncOptions, callback: MongoCallback<any>): void;
    //http://mongodb.github.io/node-mongodb-native/2.1/api/Admin.html#replSetGetStatus
    replSetGetStatus(): Promise<any>;
    replSetGetStatus(callback: MongoCallback<any>): void;
    //http://mongodb.github.io/node-mongodb-native/2.1/api/Admin.html#serverInfo
    serverInfo(): Promise<any>;
    serverInfo(callback: MongoCallback<any>): void;
    //http://mongodb.github.io/node-mongodb-native/2.1/api/Admin.html#serverStatus
    serverStatus(): Promise<any>;
    serverStatus(callback: MongoCallback<any>): void;
    //http://mongodb.github.io/node-mongodb-native/2.1/api/Admin.html#setProfilingLevel
    setProfilingLevel(level: string): Promise<any>;
    setProfilingLevel(level: string, callback: MongoCallback<any>): void;
    // http://mongodb.github.io/node-mongodb-native/2.1/api/Admin.html#validateCollection
    validateCollection(collectionNme: string, callback: MongoCallback<any>): void;
    validateCollection(collectionNme: string, options?: Object): Promise<any>;
    validateCollection(collectionNme: string, options: Object, callback: MongoCallback<any>): void;
}

//http://mongodb.github.io/node-mongodb-native/2.1/api/Admin.html#addUser
export interface AddUserOptions {
    w?: number | string;
    wtimeout?: number;
    j?: boolean;
    fsync: boolean;
    customData?: Object;
    roles?: Object[]
}

//http://mongodb.github.io/node-mongodb-native/2.1/api/Admin.html#removeUser
export interface FSyncOptions {
    w?: number | string;
    wtimeout?: number;
    j?: boolean;
    fsync?: boolean
}

// Class documentation : http://mongodb.github.io/node-mongodb-native/2.1/api/ObjectID.html
export class ObjectID {
    constructor(s?: string | number);

    generationTime: number;

    // Creates an ObjectID from a hex string representation of an ObjectID.
    // hexString – create a ObjectID from a passed in 24 byte hexstring.
    static createFromHexString(hexString: string): ObjectID;
    // Creates an ObjectID from a second based number, with the rest of the ObjectID zeroed out. Used for comparisons or sorting the ObjectID.
    // time – an integer number representing a number of seconds.
    static createFromTime(time: number): ObjectID;
    // Checks if a value is a valid bson ObjectId
    // id - Value to be checked
    static isValid(id: any): boolean;
    //Compares the equality of this ObjectID with otherID.
    equals(otherID: ObjectID): boolean;
    // Generate a 12 byte id string used in ObjectID's
    // time - optional parameter allowing to pass in a second based timestamp
    generate(time?: number): string;
    // Returns the generation date (accurate up to the second) that this ID was generated.
    getTimestamp(): Date;
    // Returns the ObjectID id as a 24 byte hex string representation
    toHexString(): string;
    // Returns the ObjectID id as a 24 byte hex string representation
    toString(): string;
}

// Class documentation : http://mongodb.github.io/node-mongodb-native/2.1/api/Binary.html
export class Binary {
    constructor(buffer: Buffer, subType?: number);

    static SUBTYPE_BYTE_ARRAY: number;
    static SUBTYPE_DEFAULT: number;
    static SUBTYPE_FUNCTION: number;
    static SUBTYPE_MD5: number;
    static SUBTYPE_USER_DEFINED: number;
    static SUBTYPE_UUID: number;
    static SUBTYPE_UUID_OLD: number;

    // The length of the binary.
    length(): number;
    // Updates this binary with byte_value
    put(byte_value: number | string): void;
    // Reads length bytes starting at position.
    read(position: number, length: number): Buffer;
    // Returns the value of this binary as a string.
    value(): string;
    // Writes a buffer or string to the binary
    write(buffer: Buffer | string, offset: number): void;
}
//http://mongodb.github.io/node-mongodb-native/2.1/api/Double.html
export class Double {
    constructor(value: number);

    valueOf(): number;
}

//http://mongodb.github.io/node-mongodb-native/2.1/api/Long.html
export class Long {
    constructor(low: number, high: number);

    static MAX_VALUE: Long;
    static MIN_VALUE: Long;
    static NEG_ONE: Long;
    static ONE: Long;
    static ZERO: Long;

    static fromBits(lowBits: number, highBits: number): Long;
    static fromInt(value: number): Long;
    static fromNumber(value: number): Long;
    static fromString(str: string, radix?: number): Long;

    add(other: Long): Long;
    and(other: Long): Long;
    compare(other: Long): number;
    div(other: Long): Long;
    equals(other: Long): boolean;
    getHighBits(): number;
    getLowBits(): number;
    getLowBitsUnsigned(): number;
    getNumBitsAbs(): number;
    greaterThan(other: Long): number;
    greaterThanOrEqual(other: Long): number;
    isNegative(): boolean;
    isOdd(): boolean;
    isZero(): boolean;
    lessThan(other: Long): boolean;
    lessThanOrEqual(other: Long): boolean;
    modulo(other: Long): Long;
    multiply(other: Long): Long;
    negate(): Long;
    not(): Long;
    notEquals(other: Long): boolean;
    or(other: Long): Long;
    shiftLeft(other: number): Long;
    shiftRight(other: number): Long;
    shiftRightUnsigned(other: number): Long;
    subtract(other: Long): Long;
    toInt(): number;
    toJSON(): string;
    toNumber(): number;
    toString(radix?: number): string;
    xor(other: Long): Long;
}

//http://mongodb.github.io/node-mongodb-native/2.1/api/MaxKey.html
export class MaxKey { }

//http://mongodb.github.io/node-mongodb-native/2.1/api/MinKey.html
export class MinKey { }

//http://mongodb.github.io/node-mongodb-native/2.1/api/Timestamp.html
export class Timestamp {
    constructor(low: number, high: number);

    static MAX_VALUE: Timestamp;
    static MIN_VALUE: Timestamp;
    static NEG_ONE: Timestamp;
    static ONE: Timestamp;
    static ZERO: Timestamp;

    static fromBits(lowBits: number, highBits: number): Timestamp;
    static fromInt(value: number): Timestamp;
    static fromNumber(value: number): Timestamp;
    static fromString(str: string, radix?: number): Timestamp;

    add(other: Timestamp): Timestamp;
    and(other: Timestamp): Timestamp;
    compare(other: Timestamp): number;
    div(other: Timestamp): Timestamp;
    equals(other: Timestamp): boolean;
    getHighBits(): number;
    getLowBits(): number;
    getLowBitsUnsigned(): number;
    getNumBitsAbs(): number;
    greaterThan(other: Timestamp): number;
    greaterThanOrEqual(other: Timestamp): number;
    isNegative(): boolean;
    isOdd(): boolean;
    isZero(): boolean;
    lessThan(other: Timestamp): boolean;
    lessThanOrEqual(other: Timestamp): boolean;
    modulo(other: Timestamp): Timestamp;
    multiply(other: Timestamp): Timestamp;
    negate(): Timestamp;
    not(): Timestamp;
    notEquals(other: Timestamp): boolean;
    or(other: Timestamp): Timestamp;
    shiftLeft(other: number): Timestamp;
    shiftRight(other: number): Timestamp;
    shiftRightUnsigned(other: number): Timestamp;
    subtract(other: Timestamp): Timestamp;
    toInt(): number;
    toJSON(): string;
    toNumber(): number;
    toString(radix?: number): string;
    xor(other: Timestamp): Timestamp;
}

// Documentation : http://mongodb.github.io/node-mongodb-native/2.1/api/Collection.html
export interface Collection {
    // Get the collection name.
    collectionName: string;
    // Get the full collection namespace.
    namespace: string;
    // The current write concern values.
    writeConcern: any;
    // The current read concern values.
    readConcern: any;
    // Get current index hint for collection.
    hint: any;
    //http://mongodb.github.io/node-mongodb-native/2.1/api/Collection.html#aggregate
    aggregate(pipeline: Object[], callback: MongoCallback<any>): AggregationCursor<any>;
    aggregate(pipeline: Object[], options?: CollectionAggregationOptions, callback?: MongoCallback<any>): AggregationCursor<any>;
    aggregate<T>(pipeline: Object[], callback: MongoCallback<any>): AggregationCursor<T>;
    aggregate<T>(pipeline: Object[], options?: CollectionAggregationOptions, callback?: MongoCallback<any>): AggregationCursor<T>;
    //http://mongodb.github.io/node-mongodb-native/2.1/api/Collection.html#bulkWrite
    bulkWrite(operations: Object[], callback: MongoCallback<BulkWriteOpResultObject>): void;
    bulkWrite(operations: Object[], options?: CollectionBluckWriteOptions): Promise<BulkWriteOpResultObject>;
    bulkWrite(operations: Object[], options: CollectionBluckWriteOptions, callback: MongoCallback<BulkWriteOpResultObject>): void;
    //http://mongodb.github.io/node-mongodb-native/2.1/api/Collection.html#count
    count(query: Object, callback: MongoCallback<number>): void;
    count(query: Object, options?: MongoCountPreferences): Promise<number>;
    count(query: Object, options: MongoCountPreferences, callback: MongoCallback<number>): void;
    //http://mongodb.github.io/node-mongodb-native/2.1/api/Collection.html#createIndex
    createIndex(fieldOrSpec: string | any, callback: MongoCallback<string>): void;
    createIndex(fieldOrSpec: string | any, options?: IndexOptions): Promise<string>;
    createIndex(fieldOrSpec: string | any, options: IndexOptions, callback: MongoCallback<string>): void;
    //http://mongodb.github.io/node-mongodb-native/2.1/api/Collection.html#createIndexes and http://docs.mongodb.org/manual/reference/command/createIndexes/
    createIndexes(indexSpecs: Object[]): Promise<any>;
    createIndexes(indexSpecs: Object[], callback: MongoCallback<any>): void;
    //http://mongodb.github.io/node-mongodb-native/2.1/api/Collection.html#deleteMany
    deleteMany(filter: Object, callback: MongoCallback<DeleteWriteOpResultObject>): void;
    deleteMany(filter: Object, options?: CollectionOptions): Promise<DeleteWriteOpResultObject>;
    deleteMany(filter: Object, options: CollectionOptions, callback: MongoCallback<DeleteWriteOpResultObject>): void;
    //http://mongodb.github.io/node-mongodb-native/2.1/api/Collection.html#deleteOne
    deleteOne(filter: Object, callback: MongoCallback<DeleteWriteOpResultObject>): void;
    deleteOne(filter: Object, options?: { w?: number | string, wtimmeout?: number, j?: boolean, bypassDocumentValidation?: boolean }): Promise<DeleteWriteOpResultObject>;
    deleteOne(filter: Object, options: { w?: number | string, wtimmeout?: number, j?: boolean, bypassDocumentValidation?: boolean }, callback: MongoCallback<DeleteWriteOpResultObject>): void;
    //http://mongodb.github.io/node-mongodb-native/2.1/api/Collection.html#distinct
    distinct(key: string, query: Object, callback: MongoCallback<any>): void;
    distinct(key: string, query: Object, options?: { readPreference?: ReadPreference | string }): Promise<any>;
    distinct(key: string, query: Object, options: { readPreference?: ReadPreference | string }, callback: MongoCallback<any>): void;
    //http://mongodb.github.io/node-mongodb-native/2.1/api/Collection.html#drop
    drop(): Promise<any>;
    drop(callback: MongoCallback<any>): void;
    //http://mongodb.github.io/node-mongodb-native/2.1/api/Collection.html#dropIndex
    dropIndex(indexName: string, callback: MongoCallback<any>): void;
    dropIndex(indexName: string, options?: CollectionOptions): Promise<any>;
    dropIndex(indexName: string, options: CollectionOptions, callback: MongoCallback<any>): void;
    // http://mongodb.github.io/node-mongodb-native/2.1/api/Collection.html#dropIndexes
    dropIndexes(): Promise<any>;
    dropIndexes(callback?: MongoCallback<any>): void;
    //http://mongodb.github.io/node-mongodb-native/2.1/api/Collection.html#find
    find(query?: Object): Cursor<any>;
    find<T>(query?: Object): Cursor<T>;
    /** @deprecated */
    find(query: Object, fields?: Object, skip?: number, limit?: number, timeout?: number): Cursor<any>;
    //http://mongodb.github.io/node-mongodb-native/2.1/api/Collection.html#findOne
    /** @deprecated use find().limit(1).next(function(err, doc){}) */
    findOne(filter: Object, callback: MongoCallback<any>): void;
    /** @deprecated use find().limit(1).next(function(err, doc){}) */
    findOne(filter: Object, options?: FindOneOptions): Promise<any>;
    /** @deprecated use find().limit(1).next(function(err, doc){}) */
    findOne(filter: Object, options: FindOneOptions, callback: MongoCallback<any>): void;
    //http://mongodb.github.io/node-mongodb-native/2.1/api/Collection.html#findOneAndDelete
    findOneAndDelete(filter: Object, callback: MongoCallback<FindAndModifyWriteOpResultObject>): void;
    findOneAndDelete(filter: Object, options?: { projection?: Object, sort?: Object, maxTimeMS?: number }): Promise<FindAndModifyWriteOpResultObject>;
    findOneAndDelete(filter: Object, options: { projection?: Object, sort?: Object, maxTimeMS?: number }, callback: MongoCallback<FindAndModifyWriteOpResultObject>): void;
    //http://mongodb.github.io/node-mongodb-native/2.1/api/Collection.html#findOneAndReplace
    findOneAndReplace(filter: Object, replacement: Object, callback: MongoCallback<FindAndModifyWriteOpResultObject>): void;
    findOneAndReplace(filter: Object, replacement: Object, options?: FindOneAndReplaceOption): Promise<FindAndModifyWriteOpResultObject>;
    findOneAndReplace(filter: Object, replacement: Object, options: FindOneAndReplaceOption, callback: MongoCallback<FindAndModifyWriteOpResultObject>): void;
    //http://mongodb.github.io/node-mongodb-native/2.1/api/Collection.html#findOneAndUpdate
    findOneAndUpdate(filter: Object, update: Object, callback: MongoCallback<FindAndModifyWriteOpResultObject>): void;
    findOneAndUpdate(filter: Object, update: Object, options?: FindOneAndReplaceOption): Promise<FindAndModifyWriteOpResultObject>;
    findOneAndUpdate(filter: Object, update: Object, options: FindOneAndReplaceOption, callback: MongoCallback<FindAndModifyWriteOpResultObject>): void;
    //http://mongodb.github.io/node-mongodb-native/2.1/api/Collection.html#geoHaystackSearch
    geoHaystackSearch(x: number, y: number, callback: MongoCallback<any>): void;
    geoHaystackSearch(x: number, y: number, options?: GeoHaystackSearchOptions): Promise<any>;
    geoHaystackSearch(x: number, y: number, options: GeoHaystackSearchOptions, callback: MongoCallback<any>): void;
    //http://mongodb.github.io/node-mongodb-native/2.1/api/Collection.html#geoNear
    geoNear(x: number, y: number, callback: MongoCallback<any>): void;
    geoNear(x: number, y: number, options?: GeoNearOptions): Promise<any>;
    geoNear(x: number, y: number, options: GeoNearOptions, callback: MongoCallback<any>): void;
    //http://mongodb.github.io/node-mongodb-native/2.1/api/Collection.html#group
    group(keys: Object | Array<any> | Function | Code, condition: Object, initial: Object, reduce: Function | Code, finalize: Function | Code, command: boolean, callback: MongoCallback<any>): void;
    group(keys: Object | Array<any> | Function | Code, condition: Object, initial: Object, reduce: Function | Code, finalize: Function | Code, command: boolean, options?: { readPreference?: ReadPreference | string }): Promise<any>;
    group(keys: Object | Array<any> | Function | Code, condition: Object, initial: Object, reduce: Function | Code, finalize: Function | Code, command: boolean, options: { readPreference?: ReadPreference | string }, callback: MongoCallback<any>): void;
    //http://mongodb.github.io/node-mongodb-native/2.1/api/Collection.html#indexes
    indexes(): Promise<any>;
    indexes(callback: MongoCallback<any>): void;
    //http://mongodb.github.io/node-mongodb-native/2.1/api/Collection.html#indexExists
    indexExists(indexes: string | string[]): Promise<boolean>;
    indexExists(indexes: string | string[], callback: MongoCallback<boolean>): void;
    //http://mongodb.github.io/node-mongodb-native/2.1/api/Collection.html#indexInformation
    indexInformation(callback: MongoCallback<any>): void;
    indexInformation(options?: { full: boolean }): Promise<any>;
    indexInformation(options: { full: boolean }, callback: MongoCallback<any>): void;
    //http://mongodb.github.io/node-mongodb-native/2.1/api/Collection.html#initializeOrderedBulkOp
    initializeOrderedBulkOp(options?: CollectionOptions): OrderedBulkOperation;
    //http://mongodb.github.io/node-mongodb-native/2.1/api/Collection.html#initializeUnorderedBulkOp
    initializeUnorderedBulkOp(options?: CollectionOptions): UnorderedBulkOperation;
    //http://mongodb.github.io/node-mongodb-native/2.1/api/Collection.html#insertOne
    /** @deprecated Use insertOne, insertMany or bulkWrite */
    insert(docs: Object, callback: MongoCallback<InsertOneWriteOpResult>): void;
    /** @deprecated Use insertOne, insertMany or bulkWrite */
    insert(docs: Object, options?: CollectionInsertOneOptions): Promise<InsertOneWriteOpResult>;
    /** @deprecated Use insertOne, insertMany or bulkWrite */
    insert(docs: Object, options: CollectionInsertOneOptions, callback: MongoCallback<InsertOneWriteOpResult>): void;
    //http://mongodb.github.io/node-mongodb-native/2.1/api/Collection.html#insertMany
    insertMany(docs: Object[], callback: MongoCallback<InsertWriteOpResult>): void;
    insertMany(docs: Object[], options?: CollectionInsertManyOptions): Promise<InsertWriteOpResult>;
    insertMany(docs: Object[], options: CollectionInsertManyOptions, callback: MongoCallback<InsertWriteOpResult>): void;
    //http://mongodb.github.io/node-mongodb-native/2.1/api/Collection.html#insertOne
    insertOne(docs: Object, callback: MongoCallback<InsertOneWriteOpResult>): void;
    insertOne(docs: Object, options?: CollectionInsertOneOptions): Promise<InsertOneWriteOpResult>;
    insertOne(docs: Object, options: CollectionInsertOneOptions, callback: MongoCallback<InsertOneWriteOpResult>): void;
    //http://mongodb.github.io/node-mongodb-native/2.1/api/Collection.html#isCapped
    isCapped(): Promise<any>;
    isCapped(callback: MongoCallback<any>): void;
    //http://mongodb.github.io/node-mongodb-native/2.1/api/Collection.html#listIndexes
    listIndexes(options?: { batchSize?: number, readPreference?: ReadPreference | string }): CommandCursor;
    //http://mongodb.github.io/node-mongodb-native/2.1/api/Collection.html#mapReduce
    mapReduce(map: Function | string, reduce: Function | string, callback: MongoCallback<any>): void;
    mapReduce(map: Function | string, reduce: Function | string, options?: MapReduceOptions): Promise<any>;
    mapReduce(map: Function | string, reduce: Function | string, options: MapReduceOptions, callback: MongoCallback<any>): void;
    //http://mongodb.github.io/node-mongodb-native/2.1/api/Collection.html#options
    options(): Promise<any>;
    options(callback: MongoCallback<any>): void;
    //http://mongodb.github.io/node-mongodb-native/2.1/api/Collection.html#parallelCollectionScan
    parallelCollectionScan(callback: MongoCallback<Cursor<any>[]>): void;
    parallelCollectionScan(options?: ParallelCollectionScanOptions): Promise<Cursor<any>[]>;
    parallelCollectionScan(options: ParallelCollectionScanOptions, callback: MongoCallback<Cursor<any>[]>): void;
    //http://mongodb.github.io/node-mongodb-native/2.1/api/Collection.html#reIndex
    reIndex(): Promise<any>;
    reIndex(callback: MongoCallback<any>): void;
    //http://mongodb.github.io/node-mongodb-native/2.1/api/Collection.html#remove
    /** @deprecated Use use deleteOne, deleteMany or bulkWrite */
    remove(selector: Object, callback: MongoCallback<WriteOpResult>): void;
    /** @deprecated Use use deleteOne, deleteMany or bulkWrite */
    remove(selector: Object, options?: CollectionOptions & { single?: boolean }): Promise<WriteOpResult>;
    /** @deprecated Use use deleteOne, deleteMany or bulkWrite */
    remove(selector: Object, options?: CollectionOptions & { single?: boolean }, callback?: MongoCallback<WriteOpResult>): void;
    //http://mongodb.github.io/node-mongodb-native/2.1/api/Collection.html#rename
    rename(newName: string, callback: MongoCallback<Collection>): void;
    rename(newName: string, options?: { dropTarget?: boolean }): Promise<Collection>;
    rename(newName: string, options: { dropTarget?: boolean }, callback: MongoCallback<Collection>): void;
    //http://mongodb.github.io/node-mongodb-native/2.1/api/Collection.html#replaceOne
    replaceOne(filter: Object, doc: Object, callback: MongoCallback<UpdateWriteOpResult>): void;
    replaceOne(filter: Object, doc: Object, options?: ReplaceOneOptions): Promise<UpdateWriteOpResult>;
    replaceOne(filter: Object, doc: Object, options: ReplaceOneOptions, callback: MongoCallback<UpdateWriteOpResult>): void;
    //http://mongodb.github.io/node-mongodb-native/2.1/api/Collection.html#save
    /** @deprecated Use insertOne, insertMany, updateOne or updateMany */
    save(doc: Object, callback: MongoCallback<WriteOpResult>): void;
    /** @deprecated Use insertOne, insertMany, updateOne or updateMany */
    save(doc: Object, options?: CollectionOptions): Promise<WriteOpResult>;
    /** @deprecated Use insertOne, insertMany, updateOne or updateMany */
    save(doc: Object, options: CollectionOptions, callback: MongoCallback<WriteOpResult>): void;
    //http://mongodb.github.io/node-mongodb-native/2.1/api/Collection.html#stats
    stats(callback: MongoCallback<CollStats>): void;
    stats(options?: { scale: number }): Promise<CollStats>;
    stats(options: { scale: number }, callback: MongoCallback<CollStats>): void;
    // http://mongodb.github.io/node-mongodb-native/2.1/api/Collection.html#update
    /** @deprecated use updateOne, updateMany or bulkWrite */
    update(filter: Object, update: Object, callback: MongoCallback<WriteOpResult>): void;
    /** @deprecated use updateOne, updateMany or bulkWrite */
    update(filter: Object, update: Object, options?: ReplaceOneOptions & { multi?: boolean }): Promise<WriteOpResult>;
    /** @deprecated use updateOne, updateMany or bulkWrite */
    update(filter: Object, update: Object, options: ReplaceOneOptions & { multi?: boolean }, callback: MongoCallback<WriteOpResult>): void;
    //http://mongodb.github.io/node-mongodb-native/2.1/api/Collection.html#updateMany
    updateMany(filter: Object, update: Object, callback: MongoCallback<UpdateWriteOpResult>): void;
    updateMany(filter: Object, update: Object, options?: { upsert?: boolean; w?: any; wtimeout?: number; j?: boolean; }): Promise<UpdateWriteOpResult>;
    updateMany(filter: Object, update: Object, options: { upsert?: boolean; w?: any; wtimeout?: number; j?: boolean; }, callback: MongoCallback<UpdateWriteOpResult>): void;
    //http://mongodb.github.io/node-mongodb-native/2.1/api/Collection.html#updateOne
    updateOne(filter: Object, update: Object, callback: MongoCallback<UpdateWriteOpResult>): void;
    updateOne(filter: Object, update: Object, options?: ReplaceOneOptions): Promise<UpdateWriteOpResult>;
    updateOne(filter: Object, update: Object, options: ReplaceOneOptions, callback: MongoCallback<UpdateWriteOpResult>): void;
}

// Documentation: http://docs.mongodb.org/manual/reference/command/collStats/
//TODO complete this
export interface CollStats {
    // Namespace.
    ns: string;
    // Number of documents.
    count: number;
    // Collection size in bytes.
    size: number;
    // Average object size in bytes.
    avgObjSize: number;
    // (Pre)allocated space for the collection in bytes.
    storageSize: number;
    // Number of extents (contiguously allocated chunks of datafile space).
    numExtents: number;
    // Number of indexes.
    nindexes: number;
    // Size of the most recently created extent in bytes.
    lastExtentSize: number;
    // Padding can speed up updates if documents grow.
    paddingFactor: number;
    userFlags: number;
    // Total index size in bytes.
    totalIndexSize: number;
    // Size of specific indexes in bytes.
    indexSizes: {
        _id_: number;
        username: number;
    };
    capped: boolean;
    maxSize: boolean;
    wiredTiger: any;
    indexDetails: any;
    ok: number;
}

//http://mongodb.github.io/node-mongodb-native/2.1/api/Collection.html#aggregate
export interface CollectionAggregationOptions {
    readPreference?: ReadPreference | string;
    // Return the query as cursor, on 2.6 > it returns as a real cursor
    // on pre 2.6 it returns as an emulated cursor.
    cursor?: { batchSize: number };
    // Explain returns the aggregation execution plan (requires mongodb 2.6 >).
    explain?: boolean;
    // lets the server know if it can use disk to store
    // temporary results for the aggregation (requires mongodb 2.6 >).
    allowDiskUse?: boolean;
    // specifies a cumulative time limit in milliseconds for processing operations
    // on the cursor. MongoDB interrupts the operation at the earliest following interrupt point.
    maxTimeMS?: boolean;
    // Allow driver to bypass schema validation in MongoDB 3.2 or higher.
    bypassDocumentValidation?: boolean;
}

//http://mongodb.github.io/node-mongodb-native/2.1/api/Collection.html#insertMany
export interface CollectionInsertManyOptions {
    // The write concern.
    w?: number | string;
    // The write concern timeout.
    wtimeout?: number;
    // Specify a journal write concern.
    j?: boolean;
    // Serialize functions on any object.
    serializeFunctions?: boolean;
    //Force server to assign _id values instead of driver.
    forceServerObjectId?: boolean;
}

//http://mongodb.github.io/node-mongodb-native/2.1/api/Collection.html#bulkWrite
export interface CollectionBluckWriteOptions {
    // The write concern.
    w?: number | string;
    // The write concern timeout.
    wtimeout?: number;
    // Specify a journal write concern.
    j?: boolean;
    // Serialize functions on any object.
    serializeFunctions?: boolean;
    // Execute write operation in ordered or unordered fashion.
    ordered?: boolean;
    // Allow driver to bypass schema validation in MongoDB 3.2 or higher.
    bypassDocumentValidation?: boolean;
}

//http://mongodb.github.io/node-mongodb-native/2.1/api/Collection.html#~BulkWriteOpResult
export interface BulkWriteOpResultObject {
    insertedCount?: number;
    matchedCount?: number;
    modifiedCount?: number;
    deletedCount?: number;
    upsertedCount?: number;
    insertedIds?: any;
    upsertedIds?: any;
    result?: any;
}

//http://mongodb.github.io/node-mongodb-native/2.1/api/Collection.html#count
export interface MongoCountPreferences {
    // The limit of documents to count.
    limit?: number;
    // The number of documents to skip for the count.
    skip?: boolean;
    // An index name hint for the query.
    hint?: string;
    // The preferred read preference
    readPreference?: ReadPreference | string;
}

//http://mongodb.github.io/node-mongodb-native/2.1/api/Collection.html#~deleteWriteOpResult
export interface DeleteWriteOpResultObject {
    //The raw result returned from MongoDB, field will vary depending on server version.
    result: {
        //Is 1 if the command executed correctly.
        ok?: number;
        //The total count of documents deleted.
        n?: number;
    }
    //The connection object used for the operation.
    connection?: any;
    //The number of documents deleted.
    deletedCount?: number;
}

//http://mongodb.github.io/node-mongodb-native/2.1/api/Collection.html#~findAndModifyWriteOpResult
export interface FindAndModifyWriteOpResultObject {
    //Document returned from findAndModify command.
    value?: any;
    //The raw lastErrorObject returned from the command.
    lastErrorObject?: any;
    //Is 1 if the command executed correctly.
    ok?: number;
}

//http://mongodb.github.io/node-mongodb-native/2.1/api/Collection.html#findOneAndReplace
export interface FindOneAndReplaceOption {
    projection?: Object;
    sort?: Object;
    maxTimeMS?: number;
    upsert?: boolean;
    returnOriginal?: boolean;
}

//http://mongodb.github.io/node-mongodb-native/2.1/api/Collection.html#geoHaystackSearch
export interface GeoHaystackSearchOptions {
    readPreference?: ReadPreference | string;
    maxDistance?: number;
    search?: Object;
    limit?: number;
}

//http://mongodb.github.io/node-mongodb-native/2.1/api/Collection.html#geoNear
export interface GeoNearOptions {
    readPreference?: ReadPreference | string;
    num?: number;
    minDistance?: number;
    maxDistance?: number;
    distanceMultiplier?: number;
    query?: Object;
    spherical?: boolean;
    uniqueDocs?: boolean;
    includeLocs?: boolean;
}

//http://mongodb.github.io/node-mongodb-native/2.1/api/Code.html
export class Code {
    constructor(code: string | Function, scope?: Object)
    code: string | Function;
    scope: any;
}

//http://mongodb.github.io/node-mongodb-native/2.1/api/Collection.html#deleteMany
export interface CollectionOptions {
    //The write concern.
    w?: number | string;
    //The write concern timeout.
    wtimeout?: number;
    //Specify a journal write concern.
    j?: boolean;
}

//http://mongodb.github.io/node-mongodb-native/2.1/api/OrderedBulkOperation.html
export interface OrderedBulkOperation {
    length: number;
    //http://mongodb.github.io/node-mongodb-native/2.1/api/OrderedBulkOperation.html#execute
    execute(callback: MongoCallback<BulkWriteResult>): void;
    execute(options?: FSyncOptions): Promise<BulkWriteResult>;
    execute(options: FSyncOptions, callback: MongoCallback<BulkWriteResult>): void;
    //http://mongodb.github.io/node-mongodb-native/2.1/api/OrderedBulkOperation.html#find
    find(selector: Object): FindOperatorsOrdered;
    //http://mongodb.github.io/node-mongodb-native/2.1/api/OrderedBulkOperation.html#insert
    insert(doc: Object): OrderedBulkOperation;
}

//http://mongodb.github.io/node-mongodb-native/2.1/api/BulkWriteResult.html
export interface BulkWriteResult {
    ok: number;
    nInserted: number;
    nUpdated: number;
    nUpserted: number;
    nModified: number;
    nRemoved: number;

    getInsertedIds(): Array<Object>;
    getLastOp(): Object;
    getRawResponse(): Object;
    getUpsertedIdAt(index: number): Object;
    getUpsertedIds(): Array<Object>;
    getWriteConcernError(): WriteConcernError;
    getWriteErrorAt(index: number): WriteError;
    getWriteErrorCount(): number;
    getWriteErrors(): Array<Object>;
    hasWriteErrors(): boolean;
}

//http://mongodb.github.io/node-mongodb-native/2.1/api/WriteError.html
export interface WriteError {
    //Write concern error code.
    code: number;
    //Write concern error original bulk operation index.
    index: number;
    //Write concern error message.
    errmsg: string;
}

//http://mongodb.github.io/node-mongodb-native/2.1/api/WriteConcernError.html
export interface WriteConcernError {
    //Write concern error code.
    code: number;
    //Write concern error message.
    errmsg: string;
}

//http://mongodb.github.io/node-mongodb-native/2.1/api/FindOperatorsOrdered.html
export interface FindOperatorsOrdered {
    delete(): OrderedBulkOperation;
    deleteOne(): OrderedBulkOperation;
    replaceOne(doc: Object): OrderedBulkOperation;
    update(doc: Object): OrderedBulkOperation;
    updateOne(doc: Object): OrderedBulkOperation;
    upsert(): FindOperatorsOrdered;
}

  //http://mongodb.github.io/node-mongodb-native/2.1/api/UnorderedBulkOperation.html
export interface UnorderedBulkOperation {
    //http://mongodb.github.io/node-mongodb-native/2.1/api/lib_bulk_unordered.js.html line 339
    length: number;
    //http://mongodb.github.io/node-mongodb-native/2.1/api/UnorderedBulkOperation.html#execute
    execute(callback: MongoCallback<BulkWriteResult>): void;
    execute(options?: FSyncOptions): Promise<BulkWriteResult>;
    execute(options: FSyncOptions, callback: MongoCallback<BulkWriteResult>): void;
    //http://mongodb.github.io/node-mongodb-native/2.1/api/UnorderedBulkOperation.html#find
    find(selector: Object): FindOperatorsUnordered;
    //http://mongodb.github.io/node-mongodb-native/2.1/api/UnorderedBulkOperation.html#insert
    insert(doc: Object): UnorderedBulkOperation;
}

//http://mongodb.github.io/node-mongodb-native/2.1/api/FindOperatorsUnordered.html
export interface FindOperatorsUnordered {
    length: number;
    remove(): UnorderedBulkOperation;
    removeOne(): UnorderedBulkOperation;
    replaceOne(doc: Object): UnorderedBulkOperation;
    update(doc: Object): UnorderedBulkOperation;
    updateOne(doc: Object): UnorderedBulkOperation;
    upsert(): FindOperatorsUnordered;
}

//http://mongodb.github.io/node-mongodb-native/2.1/api/Collection.html#findOne
export interface FindOneOptions {
    limit?: number,
    sort?: Array<any> | Object,
    fields?: Object,
    skip?: number,
    hint?: Object,
    explain?: boolean,
    snapshot?: boolean,
    timeout?: boolean,
    tailable?: boolean,
    batchSize?: number,
    returnKey?: boolean,
    maxScan?: number,
    min?: number,
    max?: number,
    showDiskLoc?: boolean,
    comment?: string,
    raw?: boolean,
    readPreference?: ReadPreference | string,
    partial?: boolean,
    maxTimeMs?: number
}

//http://mongodb.github.io/node-mongodb-native/2.1/api/Collection.html#~insertWriteOpResult
export interface InsertWriteOpResult {
    insertedCount: number;
    ops: Array<any>;
    insertedIds: Array<ObjectID>;
    connection: any;
    result: { ok: number, n: number }
}

//http://mongodb.github.io/node-mongodb-native/2.1/api/Collection.html#insertOne
export interface CollectionInsertOneOptions {
    // The write concern.
    w?: number | string;
    // The write concern timeout.
    wtimeout?: number;
    // Specify a journal write concern.
    j?: boolean;
    // Serialize functions on any object.
    serializeFunctions?: boolean;
    //Force server to assign _id values instead of driver.
    forceServerObjectId?: boolean;
    //Allow driver to bypass schema validation in MongoDB 3.2 or higher.
    bypassDocumentValidation?: boolean
}

//http://mongodb.github.io/node-mongodb-native/2.1/api/Collection.html#~insertOneWriteOpResult
export interface InsertOneWriteOpResult {
    insertedCount: number;
    ops: Array<any>;
    insertedId: ObjectID;
    connection: any;
    result: { ok: number, n: number }
}

//http://mongodb.github.io/node-mongodb-native/2.1/api/Collection.html#parallelCollectionScan
export interface ParallelCollectionScanOptions {
    readPreference?: ReadPreference | string;
    batchSize?: number;
    numCursors?: number;
    raw?: boolean;
}

//http://mongodb.github.io/node-mongodb-native/2.1/api/Collection.html#replaceOne
export interface ReplaceOneOptions {
    upsert?: boolean;
    w?: number | string;
    wtimeout?: number;
    j?: boolean;
    bypassDocumentValidation?: boolean;
}

//http://mongodb.github.io/node-mongodb-native/2.1/api/Collection.html#~updateWriteOpResult
export interface UpdateWriteOpResult {
    result: { ok: number, n: number, nModified: number };
    connection: any;
    matchedCount: number;
    modifiedCount: number;
    upsertedCount: number;
    upsertedId: { _id: ObjectID };
}

//http://mongodb.github.io/node-mongodb-native/2.1/api/Collection.html#mapReduce
export interface MapReduceOptions {
    readPreference?: ReadPreference | string;
    out?: Object;
    query?: Object;
    sort?: Object;
    limit?: number;
    keeptemp?: boolean;
    finalize?: Function | string;
    scope?: Object;
    jsMode?: boolean;
    verbose?: boolean;
    bypassDocumentValidation?: boolean
}

//http://mongodb.github.io/node-mongodb-native/2.1/api/Collection.html#~WriteOpResult
export interface WriteOpResult {
    ops: Array<any>;
    connection: any;
    result: any;
}

//http://mongodb.github.io/node-mongodb-native/2.1/api/Cursor.html#~resultCallback
export type CursorResult = any | void | boolean;

//http://mongodb.github.io/node-mongodb-native/2.1/api/Cursor.html
export interface Cursor<T extends any> extends Readable {

    sortValue: string;
    timeout: boolean;
    readPreference: ReadPreference;
    //http://mongodb.github.io/node-mongodb-native/2.1/api/Cursor.html#addCursorFlag
    addCursorFlag(flag: string, value: boolean): Cursor<any>;
    // http://mongodb.github.io/node-mongodb-native/2.1/api/Cursor.html#addQueryModifier
    addQueryModifier(name: string, value: boolean): Cursor<any>;
    // http://mongodb.github.io/node-mongodb-native/2.1/api/Cursor.html#batchSize
    batchSize(value: number): Cursor<any>;
    // http://mongodb.github.io/node-mongodb-native/2.1/api/Cursor.html#clone
    // https://github.com/christkv/mongodb-core/blob/2.0/lib/cursor.js#L333
    clone(): Cursor<T>; // still returns the same type
    // http://mongodb.github.io/node-mongodb-native/2.1/api/Cursor.html#close
    close(): Promise<CursorResult>;
    close(callback: MongoCallback<CursorResult>): void;
    // http://mongodb.github.io/node-mongodb-native/2.1/api/Cursor.html#comment
    comment(value: string): Cursor<any>;
    // http://mongodb.github.io/node-mongodb-native/2.1/api/Cursor.html#count
    count(applySkipLimit: boolean, callback: MongoCallback<number>): void;
    count(applySkipLimit: boolean, options?: CursorCommentOptions): Promise<number>;
    count(applySkipLimit: boolean, options: CursorCommentOptions, callback: MongoCallback<number>): void;
    // http://mongodb.github.io/node-mongodb-native/2.1/api/Cursor.html#explain
    explain(): Promise<CursorResult>;
    explain(callback: MongoCallback<CursorResult>): void;
    //http://mongodb.github.io/node-mongodb-native/2.1/api/Cursor.html#filter
    filter(filter: Object): Cursor<any>;
    // http://mongodb.github.io/node-mongodb-native/2.1/api/Cursor.html#forEach
    forEach(iterator: IteratorCallback<T>, callback: EndCallback): void;
    // http://mongodb.github.io/node-mongodb-native/2.1/api/Cursor.html#hasNext
    hasNext(): Promise<boolean>;
    hasNext(callback: MongoCallback<boolean>): void;
    // http://mongodb.github.io/node-mongodb-native/2.1/api/Cursor.html#hint
    hint(hint: Object): Cursor<any>;
    // http://mongodb.github.io/node-mongodb-native/2.1/api/Cursor.html#isClosed
    isClosed(): boolean;
    // http://mongodb.github.io/node-mongodb-native/2.1/api/Cursor.html#limit
    limit(value: number): Cursor<any>;
    // http://mongodb.github.io/node-mongodb-native/2.1/api/Cursor.html#map
    map(transform: Function): Cursor<any>;
    // http://mongodb.github.io/node-mongodb-native/2.1/api/Cursor.html#max
    max(max: number): Cursor<any>;
    //http://mongodb.github.io/node-mongodb-native/2.1/api/Cursor.html#maxAwaitTimeMS
    maxAwaitTimeMS(value: number): Cursor<any>;
    // http://mongodb.github.io/node-mongodb-native/2.1/api/Cursor.html#maxScan
    maxScan(maxScan: Object): Cursor<any>;
    // http://mongodb.github.io/node-mongodb-native/2.1/api/Cursor.html#maxTimeMS
    maxTimeMS(value: number): Cursor<any>;
    // http://mongodb.github.io/node-mongodb-native/2.1/api/Cursor.html#min
    min(min: number): Cursor<any>;
    // http://mongodb.github.io/node-mongodb-native/2.1/api/Cursor.html#next
    next(): Promise<CursorResult>;
    next(callback: MongoCallback<CursorResult>): void;
    //http://mongodb.github.io/node-mongodb-native/2.1/api/Cursor.html#project
    project(value: Object): Cursor<any>;
    //http://mongodb.github.io/node-mongodb-native/2.1/api/Cursor.html#read
    read(size: number): string | Buffer | void;
    // http://mongodb.github.io/node-mongodb-native/2.1/api/Cursor.html#next
    returnKey(returnKey: Object): Cursor<any>;
    //http://mongodb.github.io/node-mongodb-native/2.1/api/Cursor.html#rewind
    rewind(): void;
    // http://mongodb.github.io/node-mongodb-native/2.1/api/Cursor.html#setCursorOption
<<<<<<< HEAD
    setCursorOption(field: string, value: Object): Cursor<any>;
    //http://mongodb.github.io/node-mongodb-native/2.1/api/Cursor.html#setEncoding
    setEncoding(encoding: string): void;
=======
    setCursorOption(field: string, value: Object): Cursor;
>>>>>>> 241f8fc6
    // http://mongodb.github.io/node-mongodb-native/2.1/api/Cursor.html#setReadPreference
    setReadPreference(readPreference: string | ReadPreference): Cursor<any>;
    // http://mongodb.github.io/node-mongodb-native/2.1/api/Cursor.html#showRecordId
    showRecordId(showRecordId: Object): Cursor<any>;
    // http://mongodb.github.io/node-mongodb-native/2.1/api/Cursor.html#skip
    skip(value: number): Cursor<any>;
    // http://mongodb.github.io/node-mongodb-native/2.1/api/Cursor.html#snapshot
    snapshot(snapshot: Object): Cursor<any>;
    // http://mongodb.github.io/node-mongodb-native/2.1/api/Cursor.html#sort
    sort(keyOrList: string | Object[] | Object, direction?: number): Cursor<any>;
    // http://mongodb.github.io/node-mongodb-native/2.1/api/Cursor.html#stream
    stream(options?: { transform?: Function }): Cursor<any>;
    // http://mongodb.github.io/node-mongodb-native/2.1/api/Cursor.html#toArray
<<<<<<< HEAD
    toArray(): Promise<T[]>;
    toArray(callback: MongoCallback<T[]>): void;
    //http://mongodb.github.io/node-mongodb-native/2.1/api/Cursor.html#unpipe
    unpipe(destination?: Writable): void;
=======
    toArray(): Promise<any[]>;
    toArray(callback: MongoCallback<any[]>): void;
>>>>>>> 241f8fc6
    //http://mongodb.github.io/node-mongodb-native/2.1/api/Cursor.html#unshift
    unshift(stream: Buffer | string): void;
}

//http://mongodb.github.io/node-mongodb-native/2.1/api/Cursor.html#count
export interface CursorCommentOptions {
    skip?: number;
    limit?: number;
    maxTimeMS?: number;
    hint?: string;
    readPreference?: ReadPreference | string;
}

//http://mongodb.github.io/node-mongodb-native/2.1/api/Cursor.html#~iteratorCallback
export interface IteratorCallback<T> {
    (doc: T): void;
}

//http://mongodb.github.io/node-mongodb-native/2.1/api/Cursor.html#~endCallback
export interface EndCallback {
    (error: MongoError): void;
}

//http://mongodb.github.io/node-mongodb-native/2.1/api/AggregationCursor.html#~resultCallback
export type AggregationCursorResult = any | void;
// TODO: change to generic version
//http://mongodb.github.io/node-mongodb-native/2.1/api/AggregationCursor.html
export interface AggregationCursor<T extends any> extends Readable {
    // http://mongodb.github.io/node-mongodb-native/2.1/api/AggregationCursor.html#batchSize
    batchSize(value: number): AggregationCursor<any>;
    // http://mongodb.github.io/node-mongodb-native/2.1/api/AggregationCursor.html#clone
    clone(): AggregationCursor<any>;
    // http://mongodb.github.io/node-mongodb-native/2.1/api/AggregationCursor.html#close
    close(): Promise<AggregationCursorResult>;
    close(callback: MongoCallback<AggregationCursorResult>): void;
    //http://mongodb.github.io/node-mongodb-native/2.1/api/AggregationCursor.html#each
    each(callback: MongoCallback<AggregationCursorResult>): void;
    // http://mongodb.github.io/node-mongodb-native/2.1/api/AggregationCursor.html#explain
    explain(): Promise<AggregationCursorResult>;
    explain(callback: MongoCallback<AggregationCursorResult>): void;
    //http://mongodb.github.io/node-mongodb-native/2.1/api/AggregationCursor.html#geoNear
    geoNear(document: Object): AggregationCursor<any>;
    //http://mongodb.github.io/node-mongodb-native/2.1/api/AggregationCursor.html#group
    group(document: Object): AggregationCursor<any>;
    // http://mongodb.github.io/node-mongodb-native/2.1/api/AggregationCursor.html#isClosed
    isClosed(): boolean;
    // http://mongodb.github.io/node-mongodb-native/2.1/api/AggregationCursor.html#limit
    limit(value: number): AggregationCursor<any>;
    //http://mongodb.github.io/node-mongodb-native/2.1/api/AggregationCursor.html#match
    match(document: Object): AggregationCursor<any>;
    // http://mongodb.github.io/node-mongodb-native/2.1/api/AggregationCursor.html#maxTimeMS
    maxTimeMS(value: number): AggregationCursor<any>;
    // http://mongodb.github.io/node-mongodb-native/2.1/api/AggregationCursor.html#next
    next(): Promise<AggregationCursorResult>;
    next(callback: MongoCallback<AggregationCursorResult>): void;
    // http://mongodb.github.io/node-mongodb-native/2.1/api/AggregationCursor.html#out
<<<<<<< HEAD
    out(destination: string): AggregationCursor<any>;
    //http://mongodb.github.io/node-mongodb-native/2.1/api/AggregationCursor.html#pipe
    pipe(destination: Writable, options?: Object): void;
=======
    out(destination: string): AggregationCursor;
>>>>>>> 241f8fc6
    //http://mongodb.github.io/node-mongodb-native/2.1/api/AggregationCursor.html#project
    project(document: Object): AggregationCursor<any>;
    //http://mongodb.github.io/node-mongodb-native/2.1/api/AggregationCursor.html#read
    read(size: number): string | Buffer | void;
    //http://mongodb.github.io/node-mongodb-native/2.1/api/AggregationCursor.html#redact
    redact(document: Object): AggregationCursor<any>;
    //http://mongodb.github.io/node-mongodb-native/2.1/api/AggregationCursor.html#rewind
    rewind(): AggregationCursor<any>;
    //http://mongodb.github.io/node-mongodb-native/2.1/api/AggregationCursor.html#setEncoding
<<<<<<< HEAD
    setEncoding(encoding: string): void;
    // http://mongodb.github.io/node-mongodb-native/2.1/api/AggregationCursor.html#skip
    skip(value: number): AggregationCursor<any>;
=======
    skip(value: number): AggregationCursor;
>>>>>>> 241f8fc6
    // http://mongodb.github.io/node-mongodb-native/2.1/api/AggregationCursor.html#sort
    sort(document: Object): AggregationCursor<any>;
    // http://mongodb.github.io/node-mongodb-native/2.1/api/AggregationCursor.html#toArray
<<<<<<< HEAD
    toArray(): Promise<T[]>;
    toArray(callback: MongoCallback<T[]>): void;
    //http://mongodb.github.io/node-mongodb-native/2.1/api/AggregationCursor.html#unpipe
    unpipe(destination?: Writable): void;
=======
    toArray(): Promise<any[]>;
    toArray(callback: MongoCallback<any[]>): void;
>>>>>>> 241f8fc6
    //http://mongodb.github.io/node-mongodb-native/2.1/api/AggregationCursor.html#unshift
    unshift(stream: Buffer | string): void;
    //http://mongodb.github.io/node-mongodb-native/2.1/api/AggregationCursor.html#unwind
    unwind(field: string): AggregationCursor<any>;
}

//http://mongodb.github.io/node-mongodb-native/2.1/api/CommandCursor.html
export interface CommandCursor extends Readable {
    // http://mongodb.github.io/node-mongodb-native/2.1/api/CommandCursor.html#batchSize
    batchSize(value: number): CommandCursor;
    // http://mongodb.github.io/node-mongodb-native/2.1/api/CommandCursor.html#clone
    clone(): CommandCursor;
    // http://mongodb.github.io/node-mongodb-native/2.1/api/CommandCursor.html#close
    close(): Promise<AggregationCursorResult>;
    close(callback: MongoCallback<AggregationCursorResult>): void;
    //http://mongodb.github.io/node-mongodb-native/2.1/api/CommandCursor.html#each
    each(callback: MongoCallback<AggregationCursorResult>): void;
    // http://mongodb.github.io/node-mongodb-native/2.1/api/CommandCursor.html#isClosed
    isClosed(): boolean;
    // http://mongodb.github.io/node-mongodb-native/2.1/api/CommandCursor.html#maxTimeMS
    maxTimeMS(value: number): CommandCursor;
    // http://mongodb.github.io/node-mongodb-native/2.1/api/CommandCursor.html#next
    next(): Promise<AggregationCursorResult>;
    next(callback: MongoCallback<AggregationCursorResult>): void;
    //http://mongodb.github.io/node-mongodb-native/2.1/api/CommandCursor.html#read
    read(size: number): string | Buffer | void;
    //http://mongodb.github.io/node-mongodb-native/2.1/api/CommandCursor.html#rewind
    rewind(): CommandCursor;
    // http://mongodb.github.io/node-mongodb-native/2.1/api/CommandCursor.html#setReadPreference
    setReadPreference(readPreference: string | ReadPreference): CommandCursor;
    // http://mongodb.github.io/node-mongodb-native/2.1/api/CommandCursor.html#toArray
    toArray(): Promise<any[]>;
    toArray(callback: MongoCallback<any[]>): void;
    //http://mongodb.github.io/node-mongodb-native/2.1/api/CommandCursor.html#unshift
    unshift(stream: Buffer | string): void;
}

// http://mongodb.github.io/node-mongodb-native/2.1/api/GridFSBucket.html
export class GridFSBucket {
    constructor(db: Db, options?: GridFSBucketOptions);
    // http://mongodb.github.io/node-mongodb-native/2.1/api/GridFSBucket.html#delete
    delete(id: ObjectID, callback?: GridFSBucketErrorCallback): void;
    // http://mongodb.github.io/node-mongodb-native/2.1/api/GridFSBucket.html#drop
    drop(callback?: GridFSBucketErrorCallback): void;
    // http://mongodb.github.io/node-mongodb-native/2.1/api/GridFSBucket.html#find
    find(filter?: Object, options?: GridFSBucketFindOptions): Cursor<any>;
    // http://mongodb.github.io/node-mongodb-native/2.1/api/GridFSBucket.html#openDownloadStream
    openDownloadStream(id: ObjectID, options?: { start: number, end: number }): GridFSBucketReadStream;
    // http://mongodb.github.io/node-mongodb-native/2.1/api/GridFSBucket.html#openDownloadStreamByName
    openDownloadStreamByName(filename: string, options?: { revision: number, start: number, end: number }): GridFSBucketReadStream;
    // http://mongodb.github.io/node-mongodb-native/2.1/api/GridFSBucket.html#openUploadStream
    openUploadStream(filename: string, options?: GridFSBucketOpenUploadStreamOptions): GridFSBucketWriteStream;
    // http://mongodb.github.io/node-mongodb-native/2.1/api/GridFSBucket.html#openUploadStreamWithId
    openUploadStreamWithId(id: string | number | Object, filename: string, options?: GridFSBucketOpenUploadStreamOptions): GridFSBucketWriteStream;
    // http://mongodb.github.io/node-mongodb-native/2.1/api/GridFSBucket.html#rename
    rename(id: ObjectID, filename: string, callback?: GridFSBucketErrorCallback): void;
}

// http://mongodb.github.io/node-mongodb-native/2.1/api/GridFSBucket.html
export interface GridFSBucketOptions {
    bucketName?: string;
    chunkSizeBytes?: number;
    writeConcern?: Object;
    ReadPreference?: Object;
}

// http://mongodb.github.io/node-mongodb-native/2.1/api/GridFSBucket.html#~errorCallback
export interface GridFSBucketErrorCallback {
    (err?: MongoError): void;
}

// http://mongodb.github.io/node-mongodb-native/2.1/api/GridFSBucket.html#find
export interface GridFSBucketFindOptions {
    batchSize?: number;
    limit?: number;
    maxTimeMS?: number;
    noCursorTimeout?: boolean;
    skip?: number;
    sort?: Object;
}

// https://mongodb.github.io/node-mongodb-native/2.1/api/GridFSBucket.html#openUploadStream
export interface GridFSBucketOpenUploadStreamOptions {
    chunkSizeBytes?: number,
    metadata?: Object,
    contentType?: string,
    aliases?: Array<string>
}

// https://mongodb.github.io/node-mongodb-native/2.1/api/GridFSBucketReadStream.html
export class GridFSBucketReadStream extends Readable {
    constructor(chunks: Collection, files: Collection, readPreference: Object, filter: Object, options?: GridFSBucketReadStreamOptions);
}

// https://mongodb.github.io/node-mongodb-native/2.1/api/GridFSBucketReadStream.html
export interface GridFSBucketReadStreamOptions {
    sort?: number,
    skip?: number,
    start?: number,
    end?: number
}

// https://mongodb.github.io/node-mongodb-native/2.1/api/GridFSBucketWriteStream.html
export class GridFSBucketWriteStream extends Writable{
    constructor(bucket: GridFSBucket, filename:string, options?: GridFSBucketWriteStreamOptions);
}

// https://mongodb.github.io/node-mongodb-native/2.1/api/GridFSBucketWriteStream.html
export interface GridFSBucketWriteStreamOptions {
    id?: string | number | Object,
    chunkSizeBytes?: number,
    w?: number,
    wtimeout?: number,
    j?: number
}<|MERGE_RESOLUTION|>--- conflicted
+++ resolved
@@ -1185,13 +1185,7 @@
     //http://mongodb.github.io/node-mongodb-native/2.1/api/Cursor.html#rewind
     rewind(): void;
     // http://mongodb.github.io/node-mongodb-native/2.1/api/Cursor.html#setCursorOption
-<<<<<<< HEAD
     setCursorOption(field: string, value: Object): Cursor<any>;
-    //http://mongodb.github.io/node-mongodb-native/2.1/api/Cursor.html#setEncoding
-    setEncoding(encoding: string): void;
-=======
-    setCursorOption(field: string, value: Object): Cursor;
->>>>>>> 241f8fc6
     // http://mongodb.github.io/node-mongodb-native/2.1/api/Cursor.html#setReadPreference
     setReadPreference(readPreference: string | ReadPreference): Cursor<any>;
     // http://mongodb.github.io/node-mongodb-native/2.1/api/Cursor.html#showRecordId
@@ -1205,15 +1199,8 @@
     // http://mongodb.github.io/node-mongodb-native/2.1/api/Cursor.html#stream
     stream(options?: { transform?: Function }): Cursor<any>;
     // http://mongodb.github.io/node-mongodb-native/2.1/api/Cursor.html#toArray
-<<<<<<< HEAD
     toArray(): Promise<T[]>;
     toArray(callback: MongoCallback<T[]>): void;
-    //http://mongodb.github.io/node-mongodb-native/2.1/api/Cursor.html#unpipe
-    unpipe(destination?: Writable): void;
-=======
-    toArray(): Promise<any[]>;
-    toArray(callback: MongoCallback<any[]>): void;
->>>>>>> 241f8fc6
     //http://mongodb.github.io/node-mongodb-native/2.1/api/Cursor.html#unshift
     unshift(stream: Buffer | string): void;
 }
@@ -1270,13 +1257,7 @@
     next(): Promise<AggregationCursorResult>;
     next(callback: MongoCallback<AggregationCursorResult>): void;
     // http://mongodb.github.io/node-mongodb-native/2.1/api/AggregationCursor.html#out
-<<<<<<< HEAD
     out(destination: string): AggregationCursor<any>;
-    //http://mongodb.github.io/node-mongodb-native/2.1/api/AggregationCursor.html#pipe
-    pipe(destination: Writable, options?: Object): void;
-=======
-    out(destination: string): AggregationCursor;
->>>>>>> 241f8fc6
     //http://mongodb.github.io/node-mongodb-native/2.1/api/AggregationCursor.html#project
     project(document: Object): AggregationCursor<any>;
     //http://mongodb.github.io/node-mongodb-native/2.1/api/AggregationCursor.html#read
@@ -1286,25 +1267,12 @@
     //http://mongodb.github.io/node-mongodb-native/2.1/api/AggregationCursor.html#rewind
     rewind(): AggregationCursor<any>;
     //http://mongodb.github.io/node-mongodb-native/2.1/api/AggregationCursor.html#setEncoding
-<<<<<<< HEAD
-    setEncoding(encoding: string): void;
-    // http://mongodb.github.io/node-mongodb-native/2.1/api/AggregationCursor.html#skip
     skip(value: number): AggregationCursor<any>;
-=======
-    skip(value: number): AggregationCursor;
->>>>>>> 241f8fc6
     // http://mongodb.github.io/node-mongodb-native/2.1/api/AggregationCursor.html#sort
     sort(document: Object): AggregationCursor<any>;
     // http://mongodb.github.io/node-mongodb-native/2.1/api/AggregationCursor.html#toArray
-<<<<<<< HEAD
     toArray(): Promise<T[]>;
     toArray(callback: MongoCallback<T[]>): void;
-    //http://mongodb.github.io/node-mongodb-native/2.1/api/AggregationCursor.html#unpipe
-    unpipe(destination?: Writable): void;
-=======
-    toArray(): Promise<any[]>;
-    toArray(callback: MongoCallback<any[]>): void;
->>>>>>> 241f8fc6
     //http://mongodb.github.io/node-mongodb-native/2.1/api/AggregationCursor.html#unshift
     unshift(stream: Buffer | string): void;
     //http://mongodb.github.io/node-mongodb-native/2.1/api/AggregationCursor.html#unwind
