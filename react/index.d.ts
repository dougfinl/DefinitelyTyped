// Type definitions for React v15.0
// Project: http://facebook.github.io/react/
// Definitions by: Asana <https://asana.com>, AssureSign <http://www.assuresign.com>, Microsoft <https://microsoft.com>, John Reilly <https://github.com/johnnyreilly/>, Benoit Benezech <https://github.com/bbenezech>, Patricio Zavolinsky <https://github.com/pzavolinsky>, Digiguru <https://github.com/digiguru>
// Definitions: https://github.com/DefinitelyTyped/DefinitelyTyped
// TypeScript Version: 2.1

export = React;
export as namespace React;

declare namespace React {

    //
    // React Elements
    // ----------------------------------------------------------------------

    type ReactType = string | ComponentClass<any> | StatelessComponent<any>;

    type Key = string | number;
    type Ref<T> = string | ((instance: T) => any);
    type ComponentState = {} | void;

    interface Attributes {
        key?: Key;
    }
    interface ClassAttributes<T> extends Attributes {
        ref?: Ref<T>;
    }

    interface ReactElement<P> {
        type: string | ComponentClass<P> | SFC<P>;
        props: P;
        key: Key | null;
    }

    interface SFCElement<P> extends ReactElement<P> {
        type: SFC<P>;
    }

    type CElement<P, T extends Component<P, ComponentState>> = ComponentElement<P, T>;
    interface ComponentElement<P, T extends Component<P, ComponentState>> extends ReactElement<P> {
        type: ComponentClass<P>;
        ref?: Ref<T>;
    }

    type ClassicElement<P> = CElement<P, ClassicComponent<P, ComponentState>>;

    interface DOMElement<P extends DOMAttributes<T>, T extends Element> extends ReactElement<P> {
        type: string;
        ref: Ref<T>;
    }

    interface ReactHTMLElement<T extends HTMLElement> extends DOMElement<HTMLAttributes<T>, T> {
    }

    interface ReactSVGElement extends DOMElement<SVGAttributes<SVGElement>, SVGElement> {
    }

    //
    // Factories
    // ----------------------------------------------------------------------

    interface Factory<P> {
        (props?: Attributes & P, ...children: ReactNode[]): ReactElement<P>;
    }

    interface SFCFactory<P> {
        (props?: Attributes & P, ...children: ReactNode[]): SFCElement<P>;
    }

    interface ComponentFactory<P, T extends Component<P, ComponentState>> {
        (props?: ClassAttributes<T> & P, ...children: ReactNode[]): CElement<P, T>;
    }

    type CFactory<P, T extends Component<P, ComponentState>> = ComponentFactory<P, T>;
    type ClassicFactory<P> = CFactory<P, ClassicComponent<P, ComponentState>>;

    interface DOMFactory<P extends DOMAttributes<T>, T extends Element> {
        (props?: ClassAttributes<T> & P | null, ...children: ReactNode[]): DOMElement<P, T>;
    }

    interface HTMLFactory<T extends HTMLElement> extends DOMFactory<HTMLAttributes<T>, T> {
    }

    interface ChangeTargetHTMLFactory<T extends HTMLElement> extends DOMFactory<ChangeTargetHTMLAttributes<T>, T> {
    }

    interface SVGFactory extends DOMFactory<SVGAttributes<SVGElement>, SVGElement> {
    }

    //
    // React Nodes
    // http://facebook.github.io/react/docs/glossary.html
    // ----------------------------------------------------------------------

    type ReactText = string | number;
    type ReactChild = ReactElement<any> | ReactText;

    // Should be Array<ReactNode> but type aliases cannot be recursive
    type ReactFragment = {} | Array<ReactChild | any[] | boolean>;
    type ReactNode = ReactChild | ReactFragment | boolean | null | undefined;

    //
    // Top Level API
    // ----------------------------------------------------------------------

    function createClass<P, S>(spec: ComponentSpec<P, S>): ClassicComponentClass<P>;

    function createFactory<P extends DOMAttributes<T>, T extends Element>(
        type: string): DOMFactory<P, T>;
    function createFactory<P>(type: SFC<P>): SFCFactory<P>;
    function createFactory<P>(
        type: ClassType<P, ClassicComponent<P, ComponentState>, ClassicComponentClass<P>>): CFactory<P, ClassicComponent<P, ComponentState>>;
    function createFactory<P, T extends Component<P, ComponentState>, C extends ComponentClass<P>>(
        type: ClassType<P, T, C>): CFactory<P, T>;
    function createFactory<P>(type: ComponentClass<P>): Factory<P>;

    function createElement<P extends DOMAttributes<T>, T extends Element>(
        type: string,
        props?: ClassAttributes<T> & P,
        ...children: ReactNode[]): DOMElement<P, T>;
    function createElement<P>(
        type: SFC<P>,
        props?: Attributes & P,
        ...children: ReactNode[]): SFCElement<P>;
    function createElement<P>(
        type: ClassType<P, ClassicComponent<P, ComponentState>, ClassicComponentClass<P>>,
        props?: ClassAttributes<ClassicComponent<P, ComponentState>> & P,
        ...children: ReactNode[]): CElement<P, ClassicComponent<P, ComponentState>>;
    function createElement<P, T extends Component<P, ComponentState>, C extends ComponentClass<P>>(
        type: ClassType<P, T, C>,
        props?: ClassAttributes<T> & P,
        ...children: ReactNode[]): CElement<P, T>;
    function createElement<P>(
        type: ComponentClass<P>,
        props?: Attributes & P,
        ...children: ReactNode[]): ReactElement<P>;

    function cloneElement<P extends DOMAttributes<T>, T extends Element>(
        element: DOMElement<P, T>,
        props?: ClassAttributes<T> & P,
        ...children: ReactNode[]): DOMElement<P, T>;
    function cloneElement<P extends Q, Q>(
        element: SFCElement<P>,
        props?: Q, // should be Q & Attributes, but then Q is inferred as {}
        ...children: ReactNode[]): SFCElement<P>;
    function cloneElement<P extends Q, Q, T extends Component<P, ComponentState>>(
        element: CElement<P, T>,
        props?: Q, // should be Q & ClassAttributes<T>
        ...children: ReactNode[]): CElement<P, T>;
    function cloneElement<P extends Q, Q>(
        element: ReactElement<P>,
        props?: Q, // should be Q & Attributes
        ...children: ReactNode[]): ReactElement<P>;

    function isValidElement<P>(object: {}): object is ReactElement<P>;

    var DOM: ReactDOM;
    var PropTypes: ReactPropTypes;
    var Children: ReactChildren;
    var version: string;

    //
    // Component API
    // ----------------------------------------------------------------------

    type ReactInstance = Component<any, any> | Element;

    // Base component for plain JS classes
    class Component<P, S> implements ComponentLifecycle<P, S> {
        constructor(props?: P, context?: any);
        setState<K extends keyof S>(f: (prevState: S, props: P) => Pick<S, K>, callback?: () => any): void;
        setState<K extends keyof S>(state: Pick<S, K>, callback?: () => any): void;
        forceUpdate(callBack?: () => any): void;
        render(): JSX.Element | null;

        // React.Props<T> is now deprecated, which means that the `children`
        // property is not available on `P` by default, even though you can
        // always pass children as variadic arguments to `createElement`.
        // In the future, if we can define its call signature conditionally
        // on the existence of `children` in `P`, then we should remove this.
        props: Readonly<{ children?: ReactNode }> & Readonly<P>;
        state: Readonly<S>;
        context: any;
        refs: {
            [key: string]: ReactInstance
        };
    }

    class PureComponent<P, S> extends Component<P, S> { }

    interface ClassicComponent<P, S> extends Component<P, S> {
        replaceState(nextState: S, callback?: () => any): void;
        isMounted(): boolean;
        getInitialState?(): S;
    }

    interface ChildContextProvider<CC> {
        getChildContext(): CC;
    }

    //
    // Class Interfaces
    // ----------------------------------------------------------------------

    type SFC<P> = StatelessComponent<P>;
    interface StatelessComponent<P> {
        (props: P & { children?: ReactNode }, context?: any): ReactElement<any>;
        propTypes?: ValidationMap<P>;
        contextTypes?: ValidationMap<any>;
        defaultProps?: Partial<P>;
        displayName?: string;
    }

    interface ComponentClass<P> {
        new (props?: P, context?: any): Component<P, ComponentState>;
        propTypes?: ValidationMap<P>;
        contextTypes?: ValidationMap<any>;
        childContextTypes?: ValidationMap<any>;
        defaultProps?: Partial<P>;
        displayName?: string;
    }

    interface ClassicComponentClass<P> extends ComponentClass<P> {
        new (props?: P, context?: any): ClassicComponent<P, ComponentState>;
        getDefaultProps?(): P;
    }

    /**
     * We use an intersection type to infer multiple type parameters from
     * a single argument, which is useful for many top-level API defs.
     * See https://github.com/Microsoft/TypeScript/issues/7234 for more info.
     */
    type ClassType<P, T extends Component<P, ComponentState>, C extends ComponentClass<P>> =
        C &
        (new (props?: P, context?: any) => T) &
        (new (props?: P, context?: any) => { props: P });

    //
    // Component Specs and Lifecycle
    // ----------------------------------------------------------------------

    interface ComponentLifecycle<P, S> {
        componentWillMount?(): void;
        componentDidMount?(): void;
        componentWillReceiveProps?(nextProps: P, nextContext: any): void;
        shouldComponentUpdate?(nextProps: P, nextState: S, nextContext: any): boolean;
        componentWillUpdate?(nextProps: P, nextState: S, nextContext: any): void;
        componentDidUpdate?(prevProps: P, prevState: S, prevContext: any): void;
        componentWillUnmount?(): void;
    }

    interface Mixin<P, S> extends ComponentLifecycle<P, S> {
        mixins?: Mixin<P, S>;
        statics?: {
            [key: string]: any;
        };

        displayName?: string;
        propTypes?: ValidationMap<any>;
        contextTypes?: ValidationMap<any>;
        childContextTypes?: ValidationMap<any>;

        getDefaultProps?(): P;
        getInitialState?(): S;
    }

    interface ComponentSpec<P, S> extends Mixin<P, S> {
        render(): ReactElement<any> | null;

        [propertyName: string]: any;
    }

    //
    // Event System
    // ----------------------------------------------------------------------

    interface SyntheticEvent<T> {
        bubbles: boolean;
        currentTarget: EventTarget & T;
        cancelable: boolean;
        defaultPrevented: boolean;
        eventPhase: number;
        isTrusted: boolean;
        nativeEvent: Event;
        preventDefault(): void;
        isDefaultPrevented(): boolean;
        stopPropagation(): void;
        isPropagationStopped(): boolean;
        persist(): void;
        // If you thought this should be `EventTarget & T`, see https://github.com/DefinitelyTyped/DefinitelyTyped/pull/12239
        target: EventTarget;
        timeStamp: Date;
        type: string;
    }

    interface ClipboardEvent<T> extends SyntheticEvent<T> {
        clipboardData: DataTransfer;
    }

    interface CompositionEvent<T> extends SyntheticEvent<T> {
        data: string;
    }

    interface DragEvent<T> extends MouseEvent<T> {
        dataTransfer: DataTransfer;
    }

    interface FocusEvent<T> extends SyntheticEvent<T> {
        relatedTarget: EventTarget;
    }

    interface FormEvent<T> extends SyntheticEvent<T> {
    }

    interface ChangeEvent<T> extends SyntheticEvent<T> {
        target: EventTarget & T;
    }

    interface KeyboardEvent<T> extends SyntheticEvent<T> {
        altKey: boolean;
        charCode: number;
        ctrlKey: boolean;
        getModifierState(key: string): boolean;
        key: string;
        keyCode: number;
        locale: string;
        location: number;
        metaKey: boolean;
        repeat: boolean;
        shiftKey: boolean;
        which: number;
    }

    interface MouseEvent<T> extends SyntheticEvent<T> {
        altKey: boolean;
        button: number;
        buttons: number;
        clientX: number;
        clientY: number;
        ctrlKey: boolean;
        getModifierState(key: string): boolean;
        metaKey: boolean;
        pageX: number;
        pageY: number;
        relatedTarget: EventTarget;
        screenX: number;
        screenY: number;
        shiftKey: boolean;
    }

    interface TouchEvent<T> extends SyntheticEvent<T> {
        altKey: boolean;
        changedTouches: TouchList;
        ctrlKey: boolean;
        getModifierState(key: string): boolean;
        metaKey: boolean;
        shiftKey: boolean;
        targetTouches: TouchList;
        touches: TouchList;
    }

    interface UIEvent<T> extends SyntheticEvent<T> {
        detail: number;
        view: AbstractView;
    }

    interface WheelEvent<T> extends MouseEvent<T> {
        deltaMode: number;
        deltaX: number;
        deltaY: number;
        deltaZ: number;
    }

    interface AnimationEvent<T> extends SyntheticEvent<T> {
        animationName: string;
        pseudoElement: string;
        elapsedTime: number;
    }

    interface TransitionEvent<T> extends SyntheticEvent<T> {
        propertyName: string;
        pseudoElement: string;
        elapsedTime: number;
    }

    //
    // Event Handler Types
    // ----------------------------------------------------------------------

    interface EventHandler<E extends SyntheticEvent<any>> {
        (event: E): void;
    }

    type ReactEventHandler<T> = EventHandler<SyntheticEvent<T>>;

    type ClipboardEventHandler<T> = EventHandler<ClipboardEvent<T>>;
    type CompositionEventHandler<T> = EventHandler<CompositionEvent<T>>;
    type DragEventHandler<T> = EventHandler<DragEvent<T>>;
    type FocusEventHandler<T> = EventHandler<FocusEvent<T>>;
    type FormEventHandler<T> = EventHandler<FormEvent<T>>;
    type ChangeEventHandler<T> = EventHandler<ChangeEvent<T>>;
    type KeyboardEventHandler<T> = EventHandler<KeyboardEvent<T>>;
    type MouseEventHandler<T> = EventHandler<MouseEvent<T>>;
    type TouchEventHandler<T> = EventHandler<TouchEvent<T>>;
    type UIEventHandler<T> = EventHandler<UIEvent<T>>;
    type WheelEventHandler<T> = EventHandler<WheelEvent<T>>;
    type AnimationEventHandler<T> = EventHandler<AnimationEvent<T>>;
    type TransitionEventHandler<T> = EventHandler<TransitionEvent<T>>;

    //
    // Props / DOM Attributes
    // ----------------------------------------------------------------------

    /**
     * @deprecated. This was used to allow clients to pass `ref` and `key`
     * to `createElement`, which is no longer necessary due to intersection
     * types. If you need to declare a props object before passing it to
     * `createElement` or a factory, use `ClassAttributes<T>`:
     *
     * ```ts
     * var b: Button;
     * var props: ButtonProps & ClassAttributes<Button> = {
     *     ref: b => button = b, // ok!
     *     label: "I'm a Button"
     * };
     * ```
     */
    interface Props<T> {
        children?: ReactNode;
        key?: Key;
        ref?: Ref<T>;
    }

    interface HTMLProps<T> extends HTMLAttributes<T>, ClassAttributes<T> {
    }

    interface ChangeTargetHTMLProps<T extends HTMLElement> extends ChangeTargetHTMLAttributes<T>, ClassAttributes<T> {
    }

    interface SVGProps<T> extends SVGAttributes<T>, ClassAttributes<T> {
    }

    interface DOMAttributes<T> {
        children?: ReactNode;
        dangerouslySetInnerHTML?: {
            __html: string;
        };

        // Clipboard Events
        onCopy?: ClipboardEventHandler<T>;
        onCopyCapture?: ClipboardEventHandler<T>;
        onCut?: ClipboardEventHandler<T>;
        onCutCapture?: ClipboardEventHandler<T>;
        onPaste?: ClipboardEventHandler<T>;
        onPasteCapture?: ClipboardEventHandler<T>;

        // Composition Events
        onCompositionEnd?: CompositionEventHandler<T>;
        onCompositionEndCapture?: CompositionEventHandler<T>;
        onCompositionStart?: CompositionEventHandler<T>;
        onCompositionStartCapture?: CompositionEventHandler<T>;
        onCompositionUpdate?: CompositionEventHandler<T>;
        onCompositionUpdateCapture?: CompositionEventHandler<T>;

        // Focus Events
        onFocus?: FocusEventHandler<T>;
        onFocusCapture?: FocusEventHandler<T>;
        onBlur?: FocusEventHandler<T>;
        onBlurCapture?: FocusEventHandler<T>;

        // Form Events
        onChange?: FormEventHandler<T>;
        onChangeCapture?: FormEventHandler<T>;
        onInput?: FormEventHandler<T>;
        onInputCapture?: FormEventHandler<T>;
        onReset?: FormEventHandler<T>;
        onResetCapture?: FormEventHandler<T>;
        onSubmit?: FormEventHandler<T>;
        onSubmitCapture?: FormEventHandler<T>;

        // Image Events
        onLoad?: ReactEventHandler<T>;
        onLoadCapture?: ReactEventHandler<T>;
        onError?: ReactEventHandler<T>; // also a Media Event
        onErrorCapture?: ReactEventHandler<T>; // also a Media Event

        // Keyboard Events
        onKeyDown?: KeyboardEventHandler<T>;
        onKeyDownCapture?: KeyboardEventHandler<T>;
        onKeyPress?: KeyboardEventHandler<T>;
        onKeyPressCapture?: KeyboardEventHandler<T>;
        onKeyUp?: KeyboardEventHandler<T>;
        onKeyUpCapture?: KeyboardEventHandler<T>;

        // Media Events
        onAbort?: ReactEventHandler<T>;
        onAbortCapture?: ReactEventHandler<T>;
        onCanPlay?: ReactEventHandler<T>;
        onCanPlayCapture?: ReactEventHandler<T>;
        onCanPlayThrough?: ReactEventHandler<T>;
        onCanPlayThroughCapture?: ReactEventHandler<T>;
        onDurationChange?: ReactEventHandler<T>;
        onDurationChangeCapture?: ReactEventHandler<T>;
        onEmptied?: ReactEventHandler<T>;
        onEmptiedCapture?: ReactEventHandler<T>;
        onEncrypted?: ReactEventHandler<T>;
        onEncryptedCapture?: ReactEventHandler<T>;
        onEnded?: ReactEventHandler<T>;
        onEndedCapture?: ReactEventHandler<T>;
        onLoadedData?: ReactEventHandler<T>;
        onLoadedDataCapture?: ReactEventHandler<T>;
        onLoadedMetadata?: ReactEventHandler<T>;
        onLoadedMetadataCapture?: ReactEventHandler<T>;
        onLoadStart?: ReactEventHandler<T>;
        onLoadStartCapture?: ReactEventHandler<T>;
        onPause?: ReactEventHandler<T>;
        onPauseCapture?: ReactEventHandler<T>;
        onPlay?: ReactEventHandler<T>;
        onPlayCapture?: ReactEventHandler<T>;
        onPlaying?: ReactEventHandler<T>;
        onPlayingCapture?: ReactEventHandler<T>;
        onProgress?: ReactEventHandler<T>;
        onProgressCapture?: ReactEventHandler<T>;
        onRateChange?: ReactEventHandler<T>;
        onRateChangeCapture?: ReactEventHandler<T>;
        onSeeked?: ReactEventHandler<T>;
        onSeekedCapture?: ReactEventHandler<T>;
        onSeeking?: ReactEventHandler<T>;
        onSeekingCapture?: ReactEventHandler<T>;
        onStalled?: ReactEventHandler<T>;
        onStalledCapture?: ReactEventHandler<T>;
        onSuspend?: ReactEventHandler<T>;
        onSuspendCapture?: ReactEventHandler<T>;
        onTimeUpdate?: ReactEventHandler<T>;
        onTimeUpdateCapture?: ReactEventHandler<T>;
        onVolumeChange?: ReactEventHandler<T>;
        onVolumeChangeCapture?: ReactEventHandler<T>;
        onWaiting?: ReactEventHandler<T>;
        onWaitingCapture?: ReactEventHandler<T>;

        // MouseEvents
        onClick?: MouseEventHandler<T>;
        onClickCapture?: MouseEventHandler<T>;
        onContextMenu?: MouseEventHandler<T>;
        onContextMenuCapture?: MouseEventHandler<T>;
        onDoubleClick?: MouseEventHandler<T>;
        onDoubleClickCapture?: MouseEventHandler<T>;
        onDrag?: DragEventHandler<T>;
        onDragCapture?: DragEventHandler<T>;
        onDragEnd?: DragEventHandler<T>;
        onDragEndCapture?: DragEventHandler<T>;
        onDragEnter?: DragEventHandler<T>;
        onDragEnterCapture?: DragEventHandler<T>;
        onDragExit?: DragEventHandler<T>;
        onDragExitCapture?: DragEventHandler<T>;
        onDragLeave?: DragEventHandler<T>;
        onDragLeaveCapture?: DragEventHandler<T>;
        onDragOver?: DragEventHandler<T>;
        onDragOverCapture?: DragEventHandler<T>;
        onDragStart?: DragEventHandler<T>;
        onDragStartCapture?: DragEventHandler<T>;
        onDrop?: DragEventHandler<T>;
        onDropCapture?: DragEventHandler<T>;
        onMouseDown?: MouseEventHandler<T>;
        onMouseDownCapture?: MouseEventHandler<T>;
        onMouseEnter?: MouseEventHandler<T>;
        onMouseLeave?: MouseEventHandler<T>;
        onMouseMove?: MouseEventHandler<T>;
        onMouseMoveCapture?: MouseEventHandler<T>;
        onMouseOut?: MouseEventHandler<T>;
        onMouseOutCapture?: MouseEventHandler<T>;
        onMouseOver?: MouseEventHandler<T>;
        onMouseOverCapture?: MouseEventHandler<T>;
        onMouseUp?: MouseEventHandler<T>;
        onMouseUpCapture?: MouseEventHandler<T>;

        // Selection Events
        onSelect?: ReactEventHandler<T>;
        onSelectCapture?: ReactEventHandler<T>;

        // Touch Events
        onTouchCancel?: TouchEventHandler<T>;
        onTouchCancelCapture?: TouchEventHandler<T>;
        onTouchEnd?: TouchEventHandler<T>;
        onTouchEndCapture?: TouchEventHandler<T>;
        onTouchMove?: TouchEventHandler<T>;
        onTouchMoveCapture?: TouchEventHandler<T>;
        onTouchStart?: TouchEventHandler<T>;
        onTouchStartCapture?: TouchEventHandler<T>;

        // UI Events
        onScroll?: UIEventHandler<T>;
        onScrollCapture?: UIEventHandler<T>;

        // Wheel Events
        onWheel?: WheelEventHandler<T>;
        onWheelCapture?: WheelEventHandler<T>;

        // Animation Events
        onAnimationStart?: AnimationEventHandler<T>;
        onAnimationStartCapture?: AnimationEventHandler<T>;
        onAnimationEnd?: AnimationEventHandler<T>;
        onAnimationEndCapture?: AnimationEventHandler<T>;
        onAnimationIteration?: AnimationEventHandler<T>;
        onAnimationIterationCapture?: AnimationEventHandler<T>;

        // Transition Events
        onTransitionEnd?: TransitionEventHandler<T>;
        onTransitionEndCapture?: TransitionEventHandler<T>;
    }

    // See CSS 3 CSS-wide keywords https://www.w3.org/TR/css3-values/#common-keywords
    // See CSS 3 Explicit Defaulting https://www.w3.org/TR/css-cascade-3/#defaulting-keywords
    // "all CSS properties can accept these values"
    type CSSWideKeyword = "initial" | "inherit" | "unset";

    // See CSS 3 <percentage> type https://drafts.csswg.org/css-values-3/#percentages
    type CSSPercentage = string;

    // See CSS 3 <length> type https://drafts.csswg.org/css-values-3/#lengths
    type CSSLength = number | string;

    // This interface is not complete. Only properties accepting
    // unitless numbers are listed here (see CSSProperty.js in React)
    interface CSSProperties {

        /**
         * Aligns a flex container's lines within the flex container when there is extra space in the cross-axis, similar to how justify-content aligns individual items within the main-axis.
         */
        alignContent?: CSSWideKeyword | any;

        /**
         * Sets the default alignment in the cross axis for all of the flex container's items, including anonymous flex items, similarly to how justify-content aligns items along the main axis.
         */
        alignItems?: CSSWideKeyword | any;

        /**
         * Allows the default alignment to be overridden for individual flex items.
         */
        alignSelf?: CSSWideKeyword | any;

        /**
         * This property allows precise alignment of elements, such as graphics, that do not have a baseline-table or lack the desired baseline in their baseline-table. With the alignment-adjust property, the position of the baseline identified by the alignment-baseline can be explicitly determined. It also determines precisely the alignment point for each glyph within a textual element.
         */
        alignmentAdjust?: CSSWideKeyword | any;

        alignmentBaseline?: CSSWideKeyword | any;

        /**
         * Defines a length of time to elapse before an animation starts, allowing an animation to begin execution some time after it is applied.
         */
        animationDelay?: CSSWideKeyword | any;

        /**
         * Defines whether an animation should run in reverse on some or all cycles.
         */
        animationDirection?: CSSWideKeyword | any;

        /**
         * Specifies how many times an animation cycle should play.
         */
        animationIterationCount?: CSSWideKeyword | any;

        /**
         * Defines the list of animations that apply to the element.
         */
        animationName?: CSSWideKeyword | any;

        /**
         * Defines whether an animation is running or paused.
         */
        animationPlayState?: CSSWideKeyword | any;

        /**
         * Allows changing the style of any element to platform-based interface elements or vice versa.
         */
        appearance?: CSSWideKeyword | any;

        /**
         * Determines whether or not the “back” side of a transformed element is visible when facing the viewer.
         */
        backfaceVisibility?: CSSWideKeyword | any;

        /**
         * Shorthand property to set the values for one or more of:
         * background-clip, background-color, background-image,
         * background-origin, background-position, background-repeat,
         * background-size, and background-attachment.
         */
        background?: CSSWideKeyword | any;

        /**
         * If a background-image is specified, this property determines
         * whether that image's position is fixed within the viewport,
         * or scrolls along with its containing block.
         * See CSS 3 background-attachment property https://drafts.csswg.org/css-backgrounds-3/#the-background-attachment
         */
        backgroundAttachment?: CSSWideKeyword | "scroll" | "fixed" | "local";

        /**
         * This property describes how the element's background images should blend with each other and the element's background color.
         * The value is a list of blend modes that corresponds to each background image. Each element in the list will apply to the corresponding element of background-image. If a property doesn’t have enough comma-separated values to match the number of layers, the UA must calculate its used value by repeating the list of values until there are enough.
         */
        backgroundBlendMode?: CSSWideKeyword | any;

        /**
         * Sets the background color of an element.
         */
        backgroundColor?: CSSWideKeyword | any;

        backgroundComposite?: CSSWideKeyword | any;

        /**
         * Applies one or more background images to an element. These can be any valid CSS image, including url() paths to image files or CSS gradients.
         */
        backgroundImage?: CSSWideKeyword | any;

        /**
         * Specifies what the background-position property is relative to.
         */
        backgroundOrigin?: CSSWideKeyword | any;

        /**
         * Sets the position of a background image.
         */
        backgroundPosition?: CSSWideKeyword | any;

        /**
         * Background-repeat defines if and how background images will be repeated after they have been sized and positioned
         */
        backgroundRepeat?: CSSWideKeyword | any;

        /**
         * Obsolete - spec retired, not implemented.
         */
        baselineShift?: CSSWideKeyword | any;

        /**
         * Non standard. Sets or retrieves the location of the Dynamic HTML (DHTML) behavior.
         */
        behavior?: CSSWideKeyword | any;

        /**
         * Shorthand property that defines the different properties of all four sides of an element's border in a single declaration. It can be used to set border-width, border-style and border-color, or a subset of these.
         */
        border?: CSSWideKeyword | any;

        /**
         * Shorthand that sets the values of border-bottom-color,
         * border-bottom-style, and border-bottom-width.
         */
        borderBottom?: CSSWideKeyword | any;

        /**
         * Sets the color of the bottom border of an element.
         */
        borderBottomColor?: CSSWideKeyword | any;

        /**
         * Defines the shape of the border of the bottom-left corner.
         */
        borderBottomLeftRadius?: CSSWideKeyword | any;

        /**
         * Defines the shape of the border of the bottom-right corner.
         */
        borderBottomRightRadius?: CSSWideKeyword | any;

        /**
         * Sets the line style of the bottom border of a box.
         */
        borderBottomStyle?: CSSWideKeyword | any;

        /**
         * Sets the width of an element's bottom border. To set all four borders, use the border-width shorthand property which sets the values simultaneously for border-top-width, border-right-width, border-bottom-width, and border-left-width.
         */
        borderBottomWidth?: CSSWideKeyword | any;

        /**
         * Border-collapse can be used for collapsing the borders between table cells
         */
        borderCollapse?: CSSWideKeyword | any;

        /**
         * The CSS border-color property sets the color of an element's four borders. This property can have from one to four values, made up of the elementary properties:
         *      •       border-top-color
         *      •       border-right-color
         *      •       border-bottom-color
         *      •       border-left-color The default color is the currentColor of each of these values.
         * If you provide one value, it sets the color for the element. Two values set the horizontal and vertical values, respectively. Providing three values sets the top, vertical, and bottom values, in that order. Four values set all for sides: top, right, bottom, and left, in that order.
         */
        borderColor?: CSSWideKeyword | any;

        /**
         * Specifies different corner clipping effects, such as scoop (inner curves), bevel (straight cuts) or notch (cut-off rectangles). Works along with border-radius to specify the size of each corner effect.
         */
        borderCornerShape?: CSSWideKeyword | any;

        /**
         * The property border-image-source is used to set the image to be used instead of the border style. If this is set to none the border-style is used instead.
         */
        borderImageSource?: CSSWideKeyword | any;

        /**
         * The border-image-width CSS property defines the offset to use for dividing the border image in nine parts, the top-left corner, central top edge, top-right-corner, central right edge, bottom-right corner, central bottom edge, bottom-left corner, and central right edge. They represent inward distance from the top, right, bottom, and left edges.
         */
        borderImageWidth?: CSSWideKeyword | any;

        /**
         * Shorthand property that defines the border-width, border-style and border-color of an element's left border in a single declaration. Note that you can use the corresponding longhand properties to set specific individual properties of the left border — border-left-width, border-left-style and border-left-color.
         */
        borderLeft?: CSSWideKeyword | any;

        /**
         * The CSS border-left-color property sets the color of an element's left border. This page explains the border-left-color value, but often you will find it more convenient to fix the border's left color as part of a shorthand set, either border-left or border-color.
         * Colors can be defined several ways. For more information, see Usage.
         */
        borderLeftColor?: CSSWideKeyword | any;

        /**
         * Sets the style of an element's left border. To set all four borders, use the shorthand property, border-style. Otherwise, you can set the borders individually with border-top-style, border-right-style, border-bottom-style, border-left-style.
         */
        borderLeftStyle?: CSSWideKeyword | any;

        /**
         * Sets the width of an element's left border. To set all four borders, use the border-width shorthand property which sets the values simultaneously for border-top-width, border-right-width, border-bottom-width, and border-left-width.
         */
        borderLeftWidth?: CSSWideKeyword | any;

        /**
         * Shorthand property that defines the border-width, border-style and border-color of an element's right border in a single declaration. Note that you can use the corresponding longhand properties to set specific individual properties of the right border — border-right-width, border-right-style and border-right-color.
         */
        borderRight?: CSSWideKeyword | any;

        /**
         * Sets the color of an element's right border. This page explains the border-right-color value, but often you will find it more convenient to fix the border's right color as part of a shorthand set, either border-right or border-color.
         * Colors can be defined several ways. For more information, see Usage.
         */
        borderRightColor?: CSSWideKeyword | any;

        /**
         * Sets the style of an element's right border. To set all four borders, use the shorthand property, border-style. Otherwise, you can set the borders individually with border-top-style, border-right-style, border-bottom-style, border-left-style.
         */
        borderRightStyle?: CSSWideKeyword | any;

        /**
         * Sets the width of an element's right border. To set all four borders, use the border-width shorthand property which sets the values simultaneously for border-top-width, border-right-width, border-bottom-width, and border-left-width.
         */
        borderRightWidth?: CSSWideKeyword | any;

        /**
         * Specifies the distance between the borders of adjacent cells.
         */
        borderSpacing?: CSSWideKeyword | any;

        /**
         * Sets the style of an element's four borders. This property can have from one to four values. With only one value, the value will be applied to all four borders; otherwise, this works as a shorthand property for each of border-top-style, border-right-style, border-bottom-style, border-left-style, where each border style may be assigned a separate value.
         */
        borderStyle?: CSSWideKeyword | any;

        /**
         * Shorthand property that defines the border-width, border-style and border-color of an element's top border in a single declaration. Note that you can use the corresponding longhand properties to set specific individual properties of the top border — border-top-width, border-top-style and border-top-color.
         */
        borderTop?: CSSWideKeyword | any;

        /**
         * Sets the color of an element's top border. This page explains the border-top-color value, but often you will find it more convenient to fix the border's top color as part of a shorthand set, either border-top or border-color.
         * Colors can be defined several ways. For more information, see Usage.
         */
        borderTopColor?: CSSWideKeyword | any;

        /**
         * Sets the rounding of the top-left corner of the element.
         */
        borderTopLeftRadius?: CSSWideKeyword | any;

        /**
         * Sets the rounding of the top-right corner of the element.
         */
        borderTopRightRadius?: CSSWideKeyword | any;

        /**
         * Sets the style of an element's top border. To set all four borders, use the shorthand property, border-style. Otherwise, you can set the borders individually with border-top-style, border-right-style, border-bottom-style, border-left-style.
         */
        borderTopStyle?: CSSWideKeyword | any;

        /**
         * Sets the width of an element's top border. To set all four borders, use the border-width shorthand property which sets the values simultaneously for border-top-width, border-right-width, border-bottom-width, and border-left-width.
         */
        borderTopWidth?: CSSWideKeyword | any;

        /**
         * Sets the width of an element's four borders. This property can have from one to four values. This is a shorthand property for setting values simultaneously for border-top-width, border-right-width, border-bottom-width, and border-left-width.
         */
        borderWidth?: CSSWideKeyword | any;

        /**
         * This property specifies how far an absolutely positioned box's bottom margin edge is offset above the bottom edge of the box's containing block. For relatively positioned boxes, the offset is with respect to the bottom edges of the box itself (i.e., the box is given a position in the normal flow, then offset from that position according to these properties).
         */
        bottom?: CSSWideKeyword | any;

        /**
         * Obsolete.
         */
        boxAlign?: CSSWideKeyword | any;

        /**
         * Breaks a box into fragments creating new borders, padding and repeating backgrounds or lets it stay as a continuous box on a page break, column break, or, for inline elements, at a line break.
         */
        boxDecorationBreak?: CSSWideKeyword | any;

        /**
         * Deprecated
         */
        boxDirection?: CSSWideKeyword | any;

        /**
         * Do not use. This property has been replaced by the flex-wrap property.
         * Gets or sets a value that specifies the direction to add successive rows or columns when the value of box-lines is set to multiple.
         */
        boxLineProgression?: CSSWideKeyword | any;

        /**
         * Do not use. This property has been replaced by the flex-wrap property.
         * Gets or sets a value that specifies whether child elements wrap onto multiple lines or columns based on the space available in the object.
         */
        boxLines?: CSSWideKeyword | any;

        /**
         * Do not use. This property has been replaced by flex-order.
         * Specifies the ordinal group that a child element of the object belongs to. This ordinal value identifies the display order (along the axis defined by the box-orient property) for the group.
         */
        boxOrdinalGroup?: CSSWideKeyword | any;

        /**
         * Deprecated.
         */
        boxFlex?: CSSWideKeyword | number;

        /**
         * Deprecated.
         */
        boxFlexGroup?: CSSWideKeyword | number;

        /**
         * The CSS break-after property allows you to force a break on multi-column layouts. More specifically, it allows you to force a break after an element. It allows you to determine if a break should occur, and what type of break it should be. The break-after CSS property describes how the page, column or region break behaves after the generated box. If there is no generated box, the property is ignored.
         */
        breakAfter?: CSSWideKeyword | any;

        /**
         * Control page/column/region breaks that fall above a block of content
         */
        breakBefore?: CSSWideKeyword | any;

        /**
         * Control page/column/region breaks that fall within a block of content
         */
        breakInside?: CSSWideKeyword | any;

        /**
         * The clear CSS property specifies if an element can be positioned next to or must be positioned below the floating elements that precede it in the markup.
         */
        clear?: CSSWideKeyword | any;

        /**
         * Deprecated; see clip-path.
         * Lets you specify the dimensions of an absolutely positioned element that should be visible, and the element is clipped into this shape, and displayed.
         */
        clip?: CSSWideKeyword | any;

        /**
         * Clipping crops an graphic, so that only a portion of the graphic is rendered, or filled. This clip-rule property, when used with the clip-path property, defines which clip rule, or algorithm, to use when filling the different parts of a graphics.
         */
        clipRule?: CSSWideKeyword | any;

        /**
         * The color property sets the color of an element's foreground content (usually text), accepting any standard CSS color from keywords and hex values to RGB(a) and HSL(a).
         */
        color?: CSSWideKeyword | any;

        /**
         * Describes the number of columns of the element.
         * See CSS 3 column-count property https://www.w3.org/TR/css3-multicol/#cc
         */
        columnCount?: CSSWideKeyword | number | "auto";

        /**
         * Specifies how to fill columns (balanced or sequential).
         */
        columnFill?: CSSWideKeyword | any;

        /**
         * The column-gap property controls the width of the gap between columns in multi-column elements.
         */
        columnGap?: CSSWideKeyword | any;

        /**
         * Sets the width, style, and color of the rule between columns.
         */
        columnRule?: CSSWideKeyword | any;

        /**
         * Specifies the color of the rule between columns.
         */
        columnRuleColor?: CSSWideKeyword | any;

        /**
         * Specifies the width of the rule between columns.
         */
        columnRuleWidth?: CSSWideKeyword | any;

        /**
         * The column-span CSS property makes it possible for an element to span across all columns when its value is set to all. An element that spans more than one column is called a spanning element.
         */
        columnSpan?: CSSWideKeyword | any;

        /**
         * Specifies the width of columns in multi-column elements.
         */
        columnWidth?: CSSWideKeyword | any;

        /**
         * This property is a shorthand property for setting column-width and/or column-count.
         */
        columns?: CSSWideKeyword | any;

        /**
         * The counter-increment property accepts one or more names of counters (identifiers), each one optionally followed by an integer which specifies the value by which the counter should be incremented (e.g. if the value is 2, the counter increases by 2 each time it is invoked).
         */
        counterIncrement?: CSSWideKeyword | any;

        /**
         * The counter-reset property contains a list of one or more names of counters, each one optionally followed by an integer (otherwise, the integer defaults to 0.) Each time the given element is invoked, the counters specified by the property are set to the given integer.
         */
        counterReset?: CSSWideKeyword | any;

        /**
         * The cue property specifies sound files (known as an "auditory icon") to be played by speech media agents before and after presenting an element's content; if only one file is specified, it is played both before and after. The volume at which the file(s) should be played, relative to the volume of the main element, may also be specified. The icon files may also be set separately with the cue-before and cue-after properties.
         */
        cue?: CSSWideKeyword | any;

        /**
         * The cue-after property specifies a sound file (known as an "auditory icon") to be played by speech media agents after presenting an element's content; the volume at which the file should be played may also be specified. The shorthand property cue sets cue sounds for both before and after the element is presented.
         */
        cueAfter?: CSSWideKeyword | any;

        /**
         * Specifies the mouse cursor displayed when the mouse pointer is over an element.
         */
        cursor?: CSSWideKeyword | any;

        /**
         * The direction CSS property specifies the text direction/writing direction. The rtl is used for Hebrew or Arabic text, the ltr is for other languages.
         */
        direction?: CSSWideKeyword | any;

        /**
         * This property specifies the type of rendering box used for an element. It is a shorthand property for many other display properties.
         */
        display?: CSSWideKeyword | any;

        /**
         * The ‘fill’ property paints the interior of the given graphical element. The area to be painted consists of any areas inside the outline of the shape. To determine the inside of the shape, all subpaths are considered, and the interior is determined according to the rules associated with the current value of the ‘fill-rule’ property. The zero-width geometric outline of a shape is included in the area to be painted.
         */
        fill?: CSSWideKeyword | any;

        /**
         * SVG: Specifies the opacity of the color or the content the current object is filled with.
         * See SVG 1.1 https://www.w3.org/TR/SVG/painting.html#FillOpacityProperty
         */
        fillOpacity?: CSSWideKeyword | number;

        /**
         * The ‘fill-rule’ property indicates the algorithm which is to be used to determine what parts of the canvas are included inside the shape. For a simple, non-intersecting path, it is intuitively clear what region lies "inside"; however, for a more complex path, such as a path that intersects itself or where one subpath encloses another, the interpretation of "inside" is not so obvious.
         * The ‘fill-rule’ property provides two options for how the inside of a shape is determined:
         */
        fillRule?: CSSWideKeyword | any;

        /**
         * Applies various image processing effects. This property is largely unsupported. See Compatibility section for more information.
         */
        filter?: CSSWideKeyword | any;

        /**
         * Shorthand for `flex-grow`, `flex-shrink`, and `flex-basis`.
         */
        flex?: CSSWideKeyword | number | string;

        /**
         * Obsolete, do not use. This property has been renamed to align-items.
         * Specifies the alignment (perpendicular to the layout axis defined by the flex-direction property) of child elements of the object.
         */
        flexAlign?: CSSWideKeyword | any;

        /**
         * The flex-basis CSS property describes the initial main size of the flex item before any free space is distributed according to the flex factors described in the flex property (flex-grow and flex-shrink).
         */
        flexBasis?: CSSWideKeyword | any;

        /**
         * The flex-direction CSS property describes how flex items are placed in the flex container, by setting the direction of the flex container's main axis.
         */
        flexDirection?: CSSWideKeyword | any;

        /**
         * The flex-flow CSS property defines the flex container's main and cross axis. It is a shorthand property for the flex-direction and flex-wrap properties.
         */
        flexFlow?: CSSWideKeyword | any;

        /**
         * Specifies the flex grow factor of a flex item.
         * See CSS flex-grow property https://drafts.csswg.org/css-flexbox-1/#flex-grow-property
         */
        flexGrow?: CSSWideKeyword | number;

        /**
         * Do not use. This property has been renamed to align-self
         * Specifies the alignment (perpendicular to the layout axis defined by flex-direction) of child elements of the object.
         */
        flexItemAlign?: CSSWideKeyword | any;

        /**
         * Do not use. This property has been renamed to align-content.
         * Specifies how a flexbox's lines align within the flexbox when there is extra space along the axis that is perpendicular to the axis defined by the flex-direction property.
         */
        flexLinePack?: CSSWideKeyword | any;

        /**
         * Gets or sets a value that specifies the ordinal group that a flexbox element belongs to. This ordinal value identifies the display order for the group.
         */
        flexOrder?: CSSWideKeyword | any;

        /**
         * Specifies the flex shrink factor of a flex item.
         * See CSS flex-shrink property https://drafts.csswg.org/css-flexbox-1/#flex-shrink-property
         */
        flexShrink?: CSSWideKeyword | number;

        /**
         * Elements which have the style float are floated horizontally. These elements can move as far to the left or right of the containing element. All elements after the floating element will flow around it, but elements before the floating element are not impacted. If several floating elements are placed after each other, they will float next to each other as long as there is room.
         */
        float?: CSSWideKeyword | any;

        /**
         * Flows content from a named flow (specified by a corresponding flow-into) through selected elements to form a dynamic chain of layout regions.
         */
        flowFrom?: CSSWideKeyword | any;

        /**
         * The font property is shorthand that allows you to do one of two things: you can either set up six of the most mature font properties in one line, or you can set one of a choice of keywords to adopt a system font setting.
         */
        font?: CSSWideKeyword | any;

        /**
         * The font-family property allows one or more font family names and/or generic family names to be specified for usage on the selected element(s)' text. The browser then goes through the list; for each character in the selection it applies the first font family that has an available glyph for that character.
         */
        fontFamily?: CSSWideKeyword | any;

        /**
         * The font-kerning property allows contextual adjustment of inter-glyph spacing, i.e. the spaces between the characters in text. This property controls <bold>metric kerning</bold> - that utilizes adjustment data contained in the font. Optical Kerning is not supported as yet.
         */
        fontKerning?: CSSWideKeyword | any;

        /**
         * Specifies the size of the font. Used to compute em and ex units.
         * See CSS 3 font-size property https://www.w3.org/TR/css-fonts-3/#propdef-font-size
         */
        fontSize?: CSSWideKeyword |
                   "xx-small" | "x-small" | "small" | "medium" | "large" | "x-large" | "xx-large" |
                   "larger" | "smaller" |
                   CSSLength | CSSPercentage;

        /**
         * The font-size-adjust property adjusts the font-size of the fallback fonts defined with font-family, so that the x-height is the same no matter what font is used. This preserves the readability of the text when fallback happens.
         * See CSS 3 font-size-adjust property https://www.w3.org/TR/css-fonts-3/#propdef-font-size-adjust
         */
        fontSizeAdjust?: CSSWideKeyword | "none" | number;

        /**
         * Allows you to expand or condense the widths for a normal, condensed, or expanded font face.
         * See CSS 3 font-stretch property https://drafts.csswg.org/css-fonts-3/#propdef-font-stretch
         */
        fontStretch?: CSSWideKeyword |
                      "normal" | "ultra-condensed" | "extra-condensed" | "condensed" | "semi-condensed" |
                      "semi-expanded" | "expanded" | "extra-expanded" | "ultra-expanded";

        /**
         * The font-style property allows normal, italic, or oblique faces to be selected. Italic forms are generally cursive in nature while oblique faces are typically sloped versions of the regular face. Oblique faces can be simulated by artificially sloping the glyphs of the regular face.
         * See CSS 3 font-style property https://www.w3.org/TR/css-fonts-3/#propdef-font-style
         */
        fontStyle?: CSSWideKeyword | "normal" | "italic" | "oblique";

        /**
         * This value specifies whether the user agent is allowed to synthesize bold or oblique font faces when a font family lacks bold or italic faces.
         */
        fontSynthesis?: CSSWideKeyword | any;

        /**
         * The font-variant property enables you to select the small-caps font within a font family.
         */
        fontVariant?: CSSWideKeyword | any;

        /**
         * Fonts can provide alternate glyphs in addition to default glyph for a character. This property provides control over the selection of these alternate glyphs.
         */
        fontVariantAlternates?: CSSWideKeyword | any;

        /**
         * Specifies the weight or boldness of the font.
         * See CSS 3 'font-weight' property https://www.w3.org/TR/css-fonts-3/#propdef-font-weight
         */
        fontWeight?: CSSWideKeyword | "normal" | "bold" | "bolder" | "lighter" | 100 | 200 | 300 | 400 | 500 | 600 | 700 | 800 | 900;

        /**
         * Lays out one or more grid items bound by 4 grid lines. Shorthand for setting grid-column-start, grid-column-end, grid-row-start, and grid-row-end in a single declaration.
         */
        gridArea?: CSSWideKeyword | any;

        /**
         * Controls a grid item's placement in a grid area, particularly grid position and a grid span. Shorthand for setting grid-column-start and grid-column-end in a single declaration.
         */
        gridColumn?: CSSWideKeyword | any;

        /**
         * Controls a grid item's placement in a grid area as well as grid position and a grid span. The grid-column-end property (with grid-row-start, grid-row-end, and grid-column-start) determines a grid item's placement by specifying the grid lines of a grid item's grid area.
         */
        gridColumnEnd?: CSSWideKeyword | any;

        /**
         * Determines a grid item's placement by specifying the starting grid lines of a grid item's grid area . A grid item's placement in a grid area consists of a grid position and a grid span. See also ( grid-row-start, grid-row-end, and grid-column-end)
         */
        gridColumnStart?: CSSWideKeyword | any;

        /**
         * Gets or sets a value that indicates which row an element within a Grid should appear in. Shorthand for setting grid-row-start and grid-row-end in a single declaration.
         */
        gridRow?: CSSWideKeyword | any;

        /**
         * Determines a grid item’s placement by specifying the block-end. A grid item's placement in a grid area consists of a grid position and a grid span. The grid-row-end property (with grid-row-start, grid-column-start, and grid-column-end) determines a grid item's placement by specifying the grid lines of a grid item's grid area.
         */
        gridRowEnd?: CSSWideKeyword | any;

        /**
         * Specifies a row position based upon an integer location, string value, or desired row size.
         * css/properties/grid-row is used as short-hand for grid-row-position and grid-row-position
         */
        gridRowPosition?: CSSWideKeyword | any;

        gridRowSpan?: CSSWideKeyword | any;

        /**
         * Specifies named grid areas which are not associated with any particular grid item, but can be referenced from the grid-placement properties. The syntax of the grid-template-areas property also provides a visualization of the structure of the grid, making the overall layout of the grid container easier to understand.
         */
        gridTemplateAreas?: CSSWideKeyword | any;

        /**
         * Specifies (with grid-template-rows) the line names and track sizing functions of the grid. Each sizing function can be specified as a length, a percentage of the grid container’s size, a measurement of the contents occupying the column or row, or a fraction of the free space in the grid.
         */
        gridTemplateColumns?: CSSWideKeyword | any;

        /**
         * Specifies (with grid-template-columns) the line names and track sizing functions of the grid. Each sizing function can be specified as a length, a percentage of the grid container’s size, a measurement of the contents occupying the column or row, or a fraction of the free space in the grid.
         */
        gridTemplateRows?: CSSWideKeyword | any;

        /**
         * Sets the height of an element. The content area of the element height does not include the padding, border, and margin of the element.
         */
        height?: CSSWideKeyword | any;

        /**
         * Specifies the minimum number of characters in a hyphenated word
         */
        hyphenateLimitChars?: CSSWideKeyword | any;

        /**
         * Indicates the maximum number of successive hyphenated lines in an element. The ‘no-limit’ value means that there is no limit.
         */
        hyphenateLimitLines?: CSSWideKeyword | any;

        /**
         * Specifies the maximum amount of trailing whitespace (before justification) that may be left in a line before hyphenation is triggered to pull part of a word from the next line back up into the current one.
         */
        hyphenateLimitZone?: CSSWideKeyword | any;

        /**
         * Specifies whether or not words in a sentence can be split by the use of a manual or automatic hyphenation mechanism.
         */
        hyphens?: CSSWideKeyword | any;

        imeMode?: CSSWideKeyword | any;

        /**
         * Defines how the browser distributes space between and around flex items
         * along the main-axis of their container.
         * See CSS justify-content property https://www.w3.org/TR/css-flexbox-1/#justify-content-property
         */
        justifyContent?: CSSWideKeyword | "flex-start" | "flex-end" | "center" | "space-between" | "space-around" | "space-evenly";

        layoutGrid?: CSSWideKeyword | any;

        layoutGridChar?: CSSWideKeyword | any;

        layoutGridLine?: CSSWideKeyword | any;

        layoutGridMode?: CSSWideKeyword | any;

        layoutGridType?: CSSWideKeyword | any;

        /**
         * Sets the left edge of an element
         */
        left?: CSSWideKeyword | any;

        /**
         * The letter-spacing CSS property specifies the spacing behavior between text characters.
         */
        letterSpacing?: CSSWideKeyword | any;

        /**
         * Deprecated. Gets or sets line-breaking rules for text in selected languages such as Japanese, Chinese, and Korean.
         */
        lineBreak?: CSSWideKeyword | any;

        lineClamp?: CSSWideKeyword | number;

        /**
         * Specifies the height of an inline block level element.
         * See CSS 2.1 line-height property https://www.w3.org/TR/CSS21/visudet.html#propdef-line-height
         */
        lineHeight?: CSSWideKeyword | "normal" | number | CSSLength | CSSPercentage;

        /**
         * Shorthand property that sets the list-style-type, list-style-position and list-style-image properties in one declaration.
         */
        listStyle?: CSSWideKeyword | any;

        /**
         * This property sets the image that will be used as the list item marker. When the image is available, it will replace the marker set with the 'list-style-type' marker. That also means that if the image is not available, it will show the style specified by list-style-property
         */
        listStyleImage?: CSSWideKeyword | any;

        /**
         * Specifies if the list-item markers should appear inside or outside the content flow.
         */
        listStylePosition?: CSSWideKeyword | any;

        /**
         * Specifies the type of list-item marker in a list.
         */
        listStyleType?: CSSWideKeyword | any;

        /**
         * The margin property is shorthand to allow you to set all four margins of an element at once. Its equivalent longhand properties are margin-top, margin-right, margin-bottom and margin-left. Negative values are also allowed.
         */
        margin?: CSSWideKeyword | any;

        /**
         * margin-bottom sets the bottom margin of an element.
         */
        marginBottom?: CSSWideKeyword | any;

        /**
         * margin-left sets the left margin of an element.
         */
        marginLeft?: CSSWideKeyword | any;

        /**
         * margin-right sets the right margin of an element.
         */
        marginRight?: CSSWideKeyword | any;

        /**
         * margin-top sets the top margin of an element.
         */
        marginTop?: CSSWideKeyword | any;

        /**
         * The marquee-direction determines the initial direction in which the marquee content moves.
         */
        marqueeDirection?: CSSWideKeyword | any;

        /**
         * The 'marquee-style' property determines a marquee's scrolling behavior.
         */
        marqueeStyle?: CSSWideKeyword | any;

        /**
         * This property is shorthand for setting mask-image, mask-mode, mask-repeat, mask-position, mask-clip, mask-origin, mask-composite and mask-size. Omitted values are set to their original properties' initial values.
         */
        mask?: CSSWideKeyword | any;

        /**
         * This property is shorthand for setting mask-border-source, mask-border-slice, mask-border-width, mask-border-outset, and mask-border-repeat. Omitted values are set to their original properties' initial values.
         */
        maskBorder?: CSSWideKeyword | any;

        /**
         * This property specifies how the images for the sides and the middle part of the mask image are scaled and tiled. The first keyword applies to the horizontal sides, the second one applies to the vertical ones. If the second keyword is absent, it is assumed to be the same as the first, similar to the CSS border-image-repeat property.
         */
        maskBorderRepeat?: CSSWideKeyword | any;

        /**
         * This property specifies inward offsets from the top, right, bottom, and left edges of the mask image, dividing it into nine regions: four corners, four edges, and a middle. The middle image part is discarded and treated as fully transparent black unless the fill keyword is present. The four values set the top, right, bottom and left offsets in that order, similar to the CSS border-image-slice property.
         */
        maskBorderSlice?: CSSWideKeyword | any;

        /**
         * Specifies an image to be used as a mask. An image that is empty, fails to download, is non-existent, or cannot be displayed is ignored and does not mask the element.
         */
        maskBorderSource?: CSSWideKeyword | any;

        /**
         * This property sets the width of the mask box image, similar to the CSS border-image-width property.
         */
        maskBorderWidth?: CSSWideKeyword | any;

        /**
         * Determines the mask painting area, which defines the area that is affected by the mask. The painted content of an element may be restricted to this area.
         */
        maskClip?: CSSWideKeyword | any;

        /**
         * For elements rendered as a single box, specifies the mask positioning area. For elements rendered as multiple boxes (e.g., inline boxes on several lines, boxes on several pages) specifies which boxes box-decoration-break operates on to determine the mask positioning area(s).
         */
        maskOrigin?: CSSWideKeyword | any;

        /**
         * This property must not be used. It is no longer included in any standard or standard track specification, nor is it implemented in any browser. It is only used when the text-align-last property is set to size. It controls allowed adjustments of font-size to fit line content.
         */
        maxFontSize?: CSSWideKeyword | any;

        /**
         * Sets the maximum height for an element. It prevents the height of the element to exceed the specified value. If min-height is specified and is greater than max-height, max-height is overridden.
         */
        maxHeight?: CSSWideKeyword | any;

        /**
         * Sets the maximum width for an element. It limits the width property to be larger than the value specified in max-width.
         */
        maxWidth?: CSSWideKeyword | any;

        /**
         * Sets the minimum height for an element. It prevents the height of the element to be smaller than the specified value. The value of min-height overrides both max-height and height.
         */
        minHeight?: CSSWideKeyword | any;

        /**
         * Sets the minimum width of an element. It limits the width property to be not smaller than the value specified in min-width.
         */
        minWidth?: CSSWideKeyword | any;

        /**
         * Specifies the transparency of an element.
         * See CSS 3 opacity property https://drafts.csswg.org/css-color-3/#opacity
         */
        opacity?: CSSWideKeyword | number;

        /**
         * Specifies the order used to lay out flex items in their flex container.
         * Elements are laid out in the ascending order of the order value.
         * See CSS order property https://drafts.csswg.org/css-flexbox-1/#order-property
         */
        order?: CSSWideKeyword | number;

        /**
         * In paged media, this property defines the minimum number of lines in
         * a block container that must be left at the bottom of the page.
         * See CSS 3 orphans, widows properties https://drafts.csswg.org/css-break-3/#widows-orphans
         */
        orphans?: CSSWideKeyword | number;

        /**
         * The CSS outline property is a shorthand property for setting one or more of the individual outline properties outline-style, outline-width and outline-color in a single rule. In most cases the use of this shortcut is preferable and more convenient.
         * Outlines differ from borders in the following ways:
         *      •       Outlines do not take up space, they are drawn above the content.
         *      •       Outlines may be non-rectangular. They are rectangular in Gecko/Firefox. Internet Explorer attempts to place the smallest contiguous outline around all elements or shapes that are indicated to have an outline. Opera draws a non-rectangular shape around a construct.
         */
        outline?: CSSWideKeyword | any;

        /**
         * The outline-color property sets the color of the outline of an element. An outline is a line that is drawn around elements, outside the border edge, to make the element stand out.
         */
        outlineColor?: CSSWideKeyword | any;

        /**
         * The outline-offset property offsets the outline and draw it beyond the border edge.
         */
        outlineOffset?: CSSWideKeyword | any;

        /**
         * The overflow property controls how extra content exceeding the bounding box of an element is rendered. It can be used in conjunction with an element that has a fixed width and height, to eliminate text-induced page distortion.
         */
        overflow?: CSSWideKeyword | any;

        /**
         * Specifies the preferred scrolling methods for elements that overflow.
         */
        overflowStyle?: CSSWideKeyword | any;

        /**
         * Controls how extra content exceeding the x-axis of the bounding box of an element is rendered.
         */
        overflowX?: CSSWideKeyword | any;

        /**
         * Controls how extra content exceeding the y-axis of the bounding box of an element is rendered.
         */
        overflowY?: CSSWideKeyword | any;

        /**
         * The padding optional CSS property sets the required padding space on one to four sides of an element. The padding area is the space between an element and its border. Negative values are not allowed but decimal values are permitted. The element size is treated as fixed, and the content of the element shifts toward the center as padding is increased.
         * The padding property is a shorthand to avoid setting each side separately (padding-top, padding-right, padding-bottom, padding-left).
         */
        padding?: CSSWideKeyword | any;

        /**
         * The padding-bottom CSS property of an element sets the padding space required on the bottom of an element. The padding area is the space between the content of the element and its border. Contrary to margin-bottom values, negative values of padding-bottom are invalid.
         */
        paddingBottom?: CSSWideKeyword | any;

        /**
         * The padding-left CSS property of an element sets the padding space required on the left side of an element. The padding area is the space between the content of the element and its border. Contrary to margin-left values, negative values of padding-left are invalid.
         */
        paddingLeft?: CSSWideKeyword | any;

        /**
         * The padding-right CSS property of an element sets the padding space required on the right side of an element. The padding area is the space between the content of the element and its border. Contrary to margin-right values, negative values of padding-right are invalid.
         */
        paddingRight?: CSSWideKeyword | any;

        /**
         * The padding-top CSS property of an element sets the padding space required on the top of an element. The padding area is the space between the content of the element and its border. Contrary to margin-top values, negative values of padding-top are invalid.
         */
        paddingTop?: CSSWideKeyword | any;

        /**
         * The page-break-after property is supported in all major browsers. With CSS3, page-break-* properties are only aliases of the break-* properties. The CSS3 Fragmentation spec defines breaks for all CSS box fragmentation.
         */
        pageBreakAfter?: CSSWideKeyword | any;

        /**
         * The page-break-before property sets the page-breaking behavior before an element. With CSS3, page-break-* properties are only aliases of the break-* properties. The CSS3 Fragmentation spec defines breaks for all CSS box fragmentation.
         */
        pageBreakBefore?: CSSWideKeyword | any;

        /**
         * Sets the page-breaking behavior inside an element. With CSS3, page-break-* properties are only aliases of the break-* properties. The CSS3 Fragmentation spec defines breaks for all CSS box fragmentation.
         */
        pageBreakInside?: CSSWideKeyword | any;

        /**
         * The pause property determines how long a speech media agent should pause before and after presenting an element. It is a shorthand for the pause-before and pause-after properties.
         */
        pause?: CSSWideKeyword | any;

        /**
         * The pause-after property determines how long a speech media agent should pause after presenting an element. It may be replaced by the shorthand property pause, which sets pause time before and after.
         */
        pauseAfter?: CSSWideKeyword | any;

        /**
         * The pause-before property determines how long a speech media agent should pause before presenting an element. It may be replaced by the shorthand property pause, which sets pause time before and after.
         */
        pauseBefore?: CSSWideKeyword | any;

        /**
         * The perspective property defines how far an element is placed from the view on the z-axis, from the screen to the viewer.
         * Perspective defines how an object is viewed. In graphic arts, perspective is the representation on a flat surface of what the viewer's eye would see in a 3D space. (See Wikipedia for more information about graphical perspective and for related illustrations.)
         * The illusion of perspective on a flat surface, such as a computer screen, is created by projecting points on the flat surface as they would appear if the flat surface were a window through which the viewer was looking at the object. In discussion of virtual environments, this flat surface is called a projection plane.
         */
        perspective?: CSSWideKeyword | any;

        /**
         * The perspective-origin property establishes the origin for the perspective property. It effectively sets the X and Y position at which the viewer appears to be looking at the children of the element.
         * When used with perspective, perspective-origin changes the appearance of an object, as if a viewer were looking at it from a different origin. An object appears differently if a viewer is looking directly at it versus looking at it from below, above, or from the side. Thus, the perspective-origin is like a vanishing point.
         * The default value of perspective-origin is 50% 50%. This displays an object as if the viewer's eye were positioned directly at the center of the screen, both top-to-bottom and left-to-right. A value of 0% 0% changes the object as if the viewer was looking toward the top left angle. A value of 100% 100% changes the appearance as if viewed toward the bottom right angle.
         */
        perspectiveOrigin?: CSSWideKeyword | any;

        /**
         * The pointer-events property allows you to control whether an element can be the target for the pointing device (e.g, mouse, pen) events.
         */
        pointerEvents?: CSSWideKeyword | any;

        /**
         * The position property controls the type of positioning used by an element within its parent elements. The effect of the position property depends on a lot of factors, for example the position property of parent elements.
         */
        position?: CSSWideKeyword | any;

        /**
         * Obsolete: unsupported.
         * This property determines whether or not a full-width punctuation mark character should be trimmed if it appears at the beginning of a line, so that its "ink" lines up with the first glyph in the line above and below.
         */
        punctuationTrim?: CSSWideKeyword | any;

        /**
         * Sets the type of quotation marks for embedded quotations.
         */
        quotes?: CSSWideKeyword | any;

        /**
         * Controls whether the last region in a chain displays additional 'overset' content according its default overflow property, or if it displays a fragment of content as if it were flowing into a subsequent region.
         */
        regionFragment?: CSSWideKeyword | any;

        /**
         * The rest-after property determines how long a speech media agent should pause after presenting an element's main content, before presenting that element's exit cue sound. It may be replaced by the shorthand property rest, which sets rest time before and after.
         */
        restAfter?: CSSWideKeyword | any;

        /**
         * The rest-before property determines how long a speech media agent should pause after presenting an intro cue sound for an element, before presenting that element's main content. It may be replaced by the shorthand property rest, which sets rest time before and after.
         */
        restBefore?: CSSWideKeyword | any;

        /**
         * Specifies the position an element in relation to the right side of the containing element.
         */
        right?: CSSWideKeyword | any;

        rubyAlign?: CSSWideKeyword | any;

        rubyPosition?: CSSWideKeyword | any;

        /**
         * Defines the alpha channel threshold used to extract a shape from an image. Can be thought of as a "minimum opacity" threshold; that is, a value of 0.5 means that the shape will enclose all the pixels that are more than 50% opaque.
         */
        shapeImageThreshold?: CSSWideKeyword | any;

        /**
         * A future level of CSS Shapes will define a shape-inside property, which will define a shape to wrap content within the element. See Editor's Draft <http://dev.w3.org/csswg/css-shapes/> and CSSWG wiki page on next-level plans <http://wiki.csswg.org/spec/css-shapes>
         */
        shapeInside?: CSSWideKeyword | any;

        /**
         * Adds a margin to a shape-outside. In effect, defines a new shape that is the smallest contour around all the points that are the shape-margin distance outward perpendicular to each point on the underlying shape. For points where a perpendicular direction is not defined (e.g., a triangle corner), takes all points on a circle centered at the point and with a radius of the shape-margin distance. This property accepts only non-negative values.
         */
        shapeMargin?: CSSWideKeyword | any;

        /**
         * Declares a shape around which text should be wrapped, with possible modifications from the shape-margin property. The shape defined by shape-outside and shape-margin changes the geometry of a float element's float area.
         */
        shapeOutside?: CSSWideKeyword | any;

        /**
         * The speak property determines whether or not a speech synthesizer will read aloud the contents of an element.
         */
        speak?: CSSWideKeyword | any;

        /**
         * The speak-as property determines how the speech synthesizer interprets the content: words as whole words or as a sequence of letters, numbers as a numerical value or a sequence of digits, punctuation as pauses in speech or named punctuation characters.
         */
        speakAs?: CSSWideKeyword | any;

        /**
         * SVG: Specifies the opacity of the outline on the current object.
         * See SVG 1.1 https://www.w3.org/TR/SVG/painting.html#StrokeOpacityProperty
         */
        strokeOpacity?: CSSWideKeyword | number;

        /**
         * SVG: Specifies the width of the outline on the current object.
         * See SVG 1.1 https://www.w3.org/TR/SVG/painting.html#StrokeWidthProperty
         */
        strokeWidth?: CSSWideKeyword | CSSPercentage | CSSLength;

        /**
         * The tab-size CSS property is used to customise the width of a tab (U+0009) character.
         */
        tabSize?: CSSWideKeyword | any;

        /**
         * The 'table-layout' property controls the algorithm used to lay out the table cells, rows, and columns.
         */
        tableLayout?: CSSWideKeyword | any;

        /**
         * The text-align CSS property describes how inline content like text is aligned in its parent block element. text-align does not control the alignment of block elements itself, only their inline content.
         */
        textAlign?: CSSWideKeyword | any;

        /**
         * The text-align-last CSS property describes how the last line of a block element or a line before line break is aligned in its parent block element.
         */
        textAlignLast?: CSSWideKeyword | any;

        /**
         * The text-decoration CSS property is used to set the text formatting to underline, overline, line-through or blink.
         * underline and overline decorations are positioned under the text, line-through over it.
         */
        textDecoration?: CSSWideKeyword | any;

        /**
         * Sets the color of any text decoration, such as underlines, overlines, and strike throughs.
         */
        textDecorationColor?: CSSWideKeyword | any;

        /**
         * Sets what kind of line decorations are added to an element, such as underlines, overlines, etc.
         */
        textDecorationLine?: CSSWideKeyword | any;

        textDecorationLineThrough?: CSSWideKeyword | any;

        textDecorationNone?: CSSWideKeyword | any;

        textDecorationOverline?: CSSWideKeyword | any;

        /**
         * Specifies what parts of an element’s content are skipped over when applying any text decoration.
         */
        textDecorationSkip?: CSSWideKeyword | any;

        /**
         * This property specifies the style of the text decoration line drawn on the specified element. The intended meaning for the values are the same as those of the border-style-properties.
         */
        textDecorationStyle?: CSSWideKeyword | any;

        textDecorationUnderline?: CSSWideKeyword | any;

        /**
         * The text-emphasis property will apply special emphasis marks to the elements text. Slightly similar to the text-decoration property only that this property can have affect on the line-height. It also is noted that this is shorthand for text-emphasis-style and for text-emphasis-color.
         */
        textEmphasis?: CSSWideKeyword | any;

        /**
         * The text-emphasis-color property specifies the foreground color of the emphasis marks.
         */
        textEmphasisColor?: CSSWideKeyword | any;

        /**
         * The text-emphasis-style property applies special emphasis marks to an element's text.
         */
        textEmphasisStyle?: CSSWideKeyword | any;

        /**
         * This property helps determine an inline box's block-progression dimension, derived from the text-height and font-size properties for non-replaced elements, the height or the width for replaced elements, and the stacked block-progression dimension for inline-block elements. The block-progression dimension determines the position of the padding, border and margin for the element.
         */
        textHeight?: CSSWideKeyword | any;

        /**
         * Specifies the amount of space horizontally that should be left on the first line of the text of an element. This horizontal spacing is at the beginning of the first line and is in respect to the left edge of the containing block box.
         */
        textIndent?: CSSWideKeyword | any;

        textJustifyTrim?: CSSWideKeyword | any;

        textKashidaSpace?: CSSWideKeyword | any;

        /**
         * The text-line-through property is a shorthand property for text-line-through-style, text-line-through-color and text-line-through-mode. (Considered obsolete; use text-decoration instead.)
         */
        textLineThrough?: CSSWideKeyword | any;

        /**
         * Specifies the line colors for the line-through text decoration.
         * (Considered obsolete; use text-decoration-color instead.)
         */
        textLineThroughColor?: CSSWideKeyword | any;

        /**
         * Sets the mode for the line-through text decoration, determining whether the text decoration affects the space characters or not.
         * (Considered obsolete; use text-decoration-skip instead.)
         */
        textLineThroughMode?: CSSWideKeyword | any;

        /**
         * Specifies the line style for line-through text decoration.
         * (Considered obsolete; use text-decoration-style instead.)
         */
        textLineThroughStyle?: CSSWideKeyword | any;

        /**
         * Specifies the line width for the line-through text decoration.
         */
        textLineThroughWidth?: CSSWideKeyword | any;

        /**
         * The text-overflow shorthand CSS property determines how overflowed content that is not displayed is signaled to the users. It can be clipped, display an ellipsis ('…', U+2026 HORIZONTAL ELLIPSIS) or a Web author-defined string. It covers the two long-hand properties text-overflow-mode and text-overflow-ellipsis
         */
        textOverflow?: CSSWideKeyword | any;

        /**
         * The text-overline property is the shorthand for the text-overline-style, text-overline-width, text-overline-color, and text-overline-mode properties.
         */
        textOverline?: CSSWideKeyword | any;

        /**
         * Specifies the line color for the overline text decoration.
         */
        textOverlineColor?: CSSWideKeyword | any;

        /**
         * Sets the mode for the overline text decoration, determining whether the text decoration affects the space characters or not.
         */
        textOverlineMode?: CSSWideKeyword | any;

        /**
         * Specifies the line style for overline text decoration.
         */
        textOverlineStyle?: CSSWideKeyword | any;

        /**
         * Specifies the line width for the overline text decoration.
         */
        textOverlineWidth?: CSSWideKeyword | any;

        /**
         * The text-rendering CSS property provides information to the browser about how to optimize when rendering text. Options are: legibility, speed or geometric precision.
         */
        textRendering?: CSSWideKeyword | any;

        /**
         * Obsolete: unsupported.
         */
        textScript?: CSSWideKeyword | any;

        /**
         * The CSS text-shadow property applies one or more drop shadows to the text and <text-decorations> of an element. Each shadow is specified as an offset from the text, along with optional color and blur radius values.
         */
        textShadow?: CSSWideKeyword | any;

        /**
         * This property transforms text for styling purposes. (It has no effect on the underlying content.)
         */
        textTransform?: CSSWideKeyword | any;

        /**
         * Unsupported.
         * This property will add a underline position value to the element that has an underline defined.
         */
        textUnderlinePosition?: CSSWideKeyword | any;

        /**
         * After review this should be replaced by text-decoration should it not?
         * This property will set the underline style for text with a line value for underline, overline, and line-through.
         */
        textUnderlineStyle?: CSSWideKeyword | any;

        /**
         * This property specifies how far an absolutely positioned box's top margin edge is offset below the top edge of the box's containing block. For relatively positioned boxes, the offset is with respect to the top edges of the box itself (i.e., the box is given a position in the normal flow, then offset from that position according to these properties).
         */
        top?: CSSWideKeyword | any;

        /**
         * Determines whether touch input may trigger default behavior supplied by the user agent, such as panning or zooming.
         */
        touchAction?: CSSWideKeyword | any;

        /**
         * CSS transforms allow elements styled with CSS to be transformed in two-dimensional or three-dimensional space. Using this property, elements can be translated, rotated, scaled, and skewed. The value list may consist of 2D and/or 3D transform values.
         */
        transform?: CSSWideKeyword | any;

        /**
         * This property defines the origin of the transformation axes relative to the element to which the transformation is applied.
         */
        transformOrigin?: CSSWideKeyword | any;

        /**
         * This property allows you to define the relative position of the origin of the transformation grid along the z-axis.
         */
        transformOriginZ?: CSSWideKeyword | any;

        /**
         * This property specifies how nested elements are rendered in 3D space relative to their parent.
         */
        transformStyle?: CSSWideKeyword | any;

        /**
         * The transition CSS property is a shorthand property for transition-property, transition-duration, transition-timing-function, and transition-delay. It allows to define the transition between two states of an element.
         */
        transition?: CSSWideKeyword | any;

        /**
         * Defines when the transition will start. A value of ‘0s’ means the transition will execute as soon as the property is changed. Otherwise, the value specifies an offset from the moment the property is changed, and the transition will delay execution by that offset.
         */
        transitionDelay?: CSSWideKeyword | any;

        /**
         * The 'transition-duration' property specifies the length of time a transition animation takes to complete.
         */
        transitionDuration?: CSSWideKeyword | any;

        /**
         * The 'transition-property' property specifies the name of the CSS property to which the transition is applied.
         */
        transitionProperty?: CSSWideKeyword | any;

        /**
         * Sets the pace of action within a transition
         */
        transitionTimingFunction?: CSSWideKeyword | any;

        /**
         * The unicode-bidi CSS property specifies the level of embedding with respect to the bidirectional algorithm.
         */
        unicodeBidi?: CSSWideKeyword | any;

        /**
         * unicode-range allows you to set a specific range of characters to be downloaded from a font (embedded using @font-face) and made available for use on the current page.
         */
        unicodeRange?: CSSWideKeyword | any;

        /**
         * This is for all the high level UX stuff.
         */
        userFocus?: CSSWideKeyword | any;

        /**
         * For inputing user content
         */
        userInput?: CSSWideKeyword | any;

        /**
         * The vertical-align property controls how inline elements or text are vertically aligned compared to the baseline. If this property is used on table-cells it controls the vertical alignment of content of the table cell.
         */
        verticalAlign?: CSSWideKeyword | any;

        /**
         * The visibility property specifies whether the boxes generated by an element are rendered.
         */
        visibility?: CSSWideKeyword | any;

        /**
         * The voice-balance property sets the apparent position (in stereo sound) of the synthesized voice for spoken media.
         */
        voiceBalance?: CSSWideKeyword | any;

        /**
         * The voice-duration property allows the author to explicitly set the amount of time it should take a speech synthesizer to read an element's content, for example to allow the speech to be synchronized with other media. With a value of auto (the default) the length of time it takes to read the content is determined by the content itself and the voice-rate property.
         */
        voiceDuration?: CSSWideKeyword | any;

        /**
         * The voice-family property sets the speaker's voice used by a speech media agent to read an element. The speaker may be specified as a named character (to match a voice option in the speech reading software) or as a generic description of the age and gender of the voice. Similar to the font-family property for visual media, a comma-separated list of fallback options may be given in case the speech reader does not recognize the character name or cannot synthesize the requested combination of generic properties.
         */
        voiceFamily?: CSSWideKeyword | any;

        /**
         * The voice-pitch property sets pitch or tone (high or low) for the synthesized speech when reading an element; the pitch may be specified absolutely or relative to the normal pitch for the voice-family used to read the text.
         */
        voicePitch?: CSSWideKeyword | any;

        /**
         * The voice-range property determines how much variation in pitch or tone will be created by the speech synthesize when reading an element. Emphasized text, grammatical structures and punctuation may all be rendered as changes in pitch, this property determines how strong or obvious those changes are; large ranges are associated with enthusiastic or emotional speech, while small ranges are associated with flat or mechanical speech.
         */
        voiceRange?: CSSWideKeyword | any;

        /**
         * The voice-rate property sets the speed at which the voice synthesized by a speech media agent will read content.
         */
        voiceRate?: CSSWideKeyword | any;

        /**
         * The voice-stress property sets the level of vocal emphasis to be used for synthesized speech reading the element.
         */
        voiceStress?: CSSWideKeyword | any;

        /**
         * The voice-volume property sets the volume for spoken content in speech media. It replaces the deprecated volume property.
         */
        voiceVolume?: CSSWideKeyword | any;

        /**
         * The white-space property controls whether and how white space inside the element is collapsed, and whether lines may wrap at unforced "soft wrap" opportunities.
         */
        whiteSpace?: CSSWideKeyword | any;

        /**
         * Obsolete: unsupported.
         */
        whiteSpaceTreatment?: CSSWideKeyword | any;

        /**
         * In paged media, this property defines the mimimum number of lines
         * that must be left at the top of the second page.
         * See CSS 3 orphans, widows properties https://drafts.csswg.org/css-break-3/#widows-orphans
         */
        widows?: CSSWideKeyword | number;

        /**
         * Specifies the width of the content area of an element. The content area of the element width does not include the padding, border, and margin of the element.
         */
        width?: CSSWideKeyword | any;

        /**
         * The word-break property is often used when there is long generated content that is strung together without and spaces or hyphens to beak apart. A common case of this is when there is a long URL that does not have any hyphens. This case could potentially cause the breaking of the layout as it could extend past the parent element.
         */
        wordBreak?: CSSWideKeyword | any;

        /**
         * The word-spacing CSS property specifies the spacing behavior between "words".
         */
        wordSpacing?: CSSWideKeyword | any;

        /**
         * An alias of css/properties/overflow-wrap, word-wrap defines whether to break words when the content exceeds the boundaries of its container.
         */
        wordWrap?: CSSWideKeyword | any;

        /**
         * Specifies how exclusions affect inline content within block-level elements. Elements lay out their inline content in their content area but wrap around exclusion areas.
         */
        wrapFlow?: CSSWideKeyword | any;

        /**
         * Set the value that is used to offset the inner wrap shape from other shapes. Inline content that intersects a shape with this property will be pushed by this shape's margin.
         */
        wrapMargin?: CSSWideKeyword | any;

        /**
         * Obsolete and unsupported. Do not use.
         * This CSS property controls the text when it reaches the end of the block in which it is enclosed.
         */
        wrapOption?: CSSWideKeyword | any;

        /**
         * writing-mode specifies if lines of text are laid out horizontally or vertically, and the direction which lines of text and blocks progress.
         */
        writingMode?: CSSWideKeyword | any;

        /**
         * The z-index property specifies the z-order of an element and its descendants.
         * When elements overlap, z-order determines which one covers the other.
         * See CSS 2 z-index property https://www.w3.org/TR/CSS2/visuren.html#z-index
         */
        zIndex?: CSSWideKeyword | "auto" | number;

        /**
         * Sets the initial zoom factor of a document defined by @viewport.
         * See CSS zoom descriptor https://drafts.csswg.org/css-device-adapt/#zoom-desc
         */
        zoom?: CSSWideKeyword | "auto" | number | CSSPercentage;

        [propertyName: string]: any;
    }

    interface HTMLAttributes<T> extends DOMAttributes<T> {
        // React-specific Attributes
        defaultChecked?: boolean;
        defaultValue?: string | string[];

        // Standard HTML Attributes
        accept?: string;
        acceptCharset?: string;
        accessKey?: string;
        action?: string;
        allowFullScreen?: boolean;
        allowTransparency?: boolean;
        alt?: string;
        async?: boolean;
        autoComplete?: string;
        autoFocus?: boolean;
        autoPlay?: boolean;
        capture?: boolean;
        cellPadding?: number | string;
        cellSpacing?: number | string;
        charSet?: string;
        challenge?: string;
        checked?: boolean;
        classID?: string;
        className?: string;
        cols?: number;
        colSpan?: number;
        content?: string;
        contentEditable?: boolean;
        contextMenu?: string;
        controls?: boolean;
        coords?: string;
        crossOrigin?: string;
        data?: string;
        dateTime?: string;
        default?: boolean;
        defer?: boolean;
        dir?: string;
        disabled?: boolean;
        download?: any;
        draggable?: boolean;
        encType?: string;
        form?: string;
        formAction?: string;
        formEncType?: string;
        formMethod?: string;
        formNoValidate?: boolean;
        formTarget?: string;
        frameBorder?: number | string;
        headers?: string;
        height?: number | string;
        hidden?: boolean;
        high?: number;
        href?: string;
        hrefLang?: string;
        htmlFor?: string;
        httpEquiv?: string;
        id?: string;
        inputMode?: string;
        integrity?: string;
        is?: string;
        keyParams?: string;
        keyType?: string;
        kind?: string;
        label?: string;
        lang?: string;
        list?: string;
        loop?: boolean;
        low?: number;
        manifest?: string;
        marginHeight?: number;
        marginWidth?: number;
        max?: number | string;
        maxLength?: number;
        media?: string;
        mediaGroup?: string;
        method?: string;
        min?: number | string;
        minLength?: number;
        multiple?: boolean;
        muted?: boolean;
        name?: string;
        nonce?: string;
        noValidate?: boolean;
        open?: boolean;
        optimum?: number;
        pattern?: string;
        placeholder?: string;
        playsInline?: boolean;
        poster?: string;
        preload?: string;
        radioGroup?: string;
        readOnly?: boolean;
        rel?: string;
        required?: boolean;
        reversed?: boolean;
        role?: string;
        rows?: number;
        rowSpan?: number;
        sandbox?: string;
        scope?: string;
        scoped?: boolean;
        scrolling?: string;
        seamless?: boolean;
        selected?: boolean;
        shape?: string;
        size?: number;
        sizes?: string;
        slot?: string;
        span?: number;
        spellCheck?: boolean;
        src?: string;
        srcDoc?: string;
        srcLang?: string;
        srcSet?: string;
        start?: number;
        step?: number | string;
        style?: CSSProperties;
        summary?: string;
        tabIndex?: number;
        target?: string;
        title?: string;
        type?: string;
        useMap?: string;
        value?: string | string[] | number;
        width?: number | string;
        wmode?: string;
        wrap?: string;

        // RDFa Attributes
        about?: string;
        datatype?: string;
        inlist?: any;
        prefix?: string;
        property?: string;
        resource?: string;
        typeof?: string;
        vocab?: string;

        // Non-standard Attributes
        autoCapitalize?: string;
        autoCorrect?: string;
        autoSave?: string;
        color?: string;
        itemProp?: string;
        itemScope?: boolean;
        itemType?: string;
        itemID?: string;
        itemRef?: string;
        results?: number;
        security?: string;
        unselectable?: boolean;
    }

    interface ChangeTargetHTMLAttributes<T extends HTMLElement> extends HTMLAttributes<T> {
        onChange?: ChangeEventHandler<T>;
    }

    // this list is "complete" in that it contains every SVG attribute
    // that React supports, but the types can be improved.
    // Full list here: https://facebook.github.io/react/docs/dom-elements.html
    //
    // The three broad type categories are (in order of restrictiveness):
    //   - "number | string"
    //   - "string"
    //   - union of string literals
    interface SVGAttributes<T> extends DOMAttributes<T> {
        // Attributes which also defined in HTMLAttributes
        // See comment in SVGDOMPropertyConfig.js
        className?: string;
        color?: string;
        height?: number | string;
        id?: string;
        lang?: string;
        max?: number | string;
        media?: string;
        method?: string;
        min?: number | string;
        name?: string;
        style?: CSSProperties;
        target?: string;
        type?: string;
        width?: number | string;

        // SVG Specific attributes
        accentHeight?: number | string;
        accumulate?: "none" | "sum";
        additive?: "replace" | "sum";
        alignmentBaseline?: "auto" | "baseline" | "before-edge" | "text-before-edge" | "middle" | "central" | "after-edge" | "text-after-edge" | "ideographic" | "alphabetic" | "hanging" | "mathematical" | "inherit";
        allowReorder?: "no" | "yes";
        alphabetic?: number | string;
        amplitude?: number | string;
        arabicForm?: "initial" | "medial" | "terminal" | "isolated";
        ascent?: number | string;
        attributeName?: string;
        attributeType?: string;
        autoReverse?: number | string;
        azimuth?: number | string;
        baseFrequency?: number | string;
        baselineShift?: number | string;
        baseProfile?: number | string;
        bbox?: number | string;
        begin?: number | string;
        bias?: number | string;
        by?: number | string;
        calcMode?: number | string;
        capHeight?: number | string;
        clip?: number | string;
        clipPath?: string;
        clipPathUnits?: number | string;
        clipRule?: number | string;
        colorInterpolation?: number | string;
        colorInterpolationFilters?: "auto" | "sRGB" | "linearRGB" | "inherit";
        colorProfile?: number | string;
        colorRendering?: number | string;
        contentScriptType?: number | string;
        contentStyleType?: number | string;
        cursor?: number | string;
        cx?: number | string;
        cy?: number | string;
        d?: string;
        decelerate?: number | string;
        descent?: number | string;
        diffuseConstant?: number | string;
        direction?: number | string;
        display?: number | string;
        divisor?: number | string;
        dominantBaseline?: number | string;
        dur?: number | string;
        dx?: number | string;
        dy?: number | string;
        edgeMode?: number | string;
        elevation?: number | string;
        enableBackground?: number | string;
        end?: number | string;
        exponent?: number | string;
        externalResourcesRequired?: number | string;
        fill?: string;
        fillOpacity?: number | string;
        fillRule?: "nonzero" | "evenodd" | "inherit";
        filter?: string;
        filterRes?: number | string;
        filterUnits?: number | string;
        floodColor?: number | string;
        floodOpacity?: number | string;
        focusable?: number | string;
        fontFamily?: string;
        fontSize?: number | string;
        fontSizeAdjust?: number | string;
        fontStretch?: number | string;
        fontStyle?: number | string;
        fontVariant?: number | string;
        fontWeight?: number | string;
        format?: number | string;
        from?: number | string;
        fx?: number | string;
        fy?: number | string;
        g1?: number | string;
        g2?: number | string;
        glyphName?: number | string;
        glyphOrientationHorizontal?: number | string;
        glyphOrientationVertical?: number | string;
        glyphRef?: number | string;
        gradientTransform?: string;
        gradientUnits?: string;
        hanging?: number | string;
        horizAdvX?: number | string;
        horizOriginX?: number | string;
        ideographic?: number | string;
        imageRendering?: number | string;
        in2?: number | string;
        in?: string;
        intercept?: number | string;
        k1?: number | string;
        k2?: number | string;
        k3?: number | string;
        k4?: number | string;
        k?: number | string;
        kernelMatrix?: number | string;
        kernelUnitLength?: number | string;
        kerning?: number | string;
        keyPoints?: number | string;
        keySplines?: number | string;
        keyTimes?: number | string;
        lengthAdjust?: number | string;
        letterSpacing?: number | string;
        lightingColor?: number | string;
        limitingConeAngle?: number | string;
        local?: number | string;
        markerEnd?: string;
        markerHeight?: number | string;
        markerMid?: string;
        markerStart?: string;
        markerUnits?: number | string;
        markerWidth?: number | string;
        mask?: string;
        maskContentUnits?: number | string;
        maskUnits?: number | string;
        mathematical?: number | string;
        mode?: number | string;
        numOctaves?: number | string;
        offset?: number | string;
        opacity?: number | string;
        operator?: number | string;
        order?: number | string;
        orient?: number | string;
        orientation?: number | string;
        origin?: number | string;
        overflow?: number | string;
        overlinePosition?: number | string;
        overlineThickness?: number | string;
        paintOrder?: number | string;
        panose1?: number | string;
        pathLength?: number | string;
        patternContentUnits?: string;
        patternTransform?: number | string;
        patternUnits?: string;
        pointerEvents?: number | string;
        points?: string;
        pointsAtX?: number | string;
        pointsAtY?: number | string;
        pointsAtZ?: number | string;
        preserveAlpha?: number | string;
        preserveAspectRatio?: string;
        primitiveUnits?: number | string;
        r?: number | string;
        radius?: number | string;
        refX?: number | string;
        refY?: number | string;
        renderingIntent?: number | string;
        repeatCount?: number | string;
        repeatDur?: number | string;
        requiredExtensions?: number | string;
        requiredFeatures?: number | string;
        restart?: number | string;
        result?: string;
        rotate?: number | string;
        rx?: number | string;
        ry?: number | string;
        scale?: number | string;
        seed?: number | string;
        shapeRendering?: number | string;
        slope?: number | string;
        spacing?: number | string;
        specularConstant?: number | string;
        specularExponent?: number | string;
        speed?: number | string;
        spreadMethod?: string;
        startOffset?: number | string;
        stdDeviation?: number | string;
        stemh?: number | string;
        stemv?: number | string;
        stitchTiles?: number | string;
        stopColor?: string;
        stopOpacity?: number | string;
        strikethroughPosition?: number | string;
        strikethroughThickness?: number | string;
        string?: number | string;
        stroke?: string;
        strokeDasharray?: string | number;
        strokeDashoffset?: string | number;
        strokeLinecap?: "butt" | "round" | "square" | "inherit";
        strokeLinejoin?: "miter" | "round" | "bevel" | "inherit";
        strokeMiterlimit?: string;
        strokeOpacity?: number | string;
        strokeWidth?: number | string;
        surfaceScale?: number | string;
        systemLanguage?: number | string;
        tableValues?: number | string;
        targetX?: number | string;
        targetY?: number | string;
        textAnchor?: string;
        textDecoration?: number | string;
        textLength?: number | string;
        textRendering?: number | string;
        to?: number | string;
        transform?: string;
        u1?: number | string;
        u2?: number | string;
        underlinePosition?: number | string;
        underlineThickness?: number | string;
        unicode?: number | string;
        unicodeBidi?: number | string;
        unicodeRange?: number | string;
        unitsPerEm?: number | string;
        vAlphabetic?: number | string;
        values?: string;
        vectorEffect?: number | string;
        version?: string;
        vertAdvY?: number | string;
        vertOriginX?: number | string;
        vertOriginY?: number | string;
        vHanging?: number | string;
        vIdeographic?: number | string;
        viewBox?: string;
        viewTarget?: number | string;
        visibility?: number | string;
        vMathematical?: number | string;
        widths?: number | string;
        wordSpacing?: number | string;
        writingMode?: number | string;
        x1?: number | string;
        x2?: number | string;
        x?: number | string;
        xChannelSelector?: string;
        xHeight?: number | string;
        xlinkActuate?: string;
        xlinkArcrole?: string;
        xlinkHref?: string;
        xlinkRole?: string;
        xlinkShow?: string;
        xlinkTitle?: string;
        xlinkType?: string;
        xmlBase?: string;
        xmlLang?: string;
        xmlns?: string;
        xmlnsXlink?: string;
        xmlSpace?: string;
        y1?: number | string;
        y2?: number | string;
        y?: number | string;
        yChannelSelector?: string;
        z?: number | string;
        zoomAndPan?: string;
    }

    //
    // React.DOM
    // ----------------------------------------------------------------------

    interface ReactDOM {
        // HTML
        a: HTMLFactory<HTMLAnchorElement>;
        abbr: HTMLFactory<HTMLElement>;
        address: HTMLFactory<HTMLElement>;
        area: HTMLFactory<HTMLAreaElement>;
        article: HTMLFactory<HTMLElement>;
        aside: HTMLFactory<HTMLElement>;
        audio: HTMLFactory<HTMLAudioElement>;
        b: HTMLFactory<HTMLElement>;
        base: HTMLFactory<HTMLBaseElement>;
        bdi: HTMLFactory<HTMLElement>;
        bdo: HTMLFactory<HTMLElement>;
        big: HTMLFactory<HTMLElement>;
        blockquote: HTMLFactory<HTMLElement>;
        body: HTMLFactory<HTMLBodyElement>;
        br: HTMLFactory<HTMLBRElement>;
        button: HTMLFactory<HTMLButtonElement>;
        canvas: HTMLFactory<HTMLCanvasElement>;
        caption: HTMLFactory<HTMLElement>;
        cite: HTMLFactory<HTMLElement>;
        code: HTMLFactory<HTMLElement>;
        col: HTMLFactory<HTMLTableColElement>;
        colgroup: HTMLFactory<HTMLTableColElement>;
        data: HTMLFactory<HTMLElement>;
        datalist: HTMLFactory<HTMLDataListElement>;
        dd: HTMLFactory<HTMLElement>;
        del: HTMLFactory<HTMLElement>;
        details: HTMLFactory<HTMLElement>;
        dfn: HTMLFactory<HTMLElement>;
        dialog: HTMLFactory<HTMLElement>;
        div: HTMLFactory<HTMLDivElement>;
        dl: HTMLFactory<HTMLDListElement>;
        dt: HTMLFactory<HTMLElement>;
        em: HTMLFactory<HTMLElement>;
        embed: HTMLFactory<HTMLEmbedElement>;
        fieldset: HTMLFactory<HTMLFieldSetElement>;
        figcaption: HTMLFactory<HTMLElement>;
        figure: HTMLFactory<HTMLElement>;
        footer: HTMLFactory<HTMLElement>;
        form: HTMLFactory<HTMLFormElement>;
        h1: HTMLFactory<HTMLHeadingElement>;
        h2: HTMLFactory<HTMLHeadingElement>;
        h3: HTMLFactory<HTMLHeadingElement>;
        h4: HTMLFactory<HTMLHeadingElement>;
        h5: HTMLFactory<HTMLHeadingElement>;
        h6: HTMLFactory<HTMLHeadingElement>;
        head: HTMLFactory<HTMLHeadElement>;
        header: HTMLFactory<HTMLElement>;
        hgroup: HTMLFactory<HTMLElement>;
        hr: HTMLFactory<HTMLHRElement>;
        html: HTMLFactory<HTMLHtmlElement>;
        i: HTMLFactory<HTMLElement>;
        iframe: HTMLFactory<HTMLIFrameElement>;
        img: HTMLFactory<HTMLImageElement>;
        input: ChangeTargetHTMLFactory<HTMLInputElement>;
        ins: HTMLFactory<HTMLModElement>;
        kbd: HTMLFactory<HTMLElement>;
        keygen: HTMLFactory<HTMLElement>;
        label: HTMLFactory<HTMLLabelElement>;
        legend: HTMLFactory<HTMLLegendElement>;
        li: HTMLFactory<HTMLLIElement>;
        link: HTMLFactory<HTMLLinkElement>;
        main: HTMLFactory<HTMLElement>;
        map: HTMLFactory<HTMLMapElement>;
        mark: HTMLFactory<HTMLElement>;
        menu: HTMLFactory<HTMLElement>;
        menuitem: HTMLFactory<HTMLElement>;
        meta: HTMLFactory<HTMLMetaElement>;
        meter: HTMLFactory<HTMLElement>;
        nav: HTMLFactory<HTMLElement>;
        noscript: HTMLFactory<HTMLElement>;
        object: HTMLFactory<HTMLObjectElement>;
        ol: HTMLFactory<HTMLOListElement>;
        optgroup: HTMLFactory<HTMLOptGroupElement>;
        option: HTMLFactory<HTMLOptionElement>;
        output: HTMLFactory<HTMLElement>;
        p: HTMLFactory<HTMLParagraphElement>;
        param: HTMLFactory<HTMLParamElement>;
        picture: HTMLFactory<HTMLElement>;
        pre: HTMLFactory<HTMLPreElement>;
        progress: HTMLFactory<HTMLProgressElement>;
        q: HTMLFactory<HTMLQuoteElement>;
        rp: HTMLFactory<HTMLElement>;
        rt: HTMLFactory<HTMLElement>;
        ruby: HTMLFactory<HTMLElement>;
        s: HTMLFactory<HTMLElement>;
        samp: HTMLFactory<HTMLElement>;
        script: HTMLFactory<HTMLElement>;
        section: HTMLFactory<HTMLElement>;
        select: ChangeTargetHTMLFactory<HTMLSelectElement>;
        small: HTMLFactory<HTMLElement>;
        source: HTMLFactory<HTMLSourceElement>;
        span: HTMLFactory<HTMLSpanElement>;
        strong: HTMLFactory<HTMLElement>;
        style: HTMLFactory<HTMLStyleElement>;
        sub: HTMLFactory<HTMLElement>;
        summary: HTMLFactory<HTMLElement>;
        sup: HTMLFactory<HTMLElement>;
        table: HTMLFactory<HTMLTableElement>;
        tbody: HTMLFactory<HTMLTableSectionElement>;
        td: HTMLFactory<HTMLTableDataCellElement>;
        textarea: ChangeTargetHTMLFactory<HTMLTextAreaElement>;
        tfoot: HTMLFactory<HTMLTableSectionElement>;
        th: HTMLFactory<HTMLTableHeaderCellElement>;
        thead: HTMLFactory<HTMLTableSectionElement>;
        time: HTMLFactory<HTMLElement>;
        title: HTMLFactory<HTMLTitleElement>;
        tr: HTMLFactory<HTMLTableRowElement>;
        track: HTMLFactory<HTMLTrackElement>;
        u: HTMLFactory<HTMLElement>;
        ul: HTMLFactory<HTMLUListElement>;
        "var": HTMLFactory<HTMLElement>;
        video: HTMLFactory<HTMLVideoElement>;
        wbr: HTMLFactory<HTMLElement>;

        // SVG
        svg: SVGFactory;
        animate: SVGFactory;
        circle: SVGFactory;
        defs: SVGFactory;
        ellipse: SVGFactory;
        g: SVGFactory;
        image: SVGFactory;
        line: SVGFactory;
        linearGradient: SVGFactory;
        mask: SVGFactory;
        path: SVGFactory;
        pattern: SVGFactory;
        polygon: SVGFactory;
        polyline: SVGFactory;
        radialGradient: SVGFactory;
        rect: SVGFactory;
        stop: SVGFactory;
        symbol: SVGFactory;
        text: SVGFactory;
        tspan: SVGFactory;
        use: SVGFactory;
    }

    //
    // React.PropTypes
    // ----------------------------------------------------------------------

    interface Validator<T> {
        (object: T, key: string, componentName: string, ...rest: any[]): Error | null;
    }

    interface Requireable<T> extends Validator<T> {
        isRequired: Validator<T>;
    }

    interface ValidationMap<T> {
        [key: string]: Validator<T>;
    }

    interface ReactPropTypes {
        any: Requireable<any>;
        array: Requireable<any>;
        bool: Requireable<any>;
        func: Requireable<any>;
        number: Requireable<any>;
        object: Requireable<any>;
        string: Requireable<any>;
        node: Requireable<any>;
        element: Requireable<any>;
        instanceOf(expectedClass: {}): Requireable<any>;
        oneOf(types: any[]): Requireable<any>;
        oneOfType(types: Validator<any>[]): Requireable<any>;
        arrayOf(type: Validator<any>): Requireable<any>;
        objectOf(type: Validator<any>): Requireable<any>;
        shape(type: ValidationMap<any>): Requireable<any>;
    }

    //
    // React.Children
    // ----------------------------------------------------------------------

    interface ReactChildren {
        map<T>(children: ReactNode, fn: (child: ReactChild, index: number) => T): T[];
        forEach(children: ReactNode, fn: (child: ReactChild, index: number) => any): void;
        count(children: ReactNode): number;
        only(children: ReactNode): ReactElement<any>;
        toArray(children: ReactNode): ReactChild[];
    }

    //
    // Browser Interfaces
    // https://github.com/nikeee/2048-typescript/blob/master/2048/js/touch.d.ts
    // ----------------------------------------------------------------------

    interface AbstractView {
        styleMedia: StyleMedia;
        document: Document;
    }

    interface Touch {
        identifier: number;
        target: EventTarget;
        screenX: number;
        screenY: number;
        clientX: number;
        clientY: number;
        pageX: number;
        pageY: number;
    }

    interface TouchList {
        [index: number]: Touch;
        length: number;
        item(index: number): Touch;
        identifiedTouch(identifier: number): Touch;
    }
}

declare global {
    namespace JSX {
        interface Element extends React.ReactElement<any> { }
        interface ElementClass extends React.Component<any, any> {
            render(): JSX.Element | null;
        }
        interface ElementAttributesProperty { props: {}; }

        interface IntrinsicAttributes extends React.Attributes { }
        interface IntrinsicClassAttributes<T> extends React.ClassAttributes<T> { }

        interface IntrinsicElements {
            // HTML
            a: React.HTMLProps<HTMLAnchorElement>;
            abbr: React.HTMLProps<HTMLElement>;
            address: React.HTMLProps<HTMLElement>;
            area: React.HTMLProps<HTMLAreaElement>;
            article: React.HTMLProps<HTMLElement>;
            aside: React.HTMLProps<HTMLElement>;
            audio: React.HTMLProps<HTMLAudioElement>;
            b: React.HTMLProps<HTMLElement>;
            base: React.HTMLProps<HTMLBaseElement>;
            bdi: React.HTMLProps<HTMLElement>;
            bdo: React.HTMLProps<HTMLElement>;
            big: React.HTMLProps<HTMLElement>;
            blockquote: React.HTMLProps<HTMLElement>;
            body: React.HTMLProps<HTMLBodyElement>;
            br: React.HTMLProps<HTMLBRElement>;
            button: React.HTMLProps<HTMLButtonElement>;
            canvas: React.HTMLProps<HTMLCanvasElement>;
            caption: React.HTMLProps<HTMLElement>;
            cite: React.HTMLProps<HTMLElement>;
            code: React.HTMLProps<HTMLElement>;
            col: React.HTMLProps<HTMLTableColElement>;
            colgroup: React.HTMLProps<HTMLTableColElement>;
            data: React.HTMLProps<HTMLElement>;
            datalist: React.HTMLProps<HTMLDataListElement>;
            dd: React.HTMLProps<HTMLElement>;
            del: React.HTMLProps<HTMLElement>;
            details: React.HTMLProps<HTMLElement>;
            dfn: React.HTMLProps<HTMLElement>;
            dialog: React.HTMLProps<HTMLElement>;
            div: React.HTMLProps<HTMLDivElement>;
            dl: React.HTMLProps<HTMLDListElement>;
            dt: React.HTMLProps<HTMLElement>;
            em: React.HTMLProps<HTMLElement>;
            embed: React.HTMLProps<HTMLEmbedElement>;
            fieldset: React.HTMLProps<HTMLFieldSetElement>;
            figcaption: React.HTMLProps<HTMLElement>;
            figure: React.HTMLProps<HTMLElement>;
            footer: React.HTMLProps<HTMLElement>;
            form: React.HTMLProps<HTMLFormElement>;
            h1: React.HTMLProps<HTMLHeadingElement>;
            h2: React.HTMLProps<HTMLHeadingElement>;
            h3: React.HTMLProps<HTMLHeadingElement>;
            h4: React.HTMLProps<HTMLHeadingElement>;
            h5: React.HTMLProps<HTMLHeadingElement>;
            h6: React.HTMLProps<HTMLHeadingElement>;
            head: React.HTMLProps<HTMLHeadElement>;
            header: React.HTMLProps<HTMLElement>;
            hgroup: React.HTMLProps<HTMLElement>;
            hr: React.HTMLProps<HTMLHRElement>;
            html: React.HTMLProps<HTMLHtmlElement>;
            i: React.HTMLProps<HTMLElement>;
            iframe: React.HTMLProps<HTMLIFrameElement>;
            img: React.HTMLProps<HTMLImageElement>;
            input: React.ChangeTargetHTMLProps<HTMLInputElement>;
            ins: React.HTMLProps<HTMLModElement>;
            kbd: React.HTMLProps<HTMLElement>;
            keygen: React.HTMLProps<HTMLElement>;
            label: React.HTMLProps<HTMLLabelElement>;
            legend: React.HTMLProps<HTMLLegendElement>;
            li: React.HTMLProps<HTMLLIElement>;
            link: React.HTMLProps<HTMLLinkElement>;
            main: React.HTMLProps<HTMLElement>;
            map: React.HTMLProps<HTMLMapElement>;
            mark: React.HTMLProps<HTMLElement>;
            menu: React.HTMLProps<HTMLElement>;
            menuitem: React.HTMLProps<HTMLElement>;
            meta: React.HTMLProps<HTMLMetaElement>;
            meter: React.HTMLProps<HTMLElement>;
            nav: React.HTMLProps<HTMLElement>;
            noindex: React.HTMLProps<HTMLElement>;
            noscript: React.HTMLProps<HTMLElement>;
            object: React.HTMLProps<HTMLObjectElement>;
            ol: React.HTMLProps<HTMLOListElement>;
            optgroup: React.HTMLProps<HTMLOptGroupElement>;
            option: React.HTMLProps<HTMLOptionElement>;
            output: React.HTMLProps<HTMLElement>;
            p: React.HTMLProps<HTMLParagraphElement>;
            param: React.HTMLProps<HTMLParamElement>;
            picture: React.HTMLProps<HTMLElement>;
            pre: React.HTMLProps<HTMLPreElement>;
            progress: React.HTMLProps<HTMLProgressElement>;
            q: React.HTMLProps<HTMLQuoteElement>;
            rp: React.HTMLProps<HTMLElement>;
            rt: React.HTMLProps<HTMLElement>;
            ruby: React.HTMLProps<HTMLElement>;
            s: React.HTMLProps<HTMLElement>;
            samp: React.HTMLProps<HTMLElement>;
            script: React.HTMLProps<HTMLElement>;
            section: React.HTMLProps<HTMLElement>;
            select: React.ChangeTargetHTMLProps<HTMLSelectElement>;
            small: React.HTMLProps<HTMLElement>;
            source: React.HTMLProps<HTMLSourceElement>;
            span: React.HTMLProps<HTMLSpanElement>;
            strong: React.HTMLProps<HTMLElement>;
            style: React.HTMLProps<HTMLStyleElement>;
            sub: React.HTMLProps<HTMLElement>;
            summary: React.HTMLProps<HTMLElement>;
            sup: React.HTMLProps<HTMLElement>;
            table: React.HTMLProps<HTMLTableElement>;
            tbody: React.HTMLProps<HTMLTableSectionElement>;
            td: React.HTMLProps<HTMLTableDataCellElement>;
            textarea: React.ChangeTargetHTMLProps<HTMLTextAreaElement>;
            tfoot: React.HTMLProps<HTMLTableSectionElement>;
            th: React.HTMLProps<HTMLTableHeaderCellElement>;
            thead: React.HTMLProps<HTMLTableSectionElement>;
            time: React.HTMLProps<HTMLElement>;
            title: React.HTMLProps<HTMLTitleElement>;
            tr: React.HTMLProps<HTMLTableRowElement>;
            track: React.HTMLProps<HTMLTrackElement>;
            u: React.HTMLProps<HTMLElement>;
            ul: React.HTMLProps<HTMLUListElement>;
            "var": React.HTMLProps<HTMLElement>;
            video: React.HTMLProps<HTMLVideoElement>;
            wbr: React.HTMLProps<HTMLElement>;

            // SVG
<<<<<<< HEAD
            svg: React.SVGProps<SVGSVGElement>;

            circle: React.SVGProps<SVGCircleElement>;
            clipPath: React.SVGProps<SVGClipPathElement>;
            defs: React.SVGProps<SVGDefsElement>;
            desc: React.SVGProps<SVGDescElement>;
            ellipse: React.SVGProps<SVGEllipseElement>;
            feBlend: React.SVGProps<SVGFEBlendElement>;
            feColorMatrix: React.SVGProps<SVGFEColorMatrixElement>;
            feComponentTransfer: React.SVGProps<SVGFEComponentTransferElement>;
            feComposite: React.SVGProps<SVGFECompositeElement>;
            feConvolveMatrix: React.SVGProps<SVGFEConvolveMatrixElement>;
            feDiffuseLighting: React.SVGProps<SVGFEDiffuseLightingElement>;
            feDisplacementMap: React.SVGProps<SVGFEDisplacementMapElement>;
            feDistantLight: React.SVGProps<SVGFEDistantLightElement>;
            feFlood: React.SVGProps<SVGFEFloodElement>;
            feFuncA: React.SVGProps<SVGFEFuncAElement>;
            feFuncB: React.SVGProps<SVGFEFuncBElement>;
            feFuncG: React.SVGProps<SVGFEFuncGElement>;
            feFuncR: React.SVGProps<SVGFEFuncRElement>;
            feGaussianBlur: React.SVGProps<SVGFEGaussianBlurElement>;
            feImage: React.SVGProps<SVGFEImageElement>;
            feMerge: React.SVGProps<SVGFEMergeElement>;
            feMergeNode: React.SVGProps<SVGFEMergeNodeElement>;
            feMorphology: React.SVGProps<SVGFEMorphologyElement>;
            feOffset: React.SVGProps<SVGFEOffsetElement>;
            fePointLight: React.SVGProps<SVGFEPointLightElement>;
            feSpecularLighting: React.SVGProps<SVGFESpecularLightingElement>;
            feSpotLight: React.SVGProps<SVGFESpotLightElement>;
            feTile: React.SVGProps<SVGFETileElement>;
            feTurbulence: React.SVGProps<SVGFETurbulenceElement>;
            filter: React.SVGProps<SVGFilterElement>;
            foreignObject: React.SVGProps<SVGForeignObjectElement>;
            g: React.SVGProps<SVGGElement>;
            image: React.SVGProps<SVGImageElement>;
            line: React.SVGProps<SVGLineElement>;
            linearGradient: React.SVGProps<SVGLinearGradientElement>;
            marker: React.SVGProps<SVGMarkerElement>;
            mask: React.SVGProps<SVGMaskElement>;
            metadata: React.SVGProps<SVGMetadataElement>;
            path: React.SVGProps<SVGPathElement>;
            pattern: React.SVGProps<SVGPatternElement>;
            polygon: React.SVGProps<SVGPolygonElement>;
            polyline: React.SVGProps<SVGPolylineElement>;
            radialGradient: React.SVGProps<SVGRadialGradientElement>;
            rect: React.SVGProps<SVGRectElement>;
            stop: React.SVGProps<SVGStopElement>;
            switch: React.SVGProps<SVGSwitchElement>;
            symbol: React.SVGProps<SVGSymbolElement>;
            text: React.SVGProps<SVGTextElement>;
            textPath: React.SVGProps<SVGTextPathElement>;
            tspan: React.SVGProps<SVGTSpanElement>;
            use: React.SVGProps<SVGUseElement>;
            view: React.SVGProps<SVGViewElement>;
=======
            svg: React.SVGProps;

            animate: React.SVGProps;
            circle: React.SVGProps;
            clipPath: React.SVGProps;
            defs: React.SVGProps;
            desc: React.SVGProps;
            ellipse: React.SVGProps;
            feBlend: React.SVGProps;
            feColorMatrix: React.SVGProps;
            feComponentTransfer: React.SVGProps;
            feComposite: React.SVGProps;
            feConvolveMatrix: React.SVGProps;
            feDiffuseLighting: React.SVGProps;
            feDisplacementMap: React.SVGProps;
            feDistantLight: React.SVGProps;
            feFlood: React.SVGProps;
            feFuncA: React.SVGProps;
            feFuncB: React.SVGProps;
            feFuncG: React.SVGProps;
            feFuncR: React.SVGProps;
            feGaussianBlur: React.SVGProps;
            feImage: React.SVGProps;
            feMerge: React.SVGProps;
            feMergeNode: React.SVGProps;
            feMorphology: React.SVGProps;
            feOffset: React.SVGProps;
            fePointLight: React.SVGProps;
            feSpecularLighting: React.SVGProps;
            feSpotLight: React.SVGProps;
            feTile: React.SVGProps;
            feTurbulence: React.SVGProps;
            filter: React.SVGProps;
            foreignObject: React.SVGProps;
            g: React.SVGProps;
            image: React.SVGProps;
            line: React.SVGProps;
            linearGradient: React.SVGProps;
            marker: React.SVGProps;
            mask: React.SVGProps;
            metadata: React.SVGProps;
            path: React.SVGProps;
            pattern: React.SVGProps;
            polygon: React.SVGProps;
            polyline: React.SVGProps;
            radialGradient: React.SVGProps;
            rect: React.SVGProps;
            stop: React.SVGProps;
            switch: React.SVGProps;
            symbol: React.SVGProps;
            text: React.SVGProps;
            textPath: React.SVGProps;
            tspan: React.SVGProps;
            use: React.SVGProps;
            view: React.SVGProps;
>>>>>>> 5a239fff
        }
    }
}<|MERGE_RESOLUTION|>--- conflicted
+++ resolved
@@ -2812,9 +2812,9 @@
             wbr: React.HTMLProps<HTMLElement>;
 
             // SVG
-<<<<<<< HEAD
             svg: React.SVGProps<SVGSVGElement>;
 
+            animate: React.SVGProps<SVGElement>; // TODO: It is SVGAnimateElement but is not in TypeScript's lib.dom.d.ts for now.
             circle: React.SVGProps<SVGCircleElement>;
             clipPath: React.SVGProps<SVGClipPathElement>;
             defs: React.SVGProps<SVGDefsElement>;
@@ -2867,63 +2867,6 @@
             tspan: React.SVGProps<SVGTSpanElement>;
             use: React.SVGProps<SVGUseElement>;
             view: React.SVGProps<SVGViewElement>;
-=======
-            svg: React.SVGProps;
-
-            animate: React.SVGProps;
-            circle: React.SVGProps;
-            clipPath: React.SVGProps;
-            defs: React.SVGProps;
-            desc: React.SVGProps;
-            ellipse: React.SVGProps;
-            feBlend: React.SVGProps;
-            feColorMatrix: React.SVGProps;
-            feComponentTransfer: React.SVGProps;
-            feComposite: React.SVGProps;
-            feConvolveMatrix: React.SVGProps;
-            feDiffuseLighting: React.SVGProps;
-            feDisplacementMap: React.SVGProps;
-            feDistantLight: React.SVGProps;
-            feFlood: React.SVGProps;
-            feFuncA: React.SVGProps;
-            feFuncB: React.SVGProps;
-            feFuncG: React.SVGProps;
-            feFuncR: React.SVGProps;
-            feGaussianBlur: React.SVGProps;
-            feImage: React.SVGProps;
-            feMerge: React.SVGProps;
-            feMergeNode: React.SVGProps;
-            feMorphology: React.SVGProps;
-            feOffset: React.SVGProps;
-            fePointLight: React.SVGProps;
-            feSpecularLighting: React.SVGProps;
-            feSpotLight: React.SVGProps;
-            feTile: React.SVGProps;
-            feTurbulence: React.SVGProps;
-            filter: React.SVGProps;
-            foreignObject: React.SVGProps;
-            g: React.SVGProps;
-            image: React.SVGProps;
-            line: React.SVGProps;
-            linearGradient: React.SVGProps;
-            marker: React.SVGProps;
-            mask: React.SVGProps;
-            metadata: React.SVGProps;
-            path: React.SVGProps;
-            pattern: React.SVGProps;
-            polygon: React.SVGProps;
-            polyline: React.SVGProps;
-            radialGradient: React.SVGProps;
-            rect: React.SVGProps;
-            stop: React.SVGProps;
-            switch: React.SVGProps;
-            symbol: React.SVGProps;
-            text: React.SVGProps;
-            textPath: React.SVGProps;
-            tspan: React.SVGProps;
-            use: React.SVGProps;
-            view: React.SVGProps;
->>>>>>> 5a239fff
         }
     }
 }