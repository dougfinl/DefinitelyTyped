<<<<<<< HEAD
import EventEmitter = require("wolfy87-eventemitter");
=======
/// <reference path="./wolfy87-eventemitter.d.ts" />

import * as EventEmitter from 'wolfy87-eventemitter';
>>>>>>> b9989e60

var emitter = new EventEmitter();

var listener = function (value: any) {
    console.log("The event was raised.");
};

function testGetListeners() {
    var listeners: Function[] = emitter.getListeners("foo");
    var listenersSearchedByRegexp: {[key:string]: Function} = emitter.getListeners(/^foo/);
}

function testFlattenListeners() {
    var listeners: Function[] = emitter.flattenListeners([{listener: listener}]);
}

function testGetListenersAsObject() {
    emitter.getListenersAsObject("foo");
    emitter.getListenersAsObject(/^foo/);
}

function testAddListener() {
    var e = emitter
        .addListener("foo", listener)
        .addListener(/^foo/, listener);
}

function testOn() {
    var e = emitter
        .on("foo", listener)
        .on(/^foo/, listener);
}

function testAddOnceListener() {
    var e = emitter
        .addOnceListener("foo", listener)
        .addOnceListener(/^foo/, listener);
}

function testOnce() {
    var e = emitter
        .once("foo", listener)
        .once(/^foo/, listener);
}

function testDefineEvent() {
    var e = emitter.defineEvent("foo");
}

function testDefineEvents() {
    var e = emitter.defineEvents(["foo", "bar"]);
}

function testAddListeners() {
    var e = emitter
        .addListeners("foo", [listener])
        .addListeners({
            "foo": listener,
            "bar": [listener]
        });
}

function testRemoveListeners() {
    var e = emitter
        .removeListeners("foo", [listener])
        .removeListeners({
            "foo": listener,
            "bar": [listener]
        });
}

function testRemoveListener() {
    var e = emitter.removeListener("foo", listener);
}

function testManipulateListeners() {
    var e = emitter
        .manipulateListeners(true, "foo", [listener])
        .manipulateListeners(true, {
            "foo": listener
        });
}

function testRemoveEvent() {
    var e = emitter.removeEvent("foo").removeEvent();
}

function testEmitEvent() {
    var e = emitter.emitEvent("foo", ["arg1", "arg2"]).emitEvent("foo");
}

function testTrigger() {
    var e = emitter.trigger("foo", ["arg1", "arg2"]).trigger("foo");
}

function testEmit() {
    var e = emitter.emit("foo", ["arg1", "arg2"]).emit("foo");
}

function testSetOnceReturnValue() {
    var e = emitter.setOnceReturnValue(false);
}

function testNoConflict() {
    var NoConflictEventEmitter = EventEmitter.noConflict();
<<<<<<< HEAD
    var e = new NoConflictEventEmitter();
}
=======
    var e: Wolfy87EventEmitter.EventEmitter = new NoConflictEventEmitter();
}
>>>>>>> b9989e60
<|MERGE_RESOLUTION|>--- conflicted
+++ resolved
@@ -1,10 +1,4 @@
-<<<<<<< HEAD
 import EventEmitter = require("wolfy87-eventemitter");
-=======
-/// <reference path="./wolfy87-eventemitter.d.ts" />
-
-import * as EventEmitter from 'wolfy87-eventemitter';
->>>>>>> b9989e60
 
 var emitter = new EventEmitter();
 
@@ -110,10 +104,5 @@
 
 function testNoConflict() {
     var NoConflictEventEmitter = EventEmitter.noConflict();
-<<<<<<< HEAD
     var e = new NoConflictEventEmitter();
-}
-=======
-    var e: Wolfy87EventEmitter.EventEmitter = new NoConflictEventEmitter();
-}
->>>>>>> b9989e60
+}