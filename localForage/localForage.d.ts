--- conflicted
+++ resolved
@@ -4,80 +4,6 @@
 // Definitions: https://github.com/borisyankov/DefinitelyTyped
 
 /// <reference path="../es6-promise/es6-promise.d.ts" />
-<<<<<<< HEAD
-
-declare module lf {
-
-    interface ILocalForage extends ILocalForageStatic {
-        /**
-         * Removes every key from the database, returning it to a blank slate.
-         */
-        clear(callback: IErrorCallback): void;
-        /**
-         * Iterate over all value/key pairs in datastore.
-         */
-        iterate<T>(iterateCallback: IIterateCallback<T>): void;
-        /**
-         * Get the name of a key based on its ID.
-         */
-        key(keyIndex: number, callback: IKeyCallback): void;
-        /**
-         * Get the list of all keys in the datastore.
-         */
-        keys(callback: IKeysCallback): void;
-        /**
-         * Gets the number of keys in the offline store (i.e. its “length”).
-         */
-        length(callback: INumberCallback): void;
-        /**
-         * Gets an item from the storage library and supplies the result to a callback.
-         * If the key does not exist, getItem() will return null.
-         */
-        getItem<T>(key: string, callback: ICallback<T>): void;
-        getItem<T>(key: string): Promise<T>;
-        /**
-         * Saves data to an offline store.
-         */
-        setItem<T>(key: string, value: T, callback: ICallback<T>): void;
-        setItem<T>(key: string, value: T): Promise<T>;
-        /**
-         * Removes the value of a key from the offline store.
-         */
-        removeItem(key: string, callback: IErrorCallback): void;
-        removeItem(key: string): Promise<void>;
-    }
-
-    interface ILocalForageStatic {
-        INDEXEDDB: string;
-        LOCALSTORAGE: string;
-        WEBSQL: string;
-
-        /**
-         * Set and persist localForage options. This must be called before any other calls to localForage are made, but can be called after localForage is loaded. 
-         * If you set any config values with this method they will persist after driver changes, so you can call config() then setDriver()
-         * @param {ILocalForageConfig} options?
-         */
-        config(options?: ILocalForageConfig): boolean;
-        createInstance(options?: ILocalForageConfig): ILocalForage;
-        defineDriver(driverObject?: any): void;
-        /**
-         * Force usage of a particular driver or drivers, if available.
-         * @param {string} driver
-         */
-        setDriver(driver: string): void;
-        supports(driverName: string): boolean;
-    }
-
-    interface ILocalForageConfig {
-        description?: string;
-        driver?: string;
-        name?: string;
-        size?: number;
-        storeName?: string;
-        version?: number;
-    }
-=======
->>>>>>> 5f480287
 
 interface LocalForageOptions {
     driver?: LocalForageDriver | LocalForageDriver[];
@@ -115,28 +41,6 @@
     setItem(key: string, value: any, callback: (err: any, value: any) => void): void;
 }
 
-<<<<<<< HEAD
-    interface IErrorCallback {
-        (err: any): void
-    }
-
-    interface IKeyCallback {
-        (err: any, keyName: string): void
-    }
-
-    interface IKeysCallback {
-        (err: any, keys: Array<string>): void
-    }
-
-    interface INumberCallback {
-        (err: any, numberOfKeys: number): void
-    }
-}
-
-declare module "localforage" {
-    var localforage: lf.ILocalForage;
-    export default localforage;
-=======
 interface LocalForage {
     LOCALSTORAGE: string;
     WEBSQL: string;
@@ -174,5 +78,4 @@
     iterate(iteratee: (value: any, key: string, iterationNumber: number) => any): Promise<any>;
     iterate(iteratee: (value: any, key: string, iterationNumber: number) => any,
             callback: (err: any, result: any) => void): void;
->>>>>>> 5f480287
 }