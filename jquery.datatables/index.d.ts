--- conflicted
+++ resolved
@@ -1,8 +1,4 @@
-<<<<<<< HEAD
 // Type definitions for JQuery DataTables 1.10.8
-=======
-﻿// Type definitions for JQuery DataTables 1.10.8
->>>>>>> 94c66e8b
 // Project: http://www.datatables.net
 // Definitions by: Kiarash Ghiaseddin <https://github.com/Silver-Connection/DefinitelyTyped>, Omid Rad <https://github.com/omidkrad>, Armin Sander <https://github.com/pragmatrix/>
 // Definitions: https://github.com/DefinitelyTyped/DefinitelyTyped
@@ -12,7 +8,7 @@
 // - Plugin and extension definitions are not typed.
 // - Some return types are not fully wokring
 
-/// <reference path="../jquery/index.d.ts" />
+/// <reference types="jquery"/>
 
 interface JQuery {
     DataTable(param?: DataTables.Settings): DataTables.DataTable;
@@ -914,13 +910,7 @@
         data(d: any[] | Object): DataTable;
         
         /**
-        * Get the id of the selected row.
-        *
-        * @param hash Set to true to append a hash (#) to the start of the row id.
-        */
-        id(hash?: boolean): string;
-
-        /**
+
         * Get the id of the selected row. Since: 1.10.8
         *
         * @param hash true - Append a hash (#) to the start of the row id. This can be useful for then using the id as a selector
