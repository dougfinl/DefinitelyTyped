<<<<<<< HEAD


import needle = require("needle");
=======
/// <reference path="needle.d.ts" />
import * as needle from "needle";
>>>>>>> 55978642

function Usage() {
    // using callback
    needle.get('http://ifconfig.me/all.json', function (error, response) {
        if (!error)
            console.log(response.body.ip_addr); // JSON decoding magic. :)
            console.log(response.statusCode);
    });

    // using streams
    var out: any; // = fs.createWriteStream('logo.png');
    needle.get('https://google.com/images/logo.png').pipe(out);
}

function ResponsePipeline() {
    needle.get('http://stackoverflow.com/feeds', { compressed: true, headers: {
        Authorization: 'bearer 12dsfgsdgsgq'
    } }, function (err, resp) {
        console.log(resp.body); // this little guy won't be a Gzipped binary blob 
        // but a nice object containing all the latest entries
    });

    var options = {
        compressed: true,
        follow: 5,
        rejectUnauthorized: true
    };

    // in this case, we'll ask Needle to follow redirects (disabled by default), 
    // but also to verify their SSL certificates when connecting.
    var stream = needle.get('https://backend.server.com/everything.html', options);

    stream.on('readable', function () {
        var data: any;
        while (data = this.read()) {
            console.log(data.toString());
        }
    });
}

function API_head() {
    var options = {
        timeout: 5000 // if we don't get a response in 5 seconds, boom.
    };

    needle.head('https://my.backend.server.com', function (err, resp) {
        if (err) {
            console.log('Shoot! Something is wrong: ' + err.message);
        }
        else {
            console.log('Yup, still alive.');
        }
    });
}

function API_get() {
    needle.get('google.com/search?q=syd+barrett', function (err, resp) {
        // if no http:// is found, Needle will automagically prepend it.
    });
}

function API_post() {
    var options = {
        headers: { 'X-Custom-Header': 'Bumbaway atuna' }
    };

    needle.post('https://my.app.com/endpoint', 'foo=bar', options, function (err, resp) {
        // you can pass params as a string or as an object.
    });
}

function API_put() {
    var nested = {
        params: {
            are: {
                also: 'supported'
            }
        }
    };

    needle.put('https://api.app.com/v2', nested, function (err, resp) {
        console.log('Got ' + resp.bytes + ' bytes.') // another nice treat from this handsome fella.
    });
}

function API_delete() {
    var options = {
        username: 'fidelio',
        password: 'x'
    };

    needle.delete('https://api.app.com/messages/123', null, options, function (err, resp) {
        // in this case, data may be null, but you need to explicity pass it.
    });
}

function API_request() {
    var data = {
        q: 'a very smart query',
        page: 2,
        format: 'json'
    };

    needle.request('get', 'forum.com/search', data, function (err, resp) {
        if (!err && resp.statusCode == 200)
            console.log(resp.body); // here you go, mister.
    });
}<|MERGE_RESOLUTION|>--- conflicted
+++ resolved
@@ -1,11 +1,4 @@
-<<<<<<< HEAD
-
-
-import needle = require("needle");
-=======
-/// <reference path="needle.d.ts" />
 import * as needle from "needle";
->>>>>>> 55978642
 
 function Usage() {
     // using callback
