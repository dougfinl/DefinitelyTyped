--- conflicted
+++ resolved
@@ -127,7 +127,6 @@
 interface CustomTransitionerProps {
     navigation: NavigationScreenProp<any, NavigationAction>
 }
-<<<<<<< HEAD
 class CustomTransitioner extends React.Component<CustomTransitionerProps, null> {
     render() {
         return (
@@ -152,21 +151,9 @@
         return {}
     }
 }
-=======
-
-const CustomTransitioner = (props: CustomTransitionerProps) => {
-    <Transitioner
-      configureTransition={configureTransition}
-      navigation={props.navigation}
-      render={renderTransitioner}
-      onTransitionStart={() => { }}
-      onTransitionEnd={() => { }}
-    />
-}
 
 const BasicStackNavigation = StackNavigator({
     StartScreen: { screen: Start }
 });
 
-<BasicStackNavigation style={{ marginTop: 52 }} />
->>>>>>> f2c8b617
+<BasicStackNavigation style={{ marginTop: 52 }} />