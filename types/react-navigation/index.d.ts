// Type definitions for react-navigation 1.5
// Project: https://github.com/react-navigation/react-navigation
// Definitions by: Huhuanming <https://github.com/huhuanming>
//                 mhcgrq <https://github.com/mhcgrq>
//                 fangpenlin <https://github.com/fangpenlin>
//                 petejkim <https://github.com/petejkim>
//                 Kyle Roach <https://github.com/iRoachie>
//                 phanalpha <https://github.com/phanalpha>
//                 charlesfamu <https://github.com/charlesfamu>
//                 Tim Wang <https://github.com/timwangdev>
//                 Qibang Sun <https://github.com/bang88>
//                 Sergei Butko: <https://github.com/svbutko>
//                 Veit Lehmann: <https://github.com/levito>
//                 Roberto Huertas: <https://github.com/robertohuertasm>
//                 Steven Miller <https://github.com/YourGamesBeOver>
//                 Armando Assuncao <https://github.com/ArmandoAssuncao>
//                 Ciaran Liedeman <https://github.com/cliedeman>
// Definitions: https://github.com/DefinitelyTyped/DefinitelyTyped
// TypeScript Version: 2.6

/**
 * Reference: https://github.com/react-navigation/react-navigation/tree/a37473c5e4833f48796ee6c7c9cb4a8ac49d9c06
 *
 * NOTE: Please update the commit/link above when updating to a new Flow
 * react-navigation/flow/react-navigation.js reference, so we can conveniently just look at diffs on
 * react-navigation/flow/react-navigation.js between this latest reference point and the one you are
 * using when making new updates.
 */

import * as React from 'react';
import {
  Animated,
  TextStyle,
  ViewStyle,
  StyleProp,
} from 'react-native';

// @todo when we split types into common, native and web,
// we can properly change Animated.Value to its real value
export type AnimatedValue = any;

export type HeaderMode = 'float' | 'screen' | 'none';

export interface HeaderProps extends NavigationSceneRendererProps {
  mode: HeaderMode;
  router: NavigationRouter<
    NavigationState,
    NavigationStackScreenOptions
  >;
  getScreenDetails: (navigationScene: NavigationScene) => NavigationScreenDetails<
    NavigationStackScreenOptions
  >;
  style: StyleProp<ViewStyle>;
}

/**
 * NavigationState is a tree of routes for a single navigator, where each child
 * route may either be a NavigationScreenRoute or a NavigationRouterRoute.
 * NavigationScreenRoute represents a leaf screen, while the
 * NavigationRouterRoute represents the state of a child navigator.
 *
 * NOTE: NavigationState is a state tree local to a single navigator and
 * its child navigators (via the routes field).
 * If we're in navigator nested deep inside the app, the state will only be the
 * state for that navigator.
 * The state for the root navigator of our app represents the whole navigation
 * state for the whole app.
 */
export interface NavigationState {
  /**
   * Index refers to the active child route in the routes array.
   */
  index: number;
  routes: any[];
}

export type NavigationRoute<Params = NavigationParams> = NavigationLeafRoute<Params> | NavigationStateRoute<Params>;

<<<<<<< HEAD
export interface NavigationLeafRoute<P extends NavigationParams = NavigationParams> {
=======
export interface NavigationLeafRoute<Params> {
>>>>>>> 1ad206c6
  /**
   * React's key used by some navigators. No need to specify these manually,
   * they will be defined by the router.
   */
  key: string;
  /**
   * For example 'Home'.
   * This is used as a key in a route config when creating a navigator.
   */
  routeName: string;
  /**
   * Path is an advanced feature used for deep linking and on the web.
   */
  path?: string;
  /**
   * Params passed to this route when navigating to it,
   * e.g. `{ car_id: 123 }` in a route that displays a car.
   */
<<<<<<< HEAD
  params?: P;
=======
  params?: Params;
>>>>>>> 1ad206c6
}

export type NavigationStateRoute<NavigationLeafRouteParams> = NavigationLeafRoute<NavigationLeafRouteParams> & NavigationState;

export type NavigationScreenOptionsGetter<Options> = (
  navigation: NavigationScreenProp<NavigationRoute<any>>,
  screenProps?: { [key: string]: any }
) => Options;

export interface NavigationRouter<State = NavigationState, Options = {}> {
  /**
   * The reducer that outputs the new navigation state for a given action, with
   * an optional previous state. When the action is considered handled but the
   * state is unchanged, the output state is null.
   */
  getStateForAction: (action: NavigationAction, lastState?: State) => (State | null);

  /**
   * Maps a URI-like string to an action. This can be mapped to a state
   * using `getStateForAction`.
   */
  getActionForPathAndParams: (
    path: string,
    params?: NavigationParams
  ) => (NavigationAction | null);

  getPathAndParamsForState: (
    state: State
  ) => {
    path: string,
    params?: NavigationParams,
  };

  getComponentForRouteName: (routeName: string) => NavigationComponent;

  getComponentForState: (state: State) => NavigationComponent;

  /**
   * Gets the screen navigation options for a given screen.
   *
   * For example, we could get the config for the 'Foo' screen when the
   * `navigation.state` is:
   *
   *  {routeName: 'Foo', key: '123'}
   */
  getScreenOptions: NavigationScreenOptionsGetter<Options>;
}

export type NavigationScreenOption<T> =
  T
  | ((
    navigation: NavigationScreenProp<NavigationRoute>,
    config: T
  ) => T);

export interface NavigationScreenDetails<T> {
  options: T;
  state: NavigationRoute;
  navigation: NavigationScreenProp<NavigationRoute>;
}

export interface NavigationScreenOptions {
  title?: string;
}

export interface NavigationScreenConfigProps {
  navigation: NavigationScreenProp<NavigationRoute>;
  screenProps: { [key: string]: any };
}

export type NavigationScreenConfig<Options> =
  Options
  | ((navigationOptionsContainer: NavigationScreenConfigProps & {
      navigationOptions: NavigationScreenProp<NavigationRoute>,
    }) => Options);

export type NavigationComponent =
  NavigationScreenComponent<any, any>
<<<<<<< HEAD
  | NavigationStatelessScreen
  | NavigationNavigator<any, any, any, any>;

export interface NavigationScreenComponent<T, Options> extends React.ComponentClass<T> {
  navigationOptions?: NavigationScreenConfig<Options>;
}

export interface NavigationNavigator<T, State, Action, Options> extends React.ComponentClass<T> {
  router?: NavigationRouter<State, Action, Options>;
  navigationOptions?: NavigationScreenConfig<Options>;
}
=======
  | NavigationNavigator<any, any, any>;

export type NavigationScreenComponent<
    Options = {},
    Props = {}
> = React.ComponentType<NavigationNavigatorProps<Options, NavigationState> & Props> &
({} | { navigationOptions: NavigationScreenConfig<Options> });

export type NavigationNavigator<
    State = NavigationState,
    Options = {},
    Props = {}
> = React.ComponentType<NavigationNavigatorProps<Options, State> & Props> & {
    router: NavigationRouter<State, Options>,
    navigationOptions?: NavigationScreenConfig<Options>,
};
>>>>>>> 1ad206c6

export interface NavigationParams {
  [key: string]: any;
}

export interface NavigationNavigateActionPayload {
  routeName: string;
  params?: NavigationParams;

  // The action to run inside the sub-router
  action?: NavigationNavigateAction;
}

export interface NavigationNavigateAction extends NavigationNavigateActionPayload {
  type: 'Navigation/NAVIGATE';
}

export interface NavigationBackActionPayload {
  key?: string | null;
}

export interface NavigationBackAction extends NavigationBackActionPayload {
  type: 'Navigation/BACK';
}

export interface NavigationSetParamsActionPayload {
  // The key of the route where the params should be set
  key: string;

  // The new params to merge into the existing route params
  params?: NavigationParams;
}

export interface NavigationSetParamsAction extends NavigationSetParamsActionPayload {
  type: 'Navigation/SET_PARAMS';
}

export interface NavigationInitActionPayload {
  params?: NavigationParams;
}

export interface NavigationInitAction extends NavigationInitActionPayload {
  type: 'Navigation/INIT';
}

export interface NavigationResetActionPayload {
  index: number;
  key?: string | null;
  actions: NavigationNavigateAction[];
}

export interface NavigationResetAction extends NavigationResetActionPayload {
  type: 'Navigation/RESET';
}

export interface NavigationUriActionPayload {
  uri: string;
}

export interface NavigationUriAction extends NavigationUriActionPayload {
  type: 'Navigation/URI';
}

export interface NavigationPopActionPayload {
  // n: the number of routes to pop of the stack
  n?: number;
  immediate?: boolean;
}

export interface NavigationPopAction extends NavigationPopActionPayload {
  type: 'Navigation/POP';
}

export interface NavigationPopToTopActionPayload {
  key?: string;
  immediate?: boolean;
}

export interface NavigationPopToTopAction extends NavigationPopToTopActionPayload {
  type: 'Navigation/POP_TO_TOP';
}

export interface NavigationStackViewConfig {
  mode?: 'card' | 'modal';
  headerMode?: HeaderMode;
  cardStyle?: StyleProp<ViewStyle>;
  transitionConfig?: () => TransitionConfig;
  onTransitionStart?: () => void;
  onTransitionEnd?: () => void;
}

export type NavigationStackScreenOptions = NavigationScreenOptions & {
  header?: (React.ReactElement<any> | ((headerProps: HeaderProps) => React.ReactElement<any>)) | null;
  headerTransparent?: boolean;
  headerTitle?: string | React.ReactElement<any>;
  headerTitleStyle?: StyleProp<TextStyle>;
  headerTintColor?: string;
  headerLeft?: React.ReactElement<any>;
  headerBackTitle?: string | null;
  headerTruncatedBackTitle?: string;
  headerBackTitleStyle?: StyleProp<TextStyle>;
  headerPressColorAndroid?: string;
  headerRight?: React.ReactElement<any>;
  headerStyle?: StyleProp<ViewStyle>;
  headerBackground?: React.ReactNode | React.ReactType;
  gesturesEnabled?: boolean;
  gestureResponseDistance?: { vertical?: number; horizontal?: number };
};

export interface NavigationStackRouterConfig {
  headerTransitionPreset?: 'fade-in-place' | 'uikit';
  initialRouteName?: string;
  initialRouteParams?: NavigationParams;
  paths?: NavigationPathsConfig;
  navigationOptions?: NavigationScreenConfig<AnyScreenOptions>;
}

export type NavigationStackAction =
  NavigationInitAction
  | NavigationNavigateAction
  | NavigationBackAction
  | NavigationSetParamsAction
  | NavigationResetAction
  | NavigationPopAction
  | NavigationPopToTopAction;

export type NavigationTabAction =
  NavigationInitAction
  | NavigationNavigateAction
  | NavigationBackAction;

export type NavigationAction =
  NavigationInitAction
  | NavigationStackAction
  | NavigationTabAction;

export type NavigationRouteConfig = NavigationComponent | ({
  navigationOptions?: NavigationScreenConfig<any>,
  path?: string,
} & NavigationScreenRouteConfig);

export type NavigationScreenRouteConfig = NavigationComponent | {
    screen: NavigationComponent,
} | {
    getScreen: () => NavigationComponent,
};

export interface NavigationPathsConfig {
  [routeName: string]: string;
}

export interface NavigationTabRouterConfig {
  initialRouteName?: string;
  paths?: NavigationPathsConfig;
  navigationOptions?: NavigationScreenConfig<AnyScreenOptions>;
  order?: string[]; // todo: type these as the real route names rather than 'string'

  // Does the back button cause the router to switch to the initial tab
  backBehavior?: 'none' | 'initialRoute'; // defaults `initialRoute`
}
export interface TabScene {
    route: NavigationRoute;
    focused: boolean;
    index: number;
    tintColor?: string;
}
export interface NavigationTabScreenOptions extends NavigationScreenOptions {
  tabBarIcon?:
    React.ReactElement<any>
    | ((options: { tintColor: (string | null), focused: boolean }) => (React.ReactElement<
      any
    > | null));
  tabBarLabel?:
    string
    | React.ReactElement<any>
    | ((options: { tintColor: (string | null), focused: boolean }) => (React.ReactElement<
      any
    > | string | null));
  tabBarVisible?: boolean;
  tabBarTestIDProps?: { testID?: string, accessibilityLabel?: string };
  tabBarOnPress?: (options: {
    scene: TabScene,
    jumpToIndex: (index: number) => void
  }) => void;
}

export interface NavigationDrawerScreenOptions extends NavigationScreenOptions {
  drawerIcon?:
    React.ReactElement<any>
    | ((options: { tintColor: (string | null), focused: boolean }) => (React.ReactElement<
      any
    > | null));
  drawerLabel?:
    string
    | React.ReactElement<any>
    | ((options: { tintColor: (string | null), focused: boolean }) => (React.ReactElement<
      any
    > | null));
}

export interface NavigationRouteConfigMap {
  [routeName: string]: NavigationRouteConfig;
}

export type NavigationDispatch = (action: NavigationAction) => boolean;

export interface NavigationProp<S> {
  state: S;
  dispatch: NavigationDispatch;
}

export type EventType =
| 'willFocus'
| 'didFocus'
| 'willBlur'
| 'didBlur'
| 'action';

export interface NavigationEventPayload {
  type: EventType;
  action: NavigationAction;
  state: NavigationState;
  lastState: NavigationState;
}

export type NavigationEventCallback = (
  payload: NavigationEventPayload
) => void;

export interface NavigationEventSubscription {
  remove: () => void;
}

export interface NavigationScreenProp<S, P = NavigationParams> {
  state: S;
  dispatch: NavigationDispatch;
  goBack: (routeKey?: string | null) => boolean;
  navigate(options: {
    routeName: string;
    params?: P;
    action?: NavigationAction;
    key?: string;
  }): boolean;
  navigate(
    routeNameOrOptions: string,
    params?: P,
    action?: NavigationAction,
  ): boolean;
  getParam: <T extends keyof P>(param: T, fallback?: P[T]) => P[T];
  setParams: (newParams: P) => boolean;
  addListener: (
    eventName: string,
    callback: NavigationEventCallback
  ) => NavigationEventSubscription;
  push: (
    routeName: string,
    params?: NavigationParams,
    action?: NavigationNavigateAction
  ) => boolean;
  replace: (
    routeName: string,
    params?: NavigationParams,
    action?: NavigationNavigateAction
  ) => boolean;
  pop: (n?: number, params?: { immediate?: boolean }) => boolean;
  popToTop: (params?: { immediate?: boolean }) => boolean;
}

export interface NavigationNavigatorProps<O = {}, S = {}> {
  navigation?: NavigationProp<S>;
  screenProps?: { [key: string]: any };
  navigationOptions?: O;
}

/**
 * Gestures, Animations, and Interpolators
 */

export type NavigationGestureDirection = 'horizontal' | 'vertical';

export interface NavigationLayout {
  height: AnimatedValue;
  initHeight: number;
  initWidth: number;
  isMeasured: boolean;
  width: AnimatedValue;
}

export interface NavigationScene {
  index: number;
  isActive: boolean;
  isStale: boolean;
  key: string;
  route: NavigationRoute;
}

export interface NavigationTransitionProps {
  // The layout of the screen container
  layout: NavigationLayout;

  // The destination navigation state of the transition
  navigation: NavigationScreenProp<NavigationState>;

  // The progressive index of the transitioner's navigation state.
  position: AnimatedValue;

  // The value that represents the progress of the transition when navigation
  // state changes from one to another. Its numberic value will range from 0
  // to 1.
  //  progress.__getAnimatedValue() < 1 : transtion is happening.
  //  progress.__getAnimatedValue() == 1 : transtion completes.
  progress: AnimatedValue;

  // All the scenes of the transitioner.
  scenes: NavigationScene[];

  // The active scene, corresponding to the route at
  // `navigation.state.routes[navigation.state.index]`. When rendering
  // NavigationSceneRendererPropsIndex, the scene does not refer to the active
  // scene, but instead the scene that is being rendered. The index always
  // is the index of the scene
  scene: NavigationScene;
  index: number;

  screenProps?: { [key: string]: any };
}

// The scene renderer props are nearly identical to the props used for rendering
// a transition. The exception is that the passed scene is not the active scene
// but is instead the scene that the renderer should render content for.
export type NavigationSceneRendererProps = NavigationTransitionProps;

export interface NavigationTransitionSpec {
  duration?: number;
  // An easing function from `Easing`.
  easing?: (t: number) => number;
  // A timing function such as `Animated.timing`.
  timing?: (value: AnimatedValue, config: any) => any;
}

/**
 * Describes a visual transition from one screen to another.
 */
export interface TransitionConfig {
  // The basics properties of the animation, such as duration and easing
  transitionSpec?: NavigationTransitionSpec;
  // How to animate position and opacity of the screen
  // based on the value generated by the transitionSpec
  screenInterpolator?: (props: NavigationSceneRendererProps) => any;
}

export type NavigationAnimationSetter = (
  position: AnimatedValue,
  newState: NavigationState,
  lastState: NavigationState
) => void;

export type NavigationSceneRenderer = () => (React.ReactElement<any> | null);

export type NavigationStyleInterpolator = (
  props: NavigationSceneRendererProps
) => ViewStyle;

export interface LayoutEvent {
  nativeEvent: {
    layout: {
      x: number,
      y: number,
      width: number,
      height: number,
    },
  };
}

export type NavigatorType =
| 'react-navigation/STACK'
| 'react-navigation/TABS'
| 'react-navigation/DRAWER';

export function addNavigationHelpers<S = {}>(
  navigation: {
    state: S;
    dispatch: (action: NavigationAction) => any;
    addListener?: (
      eventName: string,
      callback: NavigationEventCallback
    ) => NavigationEventSubscription;
  }
): NavigationScreenProp<S>;

export interface NavigationContainerProps {
  uriPrefix?: string | RegExp;
  onNavigationStateChange?: (
    prevNavigationState: NavigationState,
    nextNavigationState: NavigationState,
    action: NavigationAction,
  ) => void;
  style?: StyleProp<ViewStyle>;
}

export interface NavigationContainer extends React.ComponentClass<
  NavigationContainerProps & NavigationNavigatorProps<any>
> {
  router: NavigationRouter<any, any>;
  screenProps: { [key: string]: any };
  navigationOptions: any;
  state: { nav: NavigationState | null };
}

export interface StackNavigatorConfig extends NavigationStackViewConfig, NavigationStackRouterConfig {
  containerOptions?: any;
}

// Return createNavigationContainer
export function StackNavigator(
  routeConfigMap: NavigationRouteConfigMap,
  stackConfig?: StackNavigatorConfig,
): NavigationContainer;

export interface SwitchNavigatorConfig {
  initialRouteName: string;
  resetOnBlur?: boolean;
  paths?: NavigationPathsConfig;
  backBehavior?: 'none' | 'intialRoute';
}

// Return createNavigationContainer
export function SwitchNavigator(
  routeConfigMap: NavigationRouteConfigMap,
  switchConfig?: SwitchNavigatorConfig
): NavigationContainer;

// DrawerItems
export const DrawerItems: React.ReactType;

/**
 * Drawer Navigator
 */
export interface DrawerViewConfig {
  drawerBackgroundColor?: string;
  drawerWidth?: number;
  drawerPosition?: 'left' | 'right';
  contentComponent?: React.ReactType;
  contentOptions?: any;
  style?: StyleProp<ViewStyle>;
}
export interface DrawerNavigatorConfig extends NavigationTabRouterConfig, DrawerViewConfig {
  containerConfig?: any;
  contentOptions?: {
    activeTintColor?: string,
    activeBackgroundColor?: string,
    inactiveTintColor?: string,
    inactiveBackgroundColor?: string,
    style?: StyleProp<ViewStyle>,
    labelStyle?: StyleProp<TextStyle>,
  };
}

export function DrawerNavigator(
  routeConfigMap: NavigationRouteConfigMap,
  drawerConfig?: DrawerNavigatorConfig,
): NavigationContainer;

/**
 * Tab Navigator
 */

// From views/TabView/TabView.js
export interface TabViewConfig {
  tabBarComponent?: React.ReactType;
  tabBarPosition?: 'top' | 'bottom';
  tabBarOptions?: {
    activeTintColor?: string,
    allowFontScaling?: boolean,
    activeBackgroundColor?: string,
    inactiveTintColor?: string,
    inactiveBackgroundColor?: string,
    showLabel?: boolean,
    style?: StyleProp<ViewStyle>,
    labelStyle?: StyleProp<TextStyle>,
    iconStyle?: StyleProp<ViewStyle>,
    // Top
    showIcon?: boolean,
    upperCaseLabel?: boolean,
    pressColor?: string,
    pressOpacity?: number,
    scrollEnabled?: boolean,
    tabStyle?: StyleProp<ViewStyle>,
    indicatorStyle?: StyleProp<ViewStyle>,
  };
  swipeEnabled?: boolean;
  animationEnabled?: boolean;
  lazy?: boolean;
}

// From navigators/TabNavigator.js
export interface TabNavigatorConfig extends NavigationTabRouterConfig, TabViewConfig {
  lazy?: boolean;
  removeClippedSubviews?: boolean;
  initialLayout?: { height: number, width: number };
}

// From navigators/TabNavigator.js
export function TabNavigator(
  routeConfigMap: NavigationRouteConfigMap,
  drawConfig?: TabNavigatorConfig,
): NavigationContainer;

export interface TabBarTopProps {
  activeTintColor: string;
  inactiveTintColor: string;
  showIcon: boolean;
  showLabel: boolean;
  upperCaseLabel: boolean;
  allowFontScaling: boolean;
  position: AnimatedValue;
  tabBarPosition: string;
  navigation: NavigationScreenProp<NavigationState>;
  jumpToIndex: (index: number) => void;
  getLabel: (scene: TabScene) => (React.ReactNode | string);
  getOnPress: (
    previousScene: NavigationRoute,
    scene: TabScene
  ) => (args: {
    previousScene: NavigationRoute,
    scene: TabScene,
    jumpToIndex: (index: number) => void,
  }) => void;
  renderIcon: (scene: TabScene) => React.ReactElement<any>;
  labelStyle?: TextStyle;
  iconStyle?: ViewStyle;
}

export interface TabBarBottomProps {
  activeTintColor: string;
  activeBackgroundColor: string;
  adaptive?: boolean;
  inactiveTintColor: string;
  inactiveBackgroundColor: string;
  showLabel?: boolean;
  allowFontScaling: boolean;
  position: AnimatedValue;
  navigation: NavigationScreenProp<NavigationState>;
  jumpToIndex: (index: number) => void;
  getLabel: (scene: TabScene) => (React.ReactNode | string);
  getOnPress: (
    previousScene: NavigationRoute,
    scene: TabScene
  ) => (args: {
    previousScene: NavigationRoute,
    scene: TabScene,
    jumpToIndex: (index: number) => void,
  }) => void;
  getTestIDProps: (scene: TabScene) => (scene: TabScene) => any;
  renderIcon: (scene: TabScene) => React.ReactNode;
  style?: ViewStyle;
  animateStyle?: ViewStyle;
  labelStyle?: TextStyle;
  tabStyle?: ViewStyle;
  showIcon?: boolean;
}

export const TabBarTop: React.ComponentType<TabBarTopProps>;
export const TabBarBottom: React.ComponentType<TabBarBottomProps>;

/**
 * NavigationActions
 */
export namespace NavigationActions {
  const BACK: 'Navigation/BACK';
  const INIT: 'Navigation/INIT';
  const NAVIGATE: 'Navigation/NAVIGATE';
  const RESET: 'Navigation/RESET';
  const SET_PARAMS: 'Navigation/SET_PARAMS';
  const URI: 'Navigation/URI';
  const POP: 'Navigation/POP';
  const POP_TO_TOP: 'Navigation/POP_TO_TOP';

  function init(options?: NavigationInitActionPayload): NavigationInitAction;
  function navigate(options: NavigationNavigateActionPayload): NavigationNavigateAction;
  function reset(options: NavigationResetActionPayload): NavigationResetAction;
  function back(options?: NavigationBackActionPayload): NavigationBackAction;
  function setParams(options: NavigationSetParamsActionPayload): NavigationSetParamsAction;
  function pop(options: NavigationPopActionPayload): NavigationPopAction;
  function popToTop(options: NavigationPopToTopActionPayload): NavigationPopToTopAction;
}

/**
 * Transitioner
 * @desc From react-navigation/src/views/Transitioner.js
 */
export interface TransitionerProps {
  configureTransition: (
    transitionProps: NavigationTransitionProps,
    prevTransitionProps?: NavigationTransitionProps
  ) => NavigationTransitionSpec;
  navigation: NavigationScreenProp<NavigationState>;
  onTransitionEnd?: () => void;
  onTransitionStart?: () => void;
  render: (
    transitionProps: NavigationTransitionProps,
    prevTransitionProps?: NavigationTransitionProps
  ) => any;
  style?: StyleProp<ViewStyle>;
}

export interface TransitionerState {
  layout: NavigationLayout;
  position: Animated.Value;
  progress: Animated.Value;
  scenes: NavigationScene[];
}

export class Transitioner extends React.Component<
  TransitionerProps,
  TransitionerState
> { }

/**
 * Tab Router
 *
 * @desc from react-navigation/src/routers/TabRouter.js
 */
export function TabRouter(
  routeConfigs: NavigationRouteConfigMap,
  config: NavigationTabRouterConfig
): NavigationRouter<any, any>;

/**
 * Stack Router
 *
 * @desc from react-navigation/src/routers/StackRouter.js
 */
export function StackRouter(
  routeConfigs: NavigationRouteConfigMap,
  config: NavigationTabRouterConfig
): NavigationRouter<any, any>;

/**
 * Create Navigator
 *
 * @see https://github.com/react-navigation/react-navigation/blob/master/src/navigators/createNavigator.js
 */
export function createNavigator<C, S, Options>(
  router: NavigationRouter<S, Options>,
  routeConfigs?: NavigationRouteConfigMap,
  navigatorConfig?: {} | null,
  navigatorType?: NavigatorType
): (NavigationView: React.ComponentClass<C>) => NavigationNavigator<C, S, Options>;

/**
 * Create an HOC that injects the navigation and manages the navigation state
 * in case it's not passed from above.
 * This allows to use e.g. the StackNavigator and TabNavigator as root-level
 * components.
 *
 * @see https://github.com/react-navigation/react-navigation/blob/master/src/createNavigationContainer.js
 */
export function createNavigationContainer(
  Component: NavigationNavigator<any, any, any>
): NavigationContainer;
/**
 * END MANUAL DEFINITIONS OUTSIDE OF TYPEDEFINITION.JS
 */

/**
 * BEGIN CUSTOM CONVENIENCE INTERFACES
 */

<<<<<<< HEAD
export interface NavigationScreenProps<P extends NavigationParams = NavigationParams> {
  navigation: NavigationScreenProp<NavigationRoute, P>;
=======
export interface NavigationScreenProps<Params = NavigationParams> {
  navigation: NavigationScreenProp<NavigationRoute<Params>>;
>>>>>>> 1ad206c6
  screenProps?: { [key: string]: any };
  navigationOptions?: NavigationScreenConfig<AnyScreenOptions>;
}

export type AnyScreenOptions =
  NavigationDrawerScreenOptions &
  NavigationStackScreenOptions &
  NavigationTabScreenOptions;

export interface NavigationScreenStatic<Options = AnyScreenOptions> {
  navigationOptions?: NavigationScreenConfig<Options>;
}

export type NavigationStatelessScreen<Props = {}, Params = {}, NavOptions = AnyScreenOptions> =
  React.StatelessComponent<Props & NavigationScreenProps<Params>> &
  NavigationScreenStatic<NavOptions>;

/**
 * END CUSTOM CONVENIENCE INTERFACES
 */

/*
 * Header
 */

// src/views/HeaderBackButton.js

export interface HeaderBackButtonProps {
  onPress?: () => void;
  pressColorAndroid?: string;
  title?: string;
  titleStyle?: StyleProp<TextStyle>;
  tintColor?: string;
  truncatedTitle?: string;
  width?: number;
}

export const HeaderBackButton: React.ComponentClass<HeaderBackButtonProps>;
/**
 * Header Component
 */
export const Header: React.ComponentClass<HeaderProps>;

export interface NavigationInjectedProps {
  navigation: NavigationScreenProp<NavigationState>;
}

export function withNavigation<T = {}>(
  Component: React.ComponentType<T & NavigationInjectedProps>
): React.ComponentType<T>;

export function withNavigationFocus<T = {}>(
  Component: React.ComponentType<T & NavigationInjectedProps>
): React.ComponentType<T>;<|MERGE_RESOLUTION|>--- conflicted
+++ resolved
@@ -76,11 +76,7 @@
 
 export type NavigationRoute<Params = NavigationParams> = NavigationLeafRoute<Params> | NavigationStateRoute<Params>;
 
-<<<<<<< HEAD
-export interface NavigationLeafRoute<P extends NavigationParams = NavigationParams> {
-=======
 export interface NavigationLeafRoute<Params> {
->>>>>>> 1ad206c6
   /**
    * React's key used by some navigators. No need to specify these manually,
    * they will be defined by the router.
@@ -99,11 +95,7 @@
    * Params passed to this route when navigating to it,
    * e.g. `{ car_id: 123 }` in a route that displays a car.
    */
-<<<<<<< HEAD
-  params?: P;
-=======
   params?: Params;
->>>>>>> 1ad206c6
 }
 
 export type NavigationStateRoute<NavigationLeafRouteParams> = NavigationLeafRoute<NavigationLeafRouteParams> & NavigationState;
@@ -182,26 +174,13 @@
 
 export type NavigationComponent =
   NavigationScreenComponent<any, any>
-<<<<<<< HEAD
-  | NavigationStatelessScreen
-  | NavigationNavigator<any, any, any, any>;
-
-export interface NavigationScreenComponent<T, Options> extends React.ComponentClass<T> {
-  navigationOptions?: NavigationScreenConfig<Options>;
-}
-
-export interface NavigationNavigator<T, State, Action, Options> extends React.ComponentClass<T> {
-  router?: NavigationRouter<State, Action, Options>;
-  navigationOptions?: NavigationScreenConfig<Options>;
-}
-=======
   | NavigationNavigator<any, any, any>;
 
 export type NavigationScreenComponent<
     Options = {},
     Props = {}
 > = React.ComponentType<NavigationNavigatorProps<Options, NavigationState> & Props> &
-({} | { navigationOptions: NavigationScreenConfig<Options> });
+{ navigationOptions?: NavigationScreenConfig<Options> };
 
 export type NavigationNavigator<
     State = NavigationState,
@@ -211,7 +190,6 @@
     router: NavigationRouter<State, Options>,
     navigationOptions?: NavigationScreenConfig<Options>,
 };
->>>>>>> 1ad206c6
 
 export interface NavigationParams {
   [key: string]: any;
@@ -326,7 +304,7 @@
   initialRouteName?: string;
   initialRouteParams?: NavigationParams;
   paths?: NavigationPathsConfig;
-  navigationOptions?: NavigationScreenConfig<AnyScreenOptions>;
+  navigationOptions?: NavigationScreenConfig<NavigationStackScreenOptions>;
 }
 
 export type NavigationStackAction =
@@ -366,7 +344,7 @@
 export interface NavigationTabRouterConfig {
   initialRouteName?: string;
   paths?: NavigationPathsConfig;
-  navigationOptions?: NavigationScreenConfig<AnyScreenOptions>;
+  navigationOptions?: NavigationScreenConfig<NavigationTabScreenOptions>;
   order?: string[]; // todo: type these as the real route names rather than 'string'
 
   // Does the back button cause the router to switch to the initial tab
@@ -461,7 +439,7 @@
     action?: NavigationAction,
   ): boolean;
   getParam: <T extends keyof P>(param: T, fallback?: P[T]) => P[T];
-  setParams: (newParams: P) => boolean;
+  setParams: (newParams: NavigationParams) => boolean;
   addListener: (
     eventName: string,
     callback: NavigationEventCallback
@@ -881,29 +859,11 @@
  * BEGIN CUSTOM CONVENIENCE INTERFACES
  */
 
-<<<<<<< HEAD
-export interface NavigationScreenProps<P extends NavigationParams = NavigationParams> {
-  navigation: NavigationScreenProp<NavigationRoute, P>;
-=======
 export interface NavigationScreenProps<Params = NavigationParams> {
   navigation: NavigationScreenProp<NavigationRoute<Params>>;
->>>>>>> 1ad206c6
   screenProps?: { [key: string]: any };
-  navigationOptions?: NavigationScreenConfig<AnyScreenOptions>;
-}
-
-export type AnyScreenOptions =
-  NavigationDrawerScreenOptions &
-  NavigationStackScreenOptions &
-  NavigationTabScreenOptions;
-
-export interface NavigationScreenStatic<Options = AnyScreenOptions> {
-  navigationOptions?: NavigationScreenConfig<Options>;
-}
-
-export type NavigationStatelessScreen<Props = {}, Params = {}, NavOptions = AnyScreenOptions> =
-  React.StatelessComponent<Props & NavigationScreenProps<Params>> &
-  NavigationScreenStatic<NavOptions>;
+  navigationOptions?: NavigationScreenConfig<any>;
+}
 
 /**
  * END CUSTOM CONVENIENCE INTERFACES
