--- conflicted
+++ resolved
@@ -3,12 +3,8 @@
 // Definitions by: Guymestef <https://github.com/Guymestef>
 //                 Rajab Shakirov <https://github.com/radziksh>
 // Definitions: https://github.com/DefinitelyTyped/DefinitelyTyped
-<<<<<<< HEAD
-// TypeScript Version: 2.3
+// TypeScript Version: 2.6
 // TODO: <Highlighter>, <Menu>, <MenuItem>, <Token> components
-=======
-// TypeScript Version: 2.6
->>>>>>> 8f8f6c43
 
 import * as React from 'react';
 
