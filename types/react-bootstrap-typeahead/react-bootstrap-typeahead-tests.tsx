--- conflicted
+++ resolved
@@ -28,7 +28,6 @@
                     onInputChange={(value, e) => {}}
                     placeholder="Choose a state..."
                 />
-<<<<<<< HEAD
                 <Typeahead
                     labelKey="name"
                     multiple={multiple}
@@ -70,8 +69,6 @@
                     ))}
                   </Menu>
                 </Typeahead>
-=======
->>>>>>> 7e937fc3
             </div>
         );
     }
