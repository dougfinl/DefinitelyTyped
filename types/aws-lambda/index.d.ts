--- conflicted
+++ resolved
@@ -22,11 +22,8 @@
 //                 Louis Larry <https://github.com/louislarry>
 //                 Daniel Papukchiev <https://github.com/dpapukchiev>
 //                 Oliver Hookins <https://github.com/ohookins>
-<<<<<<< HEAD
 //                 Trevor Leach <https://github.com/trevor-leach>
-=======
 //                 James Gregory <https://github.com/jagregory>
->>>>>>> upstream/master
 // Definitions: https://github.com/DefinitelyTyped/DefinitelyTyped
 // TypeScript Version: 2.3
 
