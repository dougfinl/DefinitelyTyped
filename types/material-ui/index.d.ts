// Type definitions for material-ui v0.17.51
// Project: https://github.com/callemall/material-ui
<<<<<<< HEAD
// Definitions by: Nathan Brown <https://github.com/ngbrown>, Igor Beagorudsky <https://github.com/theigor>, Ali Taheri Moghaddar <https://github.com/alitaheri>, Oliver Herrmann <https://github.com/herrmanno>, Daniel Roth <https://github.com/DaIgeb>, Aurelién Allienne <https://github.com/allienna>, Matthias Schlesinger <https://github.com/schlesingermatthias>
=======
// Definitions by: Nathan Brown <https://github.com/ngbrown>, Igor Belagorudsky <https://github.com/theigor>, Ali Taheri Moghaddar <https://github.com/alitaheri>, Oliver Herrmann <https://github.com/herrmanno>, Daniel Roth <https://github.com/DaIgeb>, Aurelién Allienne <https://github.com/allienna>, Jonathon Kelly <https://github.com/InsidersByte>
>>>>>>> 740b493d
// Definitions: https://github.com/DefinitelyTyped/DefinitelyTyped
// TypeScript Version: 2.2

/// <reference types="react" />
/// <reference types="react-addons-linked-state-mixin" />

declare module "material-ui" {
    export import AppBar = __MaterialUI.AppBar;
    export import AutoComplete = __MaterialUI.AutoComplete;
    export import Avatar = __MaterialUI.Avatar;
    export import Badge = __MaterialUI.Badge;
    export import BottomNavigation = __MaterialUI.BottomNavigation.BottomNavigation;
    export import BottomNavigationItem = __MaterialUI.BottomNavigation.BottomNavigationItem;
    export import Card = __MaterialUI.Card.Card;
    export import CardActions = __MaterialUI.Card.CardActions;
    export import CardHeader = __MaterialUI.Card.CardHeader;
    export import CardMedia = __MaterialUI.Card.CardMedia;
    export import CardText = __MaterialUI.Card.CardText;
    export import CardTitle = __MaterialUI.Card.CardTitle;
    export import Checkbox = __MaterialUI.Switches.Checkbox;
    export import Chip = __MaterialUI.Chip;
    export import CircularProgress = __MaterialUI.CircularProgress;
    export import DatePicker = __MaterialUI.DatePicker.DatePicker;
    export import Dialog = __MaterialUI.Dialog;
    export import Divider = __MaterialUI.Divider;
    export import Drawer = __MaterialUI.Drawer;
    export import DropDownMenu = __MaterialUI.Menus.DropDownMenu;
    export import FlatButton = __MaterialUI.FlatButton;
    export import FloatingActionButton = __MaterialUI.FloatingActionButton;
    export import FontIcon = __MaterialUI.FontIcon;
    export import GridList = __MaterialUI.GridList.GridList;
    export import GridTile = __MaterialUI.GridList.GridTile;
    export import IconButton = __MaterialUI.IconButton;
    export import IconMenu = __MaterialUI.Menus.IconMenu;
    export import LinearProgress = __MaterialUI.LinearProgress;
    export import List = __MaterialUI.List.List;
    export import ListItem = __MaterialUI.List.ListItem;
    export import makeSelectable = __MaterialUI.List.makeSelectable;
    export import Menu = __MaterialUI.Menus.Menu;
    export import MenuItem = __MaterialUI.Menus.MenuItem;
    export import Paper = __MaterialUI.Paper;
    export import Popover = __MaterialUI.Popover.Popover;
    export import RadioButton = __MaterialUI.Switches.RadioButton;
    export import RadioButtonGroup = __MaterialUI.Switches.RadioButtonGroup;
    export import RaisedButton = __MaterialUI.RaisedButton;
    export import RefreshIndicator = __MaterialUI.RefreshIndicator;
    export import SelectField = __MaterialUI.SelectField;
    export import Slider = __MaterialUI.Slider;
    export import Subheader = __MaterialUI.Subheader;
    export import SvgIcon = __MaterialUI.SvgIcon;
    export import Step = __MaterialUI.Stepper.Step;
    export import StepButton = __MaterialUI.Stepper.StepButton;
    export import StepContent = __MaterialUI.Stepper.StepContent;
    export import StepLabel = __MaterialUI.Stepper.StepLabel;
    export import Stepper = __MaterialUI.Stepper;
    export import Snackbar = __MaterialUI.Snackbar;
    export import Tab = __MaterialUI.Tabs.Tab;
    export import Tabs = __MaterialUI.Tabs.Tabs;
    export import Table = __MaterialUI.Table.Table;
    export import TableBody = __MaterialUI.Table.TableBody;
    export import TableFooter = __MaterialUI.Table.TableFooter;
    export import TableHeader = __MaterialUI.Table.TableHeader;
    export import TableHeaderColumn = __MaterialUI.Table.TableHeaderColumn;
    export import TableRow = __MaterialUI.Table.TableRow;
    export import TableRowColumn = __MaterialUI.Table.TableRowColumn;
    export import TextField = __MaterialUI.TextField;
    export import TimePicker = __MaterialUI.TimePicker;
    export import Toggle = __MaterialUI.Switches.Toggle;
    export import Toolbar = __MaterialUI.Toolbar.Toolbar;
    export import ToolbarGroup = __MaterialUI.Toolbar.ToolbarGroup;
    export import ToolbarSeparator = __MaterialUI.Toolbar.ToolbarSeparator;
    export import ToolbarTitle = __MaterialUI.Toolbar.ToolbarTitle;

    // export type definitions
    export type TouchTapEvent = __MaterialUI.TouchTapEvent;
    export type TouchTapEventHandler = __MaterialUI.TouchTapEventHandler;
}

declare namespace __MaterialUI {
    // ReactLink is from "react/addons"
    interface ReactLink<T> {
        value: T;
        requestChange(newValue: T): void;
    }

    // What's common between React.TouchEvent and React.MouseEvent
    interface TouchTapEvent extends React.SyntheticEvent<{}> {
        altKey: boolean;
        ctrlKey: boolean;
        getModifierState(key: string): boolean;
        metaKey: boolean;
        shiftKey: boolean;
    }

    // What's common between React.TouchEventHandler and React.MouseEventHandler
    interface TouchTapEventHandler extends React.EventHandler<TouchTapEvent> {
    }

    interface ThemeWrapperProps {
        theme: Styles.MuiTheme;
    }
    export class ThemeWrapper extends React.Component<ThemeWrapperProps, {}> {
    }

    export namespace Styles {
        interface Spacing {
            iconSize?: number;

            desktopGutter?: number;
            desktopGutterMore?: number;
            desktopGutterLess?: number;
            desktopGutterMini?: number;
            desktopKeylineIncrement?: number;
            desktopDropDownMenuItemHeight?: number;
            desktopDropDownMenuFontSize?: number;
            desktopLeftNavMenuItemHeight?: number;
            desktopSubheaderHeight?: number;
            desktopToolbarHeight?: number;
        }
        export var Spacing: Spacing;

        interface ThemePalette {
            primary1Color?: string;
            primary2Color?: string;
            primary3Color?: string;
            accent1Color?: string;
            accent2Color?: string;
            accent3Color?: string;
            textColor?: string;
            secondaryTextColor?: string;
            alternateTextColor?: string;
            canvasColor?: string;
            borderColor?: string;
            disabledColor?: string;
            pickerHeaderColor?: string;
            clockCircleColor?: string;
            shadowColor?: string;
        }
        export var ThemePalette: ThemePalette;
        interface MuiTheme {
            spacing?: Spacing;
            fontFamily?: string;
            palette?: ThemePalette;
            isRtl?: boolean;
            userAgent?: string | boolean;
            zIndex?: zIndex;
            baseTheme?: RawTheme;
            rawTheme?: RawTheme;
            appBar?: {
                color?: string;
                textColor?: string;
                height?: number;
                titleFontWeight?: number;
                padding?: number;
            };
            avatar?: {
                color?: string;
                backgroundColor?: string;
                borderColor?: string;
            };
            badge?: {
                color?: string;
                textColor?: string;
                primaryColor?: string;
                primaryTextColor?: string;
                secondaryColor?: string;
                secondaryTextColor?: string;
                fontWeight?: number;
            };
            button?: {
                height?: number;
                minWidth?: number;
                iconButtonSize?: number;
                textTransform?: string;
            };
            card?: {
                titleColor?: string;
                subtitleColor?: string;
                fontWeight?: number;
            };
            cardMedia?: {
                color?: string;
                overlayContentBackground?: string;
                titleColor?: string;
                subtitleColor?: string;
            };
            cardText?: {
                textColor?: string;
            };
            checkbox?: {
                boxColor?: string;
                checkedColor?: string;
                requiredColor?: string;
                disabledColor?: string;
                labelColor?: string;
                labelDisabledColor?: string;
            };
            chip?: {
                backgroundColor?: string;
                deleteIconColor?: string;
                textColor?: string;
                fontSize?: number;
                fontWeight?: number;
                shadow?: string;
            };
            datePicker?: {
                color?: string;
                textColor?: string;
                calendarTextColor?: string;
                selectColor?: string;
                selectTextColor?: string;
                calendarYearBackgroundColor?: string;
            };
            dialog?: {
                titleFontSize?: number;
                bodyFontSize?: number;
                bodyColor?: string;
            };
            dropDownMenu?: {
                accentColor?: string;
            };
            enhancedButton?: {
                tapHighlightColor?: string;
            };
            flatButton?: {
                color?: string;
                buttonFilterColor?: string;
                disabledTextColor?: string;
                textColor?: string;
                primaryTextColor?: string;
                secondaryTextColor?: string;
                fontSize?: number;
                fontWeight?: number;
            };
            floatingActionButton?: {
                buttonSize?: number;
                miniSize?: number;
                color?: string;
                iconColor?: string;
                secondaryColor?: string;
                secondaryIconColor?: string;
                disabledTextColor?: string;
                disabledColor?: string;
            };
            gridTile?: {
                textColor?: string;
            };
            icon?: {
                color?: string;
                backgroundColor?: string;
            };
            inkBar?: {
                backgroundColor?: string;
            };
            drawer?: {
                width?: number;
                color?: string;
            };
            listItem?: {
                nestedLevelDepth?: number;
                secondaryTextColor?: string;
                leftIconColor?: string;
                rightIconColor?: string;
            };
            menu?: {
                backgroundColor?: string;
                containerBackgroundColor?: string;
            };
            menuItem?: {
                dataHeight?: number;
                height?: number;
                hoverColor?: string;
                padding?: number;
                selectedTextColor?: string;
                rightIconDesktopFill?: string;
            };
            menuSubheader?: {
                padding?: number;
                borderColor?: string;
                textColor?: string;
            };
            overlay?: {
                backgroundColor?: string;
            };
            paper?: {
                color?: string;
                backgroundColor?: string;
                zDepthShadows?: string[];
            };
            radioButton?: {
                borderColor?: string;
                backgroundColor?: string;
                checkedColor?: string;
                requiredColor?: string;
                disabledColor?: string;
                size?: number;
                labelColor?: string;
                labelDisabledColor?: string;
            };
            raisedButton?: {
                color?: string;
                textColor?: string;
                primaryColor?: string;
                primaryTextColor?: string;
                secondaryColor?: string;
                secondaryTextColor?: string;
                disabledColor?: string;
                disabledTextColor?: string;
                fontSize?: number;
                fontWeight?: number;
            };
            refreshIndicator?: {
                strokeColor?: string;
                loadingStrokeColor?: string;
            };
            ripple?: {
                color?: string;
            };
            slider?: {
                trackSize?: number;
                trackColor?: string;
                trackColorSelected?: string;
                handleSize?: number;
                handleSizeDisabled?: number;
                handleSizeActive?: number;
                handleColorZero?: string;
                handleFillColor?: string;
                selectionColor?: string;
                rippleColor?: string;
            };
            snackbar?: {
                textColor?: string;
                backgroundColor?: string;
                actionColor?: string;
            };
            subheader?: {
                color?: string;
                fontWeight?: number;
            };
            stepper?: {
                backgroundColor?: string;
                hoverBackgroundColor?: string;
                iconColor?: string;
                hoveredIconColor?: string;
                inactiveIconColor?: string;
                textColor?: string;
                disabledTextColor?: string;
                connectorLineColor?: string;
            };
            svgIcon?: {
                color?: string,
            };
            table?: {
                backgroundColor?: string;
            };
            tableFooter?: {
                borderColor?: string;
                textColor?: string;
            };
            tableHeader?: {
                borderColor?: string;
            };
            tableHeaderColumn?: {
                textColor?: string;
                height?: number;
                spacing?: number;
            };
            tableRow?: {
                hoverColor?: string;
                stripeColor?: string;
                selectedColor?: string;
                textColor?: string;
                borderColor?: string;
                height?: number;
            };
            tableRowColumn?: {
                height?: number;
                spacing?: number;
            };
            tabs?: {
                backgroundColor?: string;
                textColor?: string;
                selectedTextColor?: string;
            };
            textField?: {
                textColor?: string;
                hintColor?: string;
                floatingLabelColor?: string;
                disabledTextColor?: string;
                errorColor?: string;
                focusColor?: string;
                backgroundColor?: string;
                borderColor?: string;
            };
            timePicker?: {
                color?: string;
                textColor?: string;
                accentColor?: string;
                clockColor?: string;
                clockCircleColor?: string;
                headerColor?: string;
                selectColor?: string;
                selectTextColor?: string;
            };
            toggle?: {
                thumbOnColor?: string;
                thumbOffColor?: string;
                thumbDisabledColor?: string;
                thumbRequiredColor?: string;
                trackOnColor?: string;
                trackOffColor?: string;
                trackDisabledColor?: string;
                labelColor?: string;
                labelDisabledColor?: string;
                trackRequiredColor?: string;
            };
            toolbar?: {
                color?: string;
                hoverColor?: string;
                backgroundColor?: string;
                height?: number;
                titleFontSize?: number;
                iconColor?: string;
                separatorColor?: string;
                menuHoverColor?: string;
            };
            tooltip?: {
                color?: string;
                rippleBackgroundColor?: string;
            };
        }

        interface zIndex {
            menu: number;
            appBar: number;
            drawerOverlay: number;
            drawer: number;
            dialogOverlay: number;
            dialog: number;
            layer: number;
            popover: number;
            snackbar: number;
            tooltip: number;
        }
        export var zIndex: zIndex;

        interface RawTheme {
            spacing?: Spacing;
            fontFamily?: string;
            palette?: ThemePalette;
        }
        var lightBaseTheme: RawTheme;
        var darkBaseTheme: RawTheme;

        export function muiThemeable(): <
            TComponent extends React.ComponentClass<P> | React.StatelessComponent<P>,
            P extends {muiTheme?: MuiTheme}
        >(component: TComponent) => TComponent;

        interface MuiThemeProviderProps {
            muiTheme?: Styles.MuiTheme;
        }
        export class MuiThemeProvider extends React.Component<MuiThemeProviderProps, {}> {
        }

        export function getMuiTheme(...muiTheme: MuiTheme[]): MuiTheme;

        interface Transitions {
            easeOut(duration?: string, property?: string | string[], delay?: string, easeFunction?: string): string;
            create(duration?: string, property?: string, delay?: string, easeFunction?: string): string;
            easeOutFunction: string;
            easeInOutFunction: string;
        }
        export var Transitions: Transitions;

        interface Typography {
            textFullBlack: string;
            textDarkBlack: string;
            textLightBlack: string;
            textMinBlack: string;
            textFullWhite: string;
            textDarkWhite: string;
            textLightWhite: string;

            // font weight
            fontWeightLight: number;
            fontWeightNormal: number;
            fontWeightMedium: number;

            fontStyleButtonFontSize: number;
        }
        export var Typography: Typography;
    }

    interface AppBarProps {
        className?: string;
        iconClassNameLeft?: string;
        iconClassNameRight?: string;
        iconElementLeft?: React.ReactElement<any>;
        iconElementRight?: React.ReactElement<any>;
        iconStyleRight?: React.CSSProperties;
        iconStyleLeft?: React.CSSProperties;
        onLeftIconButtonTouchTap?: TouchTapEventHandler;
        onRightIconButtonTouchTap?: TouchTapEventHandler;
        onTitleTouchTap?: TouchTapEventHandler;
        showMenuIconButton?: boolean;
        style?: React.CSSProperties;
        title?: React.ReactNode;
        titleStyle?: React.CSSProperties;
        zDepth?: number;
    }
    export class AppBar extends React.Component<AppBarProps, {}> {
    }

    interface AppCanvasProps {
    }
    export class AppCanvas extends React.Component<AppCanvasProps, {}> {
    }

    namespace propTypes {
        type horizontal = 'left' | 'middle' | 'right';
        type tooltipHorizontal = 'left' | 'center' | 'right';
        type vertical = 'top' | 'center' | 'bottom';
        type direction = 'left' | 'right' | 'up' | 'down';

        interface origin {
            horizontal: horizontal;
            vertical: vertical;
        }

        interface utils {
            getWeekArray: (date: Date, firstDayOfWeek: number) => (Date | null)[][];
            getYear: (date: Date) => number;
            setYear: (date: Date, year: number) => Date;
            addDays: (date: Date, days: number) => Date;
            addMonths: (date: Date, months: number) => Date;
            addYears: (date: Date, years: number) => Date;
            getFirstDayOfMonth: (date: Date) => Date;
            monthDiff: (date1: Date, date2: Date) => number;
        }

        type corners = 'bottom-left' | 'bottom-right' | 'top-left' | 'top-right';
        type cornersAndCenter = 'bottom-center' | 'bottom-left' | 'bottom-right' | 'top-center' | 'top-left' | 'top-right';
    }

    interface AutoCompleteProps<DataItem> extends TextFieldProps {
        anchorOrigin?: propTypes.origin;
        animated?: boolean;
        animation?: React.ComponentClass<Popover.PopoverAnimationProps>;
        dataSource: DataItem[];
        dataSourceConfig?: { text: string; value: string; };
        disableFocusRipple?: boolean;
        errorStyle?: React.CSSProperties;
        errorText?: React.ReactNode;
        filter?: (searchText: string, key: string, item: DataItem) => boolean;
        floatingLabelText?: React.ReactNode;
        fullWidth?: boolean;
        hintText?: React.ReactNode;
        listStyle?: React.CSSProperties;
        maxSearchResults?: number;
        menuCloseDelay?: number;
        menuProps?: any;
        menuStyle?: React.CSSProperties;
        onBlur?: React.FocusEventHandler<{}>;
        onFocus?: React.FocusEventHandler<{}>;
        onKeyDown?: React.KeyboardEventHandler<{}>;
        onNewRequest?: (chosenRequest: DataItem, index: number) => void;
        onUpdateInput?: (searchText: string, dataSource: DataItem[]) => void;
        open?: boolean;
        openOnFocus?: boolean;
        popoverProps?: Popover.PopoverProps;
        searchText?: string;
        style?: React.CSSProperties;
        targetOrigin?: propTypes.origin;
        textFieldStyle?: React.CSSProperties;
    }
    export class AutoComplete extends React.Component<AutoCompleteProps<any>, {}> {
        static noFilter: () => boolean;
        static defaultFilter: (searchText: string, key: string) => boolean;
        static caseSensitiveFilter: (searchText: string, key: string) => boolean;
        static caseInsensitiveFilter: (searchText: string, key: string) => boolean;

        static levenshteinDistanceFilter(distanceLessThan: number): (searchText: string, key: string) => boolean;

        static fuzzyFilter: (searchText: string, key: string) => boolean;
        static Item: Menus.MenuItem;
        static Divider: Divider;
    }

    interface AvatarProps {
        backgroundColor?: string;
        className?: string;
        color?: string;
        icon?: React.ReactElement<any>;
        size?: number;
        src?: string;
        style?: React.CSSProperties;
    }
    export class Avatar extends React.Component<AvatarProps, {}> {
    }

    interface BadgeProps {
        badgeContent: React.ReactNode;
        badgeStyle?: React.CSSProperties;
        className?: string;
        primary?: boolean;
        secondary?: boolean;
        style?: React.CSSProperties;
    }
    export class Badge extends React.Component<BadgeProps, {}> {
    }

    interface BeforeAfterWrapperProps {
        afterElementType?: string;
        afterStyle?: React.CSSProperties;
        beforeElementType?: string;
        beforeStyle?: React.CSSProperties;
        elementType?: string;
        style?: React.CSSProperties;
    }
    export class BeforeAfterWrapper extends React.Component<BeforeAfterWrapperProps, {}> {
    }

    // non generally overridden elements of EnhancedButton
    interface SharedEnhancedButtonProps<T> {
        centerRipple?: boolean;
        disableFocusRipple?: boolean;
        disableKeyboardFocus?: boolean;
        disableTouchRipple?: boolean;
        focusRippleColor?: string;
        focusRippleOpacity?: number;
        href?: string;
        keyboardFocused?: boolean;
        onBlur?: React.FocusEventHandler<{}>;
        onFocus?: React.FocusEventHandler<{}>;
        onKeyboardFocus?: (e: React.FocusEvent<{}>, isKeyboardFocused: boolean) => void;
        onKeyDown?: React.KeyboardEventHandler<{}>;
        onKeyUp?: React.KeyboardEventHandler<{}>;
        onTouchTap?: TouchTapEventHandler;
        onClick?: React.MouseEventHandler<{}>;
        style?: React.CSSProperties;
        tabIndex?: number;
        target?: string;
        touchRippleColor?: string;
        touchRippleOpacity?: number;
        type?: string;
        containerElement?: React.ReactNode | string;
    }

    interface EnhancedButtonProps extends React.HTMLAttributes<{}>, SharedEnhancedButtonProps<EnhancedButton> {
        // container element, <button/>, or <span/>(if disabled link) is the element that get the 'other' properties
        containerElement?: React.ReactNode | string;
        disabled?: boolean;
    }
    export class EnhancedButton extends React.Component<EnhancedButtonProps, {}> {
    }

    interface FlatButtonProps extends React.DOMAttributes<{}>, SharedEnhancedButtonProps<FlatButton> {
        // <EnhancedButton/> is the element that get the 'other' properties
        backgroundColor?: string;
        className?: string;
        disabled?: boolean;
        fullWidth?: boolean;
        hoverColor?: string;
        icon?: React.ReactNode;
        label?: React.ReactNode;
        labelPosition?: "before" | "after";
        labelStyle?: React.CSSProperties;
        linkButton?: boolean;
        onKeyboardFocus?: (e: React.FocusEvent<{}>, isKeyboardFocused: boolean) => void;
        onMouseEnter?: React.MouseEventHandler<{}>;
        onMouseLeave?: React.MouseEventHandler<{}>;
        onTouchStart?: React.TouchEventHandler<{}>;
        primary?: boolean;
        rippleColor?: string;
        secondary?: boolean;
        style?: React.CSSProperties;
    }
    export class FlatButton extends React.Component<FlatButtonProps, {}> {
    }

    interface RaisedButtonProps extends SharedEnhancedButtonProps<RaisedButton> {
        // <EnhancedButton/> is the element that get the 'other' properties
        backgroundColor?: string;
        buttonStyle?: React.CSSProperties;
        className?: string;
        disabled?: boolean;
        disabledBackgroundColor?: string;
        disabledLabelColor?: string;
        fullWidth?: boolean;
        icon?: React.ReactNode;
        label?: React.ReactNode;
        labelColor?: string;
        labelPosition?: "before" | "after";
        labelStyle?: React.CSSProperties;
        linkButton?: boolean;
        onMouseDown?: React.MouseEventHandler<{}>;
        onMouseEnter?: React.MouseEventHandler<{}>;
        onMouseLeave?: React.MouseEventHandler<{}>;
        onMouseUp?: React.MouseEventHandler<{}>;
        onTouchEnd?: React.TouchEventHandler<{}>;
        onTouchStart?: React.TouchEventHandler<{}>;
        overlayStyle?: React.CSSProperties;
        primary?: boolean;
        rippleStyle?: React.CSSProperties;
        secondary?: boolean;
        style?: React.CSSProperties;
    }
    export class RaisedButton extends React.Component<RaisedButtonProps, {}> {
    }

    interface FloatingActionButtonProps extends React.HTMLAttributes<{}>, SharedEnhancedButtonProps<FloatingActionButton> {
        // <EnhancedButton/> is the element that get the 'other' properties
        backgroundColor?: string;
        className?: string;
        disabled?: boolean;
        disabledColor?: string;
        iconClassName?: string;
        iconStyle?: React.CSSProperties;
        mini?: boolean;
        onMouseDown?: React.MouseEventHandler<{}>;
        onMouseEnter?: React.MouseEventHandler<{}>;
        onMouseLeave?: React.MouseEventHandler<{}>;
        onMouseUp?: React.MouseEventHandler<{}>;
        onTouchEnd?: React.TouchEventHandler<{}>;
        onTouchStart?: React.TouchEventHandler<{}>;
        secondary?: boolean;
        style?: React.CSSProperties;
        zDepth?: number;
    }
    export class FloatingActionButton extends React.Component<FloatingActionButtonProps, {}> {
    }

    interface IconButtonProps extends React.HTMLAttributes<{}>, SharedEnhancedButtonProps<IconButton> {
        // <EnhancedButton/> is the element that get the 'other' properties
        className?: string;
        disableTouchRipple?: boolean;
        disabled?: boolean;
        hoveredStyle?: React.CSSProperties;
        iconClassName?: string;
        iconStyle?: React.CSSProperties;
        onBlur?: React.FocusEventHandler<{}>;
        onFocus?: React.FocusEventHandler<{}>;
        onKeyboardFocus?: (e: React.FocusEvent<{}>, isKeyboardFocused: boolean) => void;
        onMouseEnter?: React.MouseEventHandler<{}>;
        onMouseLeave?: React.MouseEventHandler<{}>;
        onMouseOut?: React.MouseEventHandler<{}>;
        style?: React.CSSProperties;
        tooltip?: React.ReactNode | string;
        tooltipPosition?: propTypes.cornersAndCenter;
        tooltipStyles?: React.CSSProperties;
        touch?: boolean;
    }
    export class IconButton extends React.Component<IconButtonProps, {}> {
    }

    namespace BottomNavigation {
        interface BottomNavigationProps {
            className?: string;
            selectedIndex?: number;
            style?: React.CSSProperties;
        }

        export class BottomNavigation extends React.Component<BottomNavigationProps, {}> { }

        interface BottomNavigationItemProps extends SharedEnhancedButtonProps<BottomNavigationItem> {
            className?: string;
            icon?: React.ReactNode;
            label?: React.ReactNode;
        }

        export class BottomNavigationItem extends React.Component<BottomNavigationItemProps, {}> { }
    }

    namespace Card {

        interface CardProps {
            className?: string;
            actAsExpander?: boolean;
            containerStyle?: React.CSSProperties;
            expandable?: boolean;
            expanded?: boolean;
            initiallyExpanded?: boolean;
            onExpandChange?: (isExpanded: boolean) => void;
            showExpandableButton?: boolean;
            style?: React.CSSProperties;
        }
        export class Card extends React.Component<CardProps, {}> {
        }

        interface CardActionsProps {
            actAsExpander?: boolean;
            expandable?: boolean;
            showExpandableButton?: boolean;
            style?: React.CSSProperties;
            className?: string;
        }
        export class CardActions extends React.Component<CardActionsProps, {}> {
        }

        interface CardExpandableProps {
            expanded?: boolean;
            onExpanding?: (isExpanded: boolean) => void;
            style?: React.CSSProperties;
        }
        export class CardExpandable extends React.Component<CardExpandableProps, {}> {
        }

        interface CardHeaderProps {
            actAsExpander?: boolean;
            avatar?: React.ReactNode;
            expandable?: boolean;
            showExpandableButton?: boolean;
            style?: React.CSSProperties;
            subtitle?: React.ReactNode;
            subtitleColor?: string;
            subtitleStyle?: React.CSSProperties;
            textStyle?: React.CSSProperties;
            title?: React.ReactNode;
            titleColor?: string;
            titleStyle?: React.CSSProperties;
            className?: string;
            openIcon?: React.ReactNode;
            closeIcon?: React.ReactNode;
        }
        export class CardHeader extends React.Component<CardHeaderProps, {}> {
        }

        interface CardMediaProps {
            actAsExpander?: boolean;
            expandable?: boolean;
            mediaStyle?: React.CSSProperties;
            overlay?: React.ReactNode;
            overlayContainerStyle?: React.CSSProperties;
            overlayContentStyle?: React.CSSProperties;
            overlayStyle?: React.CSSProperties;
            style?: React.CSSProperties;
        }
        export class CardMedia extends React.Component<CardMediaProps, {}> {
        }

        interface CardTextProps {
            actAsExpander?: boolean;
            color?: string;
            expandable?: boolean;
            style?: React.CSSProperties;
            className?: string;
        }
        export class CardText extends React.Component<CardTextProps, {}> {
        }

        interface CardTitleProps {
            actAsExpander?: boolean;
            expandable?: boolean;
            showExpandableButton?: boolean;
            style?: React.CSSProperties;
            subtitle?: React.ReactNode;
            subtitleColor?: string;
            subtitleStyle?: React.CSSProperties;
            title?: React.ReactNode;
            titleColor?: string;
            titleStyle?: React.CSSProperties;
        }
        export class CardTitle extends React.Component<CardTitleProps, {}> {
        }
    }

    interface ChipProps {
        backgroundColor?: string;
        className?: string;
        labelColor?: string;
        labelStyle?: React.CSSProperties;
        onRequestDelete?: React.TouchEventHandler<Chip>;
        onTouchTap?: React.TouchEventHandler<Chip>;
        style?: React.CSSProperties;
    }
    export class Chip extends React.Component<ChipProps, {}> {
    }

    namespace DatePicker {
        interface DatePickerProps {
            // <TextField/> is the element that get the 'other' properties
            DateTimeFormat?: typeof Intl.DateTimeFormat;
            autoOk?: boolean;
            cancelLabel?: React.ReactNode;
            container?: "dialog" | "inline";
            defaultDate?: Date;
            dialogContainerStyle?: React.CSSProperties;
            disableYearSelection?: boolean;
            disabled?: boolean;
            firstDayOfWeek?: number;
            formatDate?: (date: Date) => string;
            locale?: string;
            maxDate?: Date;
            minDate?: Date;
            mode?: "portrait" | "landscape";
            okLabel?: React.ReactNode;
            onChange?: (e: any, date: Date) => void; // e is always null
            onDismiss?: () => void;
            onFocus?: React.FocusEventHandler<{}>;
            onShow?: () => void;
            onTouchTap?: React.TouchEventHandler<{}>;
            shouldDisableDate?: (day: Date) => boolean;
            style?: React.CSSProperties;
            textFieldStyle?: React.CSSProperties;
            value?: Date;

            // From <TextField />
            className?: string;
            defaultValue?: string;
            errorStyle?: React.CSSProperties;
            errorText?: React.ReactNode;
            floatingLabelStyle?: React.CSSProperties;
            floatingLabelText?: React.ReactNode;
            fullWidth?: boolean;
            hintStyle?: React.CSSProperties;
            hintText?: React.ReactNode;
            id?: string;
            inputStyle?: React.CSSProperties;
            onBlur?: React.FocusEventHandler<{}>;
            onKeyDown?: React.KeyboardEventHandler<{}>;
            rows?: number,
            rowsMax?: number,
            name?: string;
            type?: string;
            underlineDisabledStyle?: React.CSSProperties;
            underlineFocusStyle?: React.CSSProperties;
            underlineShow?: boolean;
            underlineStyle?: React.CSSProperties;
            utils?: propTypes.utils;
        }
        export class DatePicker extends React.Component<DatePickerProps, {}> {
        }

        interface DatePickerDialogProps {
            // <Container/> is the element that get the 'other' properties
            DateTimeFormat?: typeof Intl.DateTimeFormat;
            animation?: React.ComponentClass<Popover.PopoverAnimationProps>;
            autoOk?: boolean;
            cancelLabel?: React.ReactNode;
            container?: "dialog" | "inline";
            disableYearSelection?: boolean;
            firstDayOfWeek?: number;
            initialDate?: Date;
            locale?: string;
            maxDate?: Date;
            minDate?: Date;
            mode?: "portrait" | "landscape";
            okLabel?: React.ReactNode;
            onAccept?: (d: Date) => void;
            onDismiss?: () => void;
            onShow?: () => void;
            shouldDisableDate?: (day: Date) => boolean;
            style?: React.CSSProperties;
            utils?: propTypes.utils;
        }
        export class DatePickerDialog extends React.Component<DatePickerDialogProps, {}> {
            public show(): void;
            public dismiss(): void;
        }
    }

    /** @deprecated use array of components instead */
    export interface DialogAction {
        id?: string;
        onClick?: React.MouseEventHandler<{}>;
        onTouchTap?: TouchTapEventHandler;
        ref?: string;
        text: string;
    }
    export interface DialogProps extends React.DOMAttributes<{}>, React.Props<Dialog> {
        actions?: Array<DialogAction | React.ReactElement<any>>;
        /** @deprecated use a custom `actions` property instead */
        actionFocus?: string;
        actionsContainerClassName?: string;
        actionsContainerStyle?: React.CSSProperties;
        autoDetectWindowHeight?: boolean;
        autoScrollBodyContent?: boolean;
        bodyClassName?: string;
        bodyStyle?: React.CSSProperties;
        className?: string;
        contentClassName?: string;
        contentStyle?: React.CSSProperties;
        modal?: boolean;
        onRequestClose?: (buttonClicked: boolean) => void;
        open: boolean;
        overlayClassName?: string;
        overlayStyle?: React.CSSProperties;
        repositionOnUpdate?: boolean;
        style?: React.CSSProperties;
        title?: React.ReactNode;
        titleClassName?: string;
        titleStyle?: React.CSSProperties;
    }
    export class Dialog extends React.Component<DialogProps, {}> {
    }

    interface DividerProps {
        className?: string;
        inset?: boolean;
        style?: React.CSSProperties;
    }
    export class Divider extends React.Component<DividerProps, {}> {
    }

    interface DrawerProps {
        className?: string;
        containerClassName?: string;
        containerStyle?: React.CSSProperties;
        disableSwipeToOpen?: boolean;
        docked?: boolean;
        onRequestChange?: (opening: boolean, reason: string) => void;
        open?: boolean;
        openSecondary?: Boolean;
        overlayClassName?: string;
        overlayStyle?: React.CSSProperties;
        style?: React.CSSProperties;
        swipeAreaWidth?: number;
        width?: number | string;
        zDepth?: number;
    }
    export class Drawer extends React.Component<DrawerProps, {}> {
    }

    namespace GridList {
        interface GridListProps {
            cellHeight?: number|'auto';
            cols?: number;
            padding?: number;
            style?: React.CSSProperties;
        }
        export class GridList extends React.Component<GridListProps, {}> {
        }

        interface GridTileProps {
            actionIcon?: React.ReactElement<any>;
            actionPosition?: "left" | "right";
            cols?: number;
            containerElement?: string | React.ReactElement<any> | React.ComponentClass<any>;
            rows?: number;
            style?: React.CSSProperties;
            subtitle?: React.ReactNode;
            title?: React.ReactNode;
            titleBackground?: string;
            titlePosition?: "top" | "bottom";
            onTouchTap?: TouchTapEventHandler;
        }
        export class GridTile extends React.Component<GridTileProps, {}> {
        }
    }

    interface FontIconProps extends React.HTMLAttributes<{}>, React.Props<FontIcon> {
        // <span/> is the element that get the 'other' properties
        color?: string;
        hoverColor?: string;
        onMouseEnter?: React.MouseEventHandler<{}>;
        onMouseLeave?: React.MouseEventHandler<{}>;
        style?: React.CSSProperties;
    }
    export class FontIcon extends React.Component<FontIconProps, {}> {
    }

    interface SvgIconProps extends React.SVGAttributes<{}>, React.Props<SvgIcon> {
        // <svg/> is the element that get the 'other' properties
        color?: string;
        hoverColor?: string;
        onMouseEnter?: React.MouseEventHandler<{}>;
        onMouseLeave?: React.MouseEventHandler<{}>;
        style?: React.CSSProperties;
        viewBox?: string;
    }
    export class SvgIcon extends React.Component<SvgIconProps, {}> {
    }

    namespace List {
        interface ListProps {
            // <Paper/> is the element that get the 'other' properties
            style?: React.CSSProperties;
        }
        export class List extends React.Component<ListProps, {}> {
        }

        interface ListItemProps extends EnhancedButtonProps {
            // <EnhancedButton/> is the element that get the 'other' properties
            autoGenerateNestedIndicator?: boolean;
            disableKeyboardFocus?: boolean;
            disabled?: boolean;
            hoverColor?: string;
            initiallyOpen?: boolean;
            innerDivStyle?: React.CSSProperties;
            insetChildren?: boolean;
            leftAvatar?: React.ReactElement<any>;
            leftCheckbox?: React.ReactElement<any>;
            leftIcon?: React.ReactElement<any>;
            nestedItems?: React.ReactElement<ListItemProps>[];
            nestedLevel?: number;
            nestedListStyle?: React.CSSProperties;
            onKeyboardFocus?: (e: React.FocusEvent<{}>, isKeyboardFocused: boolean) => void;
            onMouseEnter?: React.MouseEventHandler<{}>;
            onMouseLeave?: React.MouseEventHandler<{}>;
            onNestedListToggle?: (item: ListItem) => void;
            onTouchStart?: React.TouchEventHandler<{}>;
            onTouchTap?: TouchTapEventHandler;
            open?: boolean;
            primaryText?: React.ReactNode;
            primaryTogglesNestedList?: boolean;
            rightAvatar?: React.ReactElement<any>;
            rightIcon?: React.ReactElement<any>;
            rightIconButton?: React.ReactElement<any>;
            rightToggle?: React.ReactElement<any>;
            secondaryText?: React.ReactNode;
            secondaryTextLines?: number; // 1 or 2
            style?: React.CSSProperties;
        }
        export class ListItem extends React.Component<ListItemProps, {}> {
        }

        interface SelectableProps {
            onChange?: (e: TouchTapEvent, value: any) => void;
            selectedItemStyle?: React.CSSProperties;
            value?: any;
        }

        // union types for higher order components in TypeScript 1.8: https://github.com/Microsoft/TypeScript/issues/4362
        export function makeSelectable<P extends {}>(component: React.ComponentClass<P>): React.ComponentClass<P & SelectableProps>;
    }

    namespace Menus {
        interface MenuProps {
            // <List/> is the element that get the 'other' properties
            autoWidth?: boolean;
            desktop?: boolean;
            disableAutoFocus?: boolean;
            initiallyKeyboardFocused?: boolean;
            listStyle?: React.CSSProperties;
            maxHeight?: number;
            multiple?: boolean;
            onChange?: (e: TouchTapEvent, itemValue: any | any[]) => void;
            onEscKeyDown?: React.KeyboardEventHandler<{}>;
            onItemTouchTap?: (e: TouchTapEvent, item: MenuItem) => void;
            onKeyDown?: React.KeyboardEventHandler<{}>;
            selectedMenuItemStyle?: React.CSSProperties;
            style?: React.CSSProperties;
            value?: any | any[];
            valueLink?: ReactLink<any | any[]>;
            width?: string | number;
        }
        export class Menu extends React.Component<MenuProps, {}> {
        }

        interface MenuItemProps extends List.ListItemProps {
            // <ListItem/> is the element that get the 'other' properties
            animation?: React.ComponentClass<Popover.PopoverAnimationProps>;
            checked?: boolean;
            desktop?: boolean;
            disabled?: boolean;
            focusState?: string; // 'none', 'focused', or 'keyboard-focused'
            innerDivStyle?: React.CSSProperties;
            insetChildren?: boolean;
            leftIcon?: React.ReactElement<any>;
            menuItems?: React.ReactNode;
            onTouchTap?: TouchTapEventHandler;
            primaryText?: React.ReactNode;
            rightIcon?: React.ReactElement<any>;
            secondaryText?: React.ReactNode;
            style?: React.CSSProperties;
            value?: any;
            containerElement?: React.ReactNode | string;
        }
        export class MenuItem extends React.Component<MenuItemProps, {}> {
        }

        interface IconMenuProps {
            // <Menu/> is the element that get the 'other' properties
            anchorOrigin?: propTypes.origin;
            animation?: React.ComponentClass<Popover.PopoverAnimationProps>;
            className?: string;
            iconButtonElement: React.ReactElement<IconButtonProps>;
            iconStyle?: React.CSSProperties;
            menuStyle?: React.CSSProperties;
            onItemTouchTap?: (e: TouchTapEvent, item: MenuItem) => void;
            onKeyboardFocus?: (e: React.FocusEvent<{}>, isKeyboardFocused: boolean) => void;
            onMouseDown?: React.MouseEventHandler<{}>;
            onMouseEnter?: React.MouseEventHandler<{}>;
            onMouseLeave?: React.MouseEventHandler<{}>;
            onMouseUp?: React.MouseEventHandler<{}>;
            onRequestChange?: (opening: boolean, reason: string) => void;
            onTouchTap?: TouchTapEventHandler;
            open?: boolean;
            style?: React.CSSProperties;
            targetOrigin?: propTypes.origin;
            touchTapCloseDelay?: number;
            useLayerForClickAway?: boolean;

            animated?: boolean;
            autoWidth?: boolean;
            desktop?: boolean;
            listStyle?: React.CSSProperties;
            maxHeight?: number;
            multiple?: boolean;
            onChange?: (e: TouchTapEvent, itemValue: any | any[]) => void;
            onKeyDown?: React.KeyboardEventHandler<{}>;
            selectedMenuItemStyle?: React.CSSProperties;
            value?: any | any[];
            valueLink?: ReactLink<any | any[]>;
            width?: string | number;
        }
        export class IconMenu extends React.Component<IconMenuProps, {}> {
        }

        interface DropDownMenuProps {
            // <div/> is the element that gets the 'other' properties
            animated?: boolean;
            animation?: React.ComponentClass<Popover.PopoverAnimationProps>;
            autoWidth?: boolean;
            className?: string;
            disabled?: boolean;
            iconStyle?: React.CSSProperties;
            labelStyle?: React.CSSProperties;
            listStyle?: React.CSSProperties;
            maxHeight?: number;
            menuStyle?: React.CSSProperties;
            onChange?: (e: TouchTapEvent, index: number, menuItemValue: any) => void;
            onClose?: (e: TouchTapEvent) => void;
            openImmediately?: boolean;
            style?: React.CSSProperties;
            underlineStyle?: React.CSSProperties;
            value?: any;
        }
        export class DropDownMenu extends React.Component<DropDownMenuProps, {}> {
        }
    }

    interface OverlayProps extends React.Props<Overlay> {
        autoLockScrolling?: boolean;
        show?: boolean;
        transitionEnabled?: boolean;
        onClick?: React.MouseEventHandler<{}>;
        onTouchTap?: TouchTapEventHandler;
    }
    export class Overlay extends React.Component<OverlayProps, {}> {
    }

    interface PaperProps extends React.HTMLAttributes<{}>, React.Props<Paper> {
        circle?: boolean;
        rounded?: boolean;
        style?: React.CSSProperties;
        transitionEnabled?: boolean;
        zDepth?: number;
    }
    export class Paper extends React.Component<PaperProps, {}> {
    }

    namespace Popover {
        interface PopoverAnimationProps {
            open: boolean;
            style?: React.CSSProperties;
        }

        interface PopoverProps {
            anchorEl?: React.ReactInstance;
            anchorOrigin?: propTypes.origin;
            animated?: boolean;
            animation?: React.ComponentClass<PopoverAnimationProps>;
            autoCloseWhenOffScreen?: boolean;
            canAutoPosition?: boolean;
            className?: string;
            onRequestClose?: (reason: string) => void;
            open?: boolean;
            style?: React.CSSProperties;
            targetOrigin?: propTypes.origin;
            useLayerForClickAway?: boolean;
            zDepth?: number;
        }
        export class Popover extends React.Component<PopoverProps, {}> {
        }

        interface PopoverAnimationVerticalProps extends PopoverAnimationProps {
            className?: string;
            targetOrigin?: propTypes.origin;
            zDepth?: number;
        }
        export class PopoverAnimationVertical extends React.Component<PopoverAnimationVerticalProps, {}> {
        }

        interface PopoverAnimationDefaultProps extends PopoverAnimationProps {
            className?: string;
            targetOrigin?: propTypes.origin;
            zDepth?: number;
        }
        export class PopoverAnimationDefault extends React.Component<PopoverAnimationDefaultProps, {}> {
        }
    }

    interface CircularProgressProps {
        color?: string;
        innerStyle?: React.CSSProperties;
        max?: number;
        min?: number;
        mode?: "determinate" | "indeterminate";
        size?: number;
        style?: React.CSSProperties;
        thickness?: number;
        value?: number;
    }
    export class CircularProgress extends React.Component<CircularProgressProps, {}> {
    }

    interface LinearProgressProps {
        color?: string;
        max?: number;
        min?: number;
        mode?: "determinate" | "indeterminate";
        style?: React.CSSProperties;
        value?: number;
    }
    export class LinearProgress extends React.Component<LinearProgressProps, {}> {
    }

    interface RefreshIndicatorProps {
        color?: string;
        left: number;
        loadingColor?: string;
        percentage?: number;
        size?: number;
        status?: "ready" | "loading" | "hide";
        style?: React.CSSProperties;
        top: number;
    }
    export class RefreshIndicator extends React.Component<RefreshIndicatorProps, {}> {
    }

    interface SelectFieldProps {
        // <DropDownMenu/> is the element that get the 'other' properties
        autoWidth?: boolean;
        disabled?: boolean;
        errorStyle?: React.CSSProperties;
        errorText?: React.ReactNode;
        floatingLabelFixed?: boolean;
        floatingLabelStyle?: React.CSSProperties;
        floatingLabelText?: React.ReactNode;
        fullWidth?: boolean;
        hintStyle?: React.CSSProperties;
        hintText?: React.ReactNode;
        iconStyle?: React.CSSProperties;
        id?: string;
        labelStyle?: React.CSSProperties;
        multiple?: boolean;
        onBlur?: React.FocusEventHandler<{}>;
        onChange?: (e: TouchTapEvent, index: number, menuItemValue: any) => void;
        onFocus?: React.FocusEventHandler<{}>;
        selectFieldRoot?: React.CSSProperties;
        selectionRenderer?: (value: any) => React.ReactNode;
        style?: React.CSSProperties;
        underlineDisabledStyle?: React.CSSProperties;
        underlineFocusStyle?: React.CSSProperties;
        underlineStyle?: React.CSSProperties;
        value?: any;

        // useful attributes passed to <DropDownMenu/>
        className?: string;
        maxHeight?: number;
        menuStyle?: any;
        listStyle?: React.CSSProperties;
        menuItemStyle?: React.CSSProperties;
        selectedMenuItemStyle?: React.CSSProperties;
        openImmediately?: boolean;
    }
    export class SelectField extends React.Component<SelectFieldProps, {}> {
    }

    interface SliderProps {
        axis?: 'x' | 'x-reverse' | 'y' | 'y-reverse';
        defaultValue?: number;
        description?: string;
        disableFocusRipple?: boolean;
        disabled?: boolean;
        error?: string;
        max?: number;
        min?: number;
        name?: string;
        onBlur?: React.FocusEventHandler<{}>;
        onChange?: (e: React.MouseEvent<{}>, value: number) => void;
        onDragStart?: React.MouseEventHandler<{}>;
        onDragStop?: React.MouseEventHandler<{}>;
        onFocus?: React.FocusEventHandler<{}>;
        required?: boolean;
        sliderStyle?: React.CSSProperties,
        step?: number;
        style?: React.CSSProperties;
        value?: number;
    }
    export class Slider extends React.Component<SliderProps, {}> {
    }

    namespace Switches {

        // what's not commonly overridden by Checkbox, RadioButton, or Toggle
        interface CommonEnhancedSwitchProps<T> extends React.HTMLAttributes<{}>, React.Props<T> {
        }

        interface EnhancedSwitchProps extends CommonEnhancedSwitchProps<EnhancedSwitch> {
            // <input/> is element that get the 'other' properties
            className?: string;
            defaultSwitched?: boolean;
            disableFocusRipple?: boolean;
            disableTouchRipple?: boolean;
            disabled?: boolean;
            iconStyle?: React.CSSProperties;
            id?: string;
            inputStyle: React.CSSProperties;
            inputType: string;
            label?: string;
            labelPosition?: string; // oneOf(['left', 'right'])
            labelStyle?: React.CSSProperties;
            name?: string;
            onBlur?: React.FocusEventHandler<{}>;
            onFocus?: React.FocusEventHandler<{}>;
            onMouseDown?: React.MouseEventHandler<{}>;
            onMouseLeave?: React.MouseEventHandler<{}>;
            onMouseUp?: React.MouseEventHandler<{}>;
            onParentShouldUpdate: (isInputChecked: boolean) => void;
            onSwitch?: (e: React.MouseEvent<{}>, isInputChecked: boolean) => void;
            onTouchEnd?: React.TouchEventHandler<{}>;
            onTouchStart?: React.TouchEventHandler<{}>;
            required?: boolean;
            rippleColor?: string;
            rippleStyle?: React.CSSProperties;
            style?: React.CSSProperties;
            switchElement: React.ReactElement<any>;
            switched: boolean;
            thumbStyle?: React.CSSProperties;
            trackStyle?: React.CSSProperties;
            value?: string;
        }
        export class EnhancedSwitch extends React.Component<EnhancedSwitchProps, {}> {
            getValue(): string;
            isKeyboardFocused(): boolean;
            isSwitched(): boolean;
            setSwitched(newSwitchedValue: boolean): void;
        }

        interface CheckboxProps extends CommonEnhancedSwitchProps<Checkbox> {
            // <EnhancedSwitch/> is element that get the 'other' properties
            checked?: boolean;
            checkedIcon?: React.ReactElement<{ style?: React.CSSProperties }>; // Normally an SvgIcon
            defaultChecked?: boolean;
            disabled?: boolean;
            iconStyle?: React.CSSProperties;
            labelPosition?: "left" | "right";
            labelStyle?: React.CSSProperties;
            onCheck?: (event: React.MouseEvent<{}>, checked: boolean) => void;
            style?: React.CSSProperties;
            uncheckedIcon?: React.ReactElement<{ style?: React.CSSProperties }>; // Normally an SvgIcon
            valueLink?: ReactLink<boolean>;
        }
        export class Checkbox extends React.Component<CheckboxProps, {}> {
            /** @deprecated Use checked property instead */
            isChecked(): void;

            /** @deprecated Use checked property instead */
            setChecked(newCheckedValue: boolean): void;
        }

        interface RadioButtonProps extends CommonEnhancedSwitchProps<RadioButton> {
            // <EnhancedSwitch/> is element that get the 'other' properties
            checkedIcon?: React.ReactElement<{ style?: React.CSSProperties }>; // Normally an SvgIcon
            disabled?: boolean;
            iconStyle?: React.CSSProperties;
            inputStyle?: React.CSSProperties;
            labelStyle?: React.CSSProperties;
            onCheck?: (e: React.FormEvent<{}>, selected: string) => void;
            style?: React.CSSProperties;
            uncheckedIcon?: React.ReactElement<{ style?: React.CSSProperties }>; // Normally an SvgIcon
            value?: any;
        }
        export class RadioButton extends React.Component<RadioButtonProps, {}> {
            isChecked(): boolean;

            getValue(): string;
        }

        interface RadioButtonGroupProps {
            className?: string;
            defaultSelected?: any;
            labelPosition?: "left" | "right";
            name: string;
            onChange?: (e: React.FormEvent<{}>, selected: string) => void;
            style?: React.CSSProperties;
            valueSelected?: any;
        }
        export class RadioButtonGroup extends React.Component<RadioButtonGroupProps, {}> {
            clearValue(): void;

            getSelectedValue(): string;

            setSelectedValue(newSelectionValue: string): void;
        }

        interface ToggleProps extends CommonEnhancedSwitchProps<Toggle> {
            // <EnhancedSwitch/> is element that get the 'other' properties
            defaultToggled?: boolean;
            disabled?: boolean;
            elementStyle?: React.CSSProperties;
            iconStyle?: React.CSSProperties;
            inputStyle?: React.CSSProperties;
            label?: string;
            labelPosition?: "left" | "right";
            labelStyle?: React.CSSProperties;
            onToggle?: (e: React.MouseEvent<{}>, isInputChecked: boolean) => void;
            rippleStyle?: React.CSSProperties;
            style?: React.CSSProperties;
            thumbStyle?: React.CSSProperties;
            thumbSwitchedStyle?: React.CSSProperties;
            trackSwitchedStyle?: React.CSSProperties;
            toggled?: boolean;
            trackStyle?: React.CSSProperties;
            valueLink?: ReactLink<boolean>;
        }
        export class Toggle extends React.Component<ToggleProps, {}> {
            isToggled(): boolean;

            setToggled(newToggledValue: boolean): void;
        }
    }

    interface SnackbarProps {
        action?: React.ReactNode;
        autoHideDuration?: number;
        bodyStyle?: React.CSSProperties;
        className?: string;
        contentStyle?: React.CSSProperties;
        message: React.ReactNode;
        onActionTouchTap?: React.TouchEventHandler<{}>;
        onRequestClose?: (reason: string) => void;
        open: boolean;
        style?: React.CSSProperties;
    }
    export class Snackbar extends React.Component<SnackbarProps, {}> {
    }

    namespace Stepper {
        interface StepProps {
            active?: boolean;
            completed?: boolean;
            disabled?: boolean;
            style?: React.CSSProperties;
        }
        export class Step extends React.Component<StepProps, {}> {
        }

        interface StepButtonProps extends SharedEnhancedButtonProps<StepButton> {
            active?: boolean;
            completed?: boolean;
            disabled?: boolean;
            icon?: React.ReactNode | string | number;
            onMouseEnter?: React.MouseEventHandler<{}>;
            onMouseLeave?: React.MouseEventHandler<{}>;
            onTouchStart?: React.TouchEventHandler<{}>;
            style?: React.CSSProperties;
        }
        export class StepButton extends React.Component<StepButtonProps, {}> {
        }

        interface StepContentProps {
            active?: boolean;
            last?: boolean;
            style?: React.CSSProperties;
        }
        export class StepContent extends React.Component<StepContentProps, {}> {
        }

        interface StepLabelProps {
            active?: boolean;
            completed?: boolean;
            disabled?: boolean;
            icon?: React.ReactNode | string | number;
            iconContainerStyle?: React.CSSProperties;
            style?: React.CSSProperties;
        }
        export class StepLabel extends React.Component<StepLabelProps, {}> {
        }

        interface SnackbarProps extends React.Props<Snackbar> {
            action?: string;
            autoHideDuration?: number;
            bodyStyle?: React.CSSProperties;
            className?: string;
            message: string | JSX.Element;
            onActionTouchTap?: React.TouchEventHandler<{}>;
            /** @deprecated Use the open property to control the component instead */
            onDismiss?: () => void; // DEPRECATED
            onRequestClose: (reason: string) => void;
            /** @deprecated Use the open property to control the component instead */
            onShow?: () => void; // DEPRECATED
            open: boolean;
            /** @deprecated Use the open property to control the component instead */
            openOnMount?: boolean; // DEPRECATED
        }

        interface StepperProps {
            activeStep?: number;
            linear?: boolean;
            orientation?: "horizontal" | "vertical";
            style?: React.CSSProperties;
        }
        export class Stepper extends React.Component<StepperProps, {}> {
        }
    }

    interface SubheaderProps {
        inset?: boolean;
        style?: React.CSSProperties;
    }
    export class Subheader extends React.Component<SubheaderProps, {}> {
    }

    namespace Table {
        interface TableProps {
            allRowsSelected?: boolean;
            bodyStyle?: React.CSSProperties;
            className?: string;
            fixedFooter?: boolean;
            fixedHeader?: boolean;
            footerStyle?: React.CSSProperties;
            headerStyle?: React.CSSProperties;
            height?: string;
            multiSelectable?: boolean;
            onCellClick?: (row: number, column: number) => void;
            onCellHover?: (row: number, column: number) => void;
            onCellHoverExit?: (row: number, column: number) => void;
            onRowHover?: (row: number) => void;
            onRowHoverExit?: (row: number) => void;
            onRowSelection?: (selectedRows: number[] | string) => void;
            selectable?: boolean;
            style?: React.CSSProperties;
            wrapperStyle?: React.CSSProperties;
        }
        export class Table extends React.Component<TableProps, {}> {
        }

        interface TableRowProps {
            // <tr/> is element that get the 'other' properties
            className?: string;
            displayBorder?: boolean;
            hoverable?: boolean;
            hovered?: boolean;
            /** @deprecated Instead, use event handler on Table */
            onCellClick?: (e: React.MouseEvent<{}>, row: number, column: number) => void;
            /** @deprecated Instead, use event handler on Table */
            onCellHover?: (e: React.MouseEvent<{}>, row: number, column: number) => void;
            /** @deprecated Instead, use event handler on Table */
            onCellHoverExit?: (e: React.MouseEvent<{}>, row: number, column: number) => void;
            /** @deprecated Instead, use event handler on Table */
            onRowClick?: (e: React.MouseEvent<{}>, row: number) => void;
            /** @deprecated Instead, use event handler on Table */
            onRowHover?: (e: React.MouseEvent<{}>, row: number) => void;
            /** @deprecated Instead, use event handler on Table */
            onRowHoverExit?: (e: React.MouseEvent<{}>, row: number) => void;
            rowNumber?: number;
            selectable?: boolean;
            selected?: boolean;
            striped?: boolean;
            style?: React.CSSProperties;
        }
        export class TableRow extends React.Component<TableRowProps, {}> {
        }

        interface TableRowColumnProps {
            // <td/> is element that get the 'other' properties
            className?: string;
            columnNumber?: number;
            hoverable?: boolean;
            key?: string;
            /** @deprecated Instead, use event handler on Table */
            onClick?: (e: React.MouseEvent<{}>, column: number) => void;
            /** @deprecated Instead, use event handler on Table */
            onHover?: (e: React.MouseEvent<{}>, column: number) => void;
            /** @deprecated Instead, use event handler on Table */
            onHoverExit?: (e: React.MouseEvent<{}>, column: number) => void;
            style?: React.CSSProperties;

            // useful attributes passed to <td/>
            colSpan?: number;
        }
        export class TableRowColumn extends React.Component<TableRowColumnProps, {}> {
        }

        interface TableHeaderProps {
            adjustForCheckbox?: boolean;
            className?: string;
            displaySelectAll?: boolean;
            enableSelectAll?: boolean;
            /** @deprecated Instead, use event handler on Table */
            onSelectAll?: (checked: boolean) => void;
            /** @deprecated Instead, use event handler on Table */
            selectAllSelected?: boolean;
            style?: React.CSSProperties;
        }
        export class TableHeader extends React.Component<TableHeaderProps, {}> {
        }

        interface TableHeaderColumnProps {
            // <th/> is element that get the 'other' properties
            className?: string;
            columnNumber?: number;
            key?: string;
            onClick?: (e: React.MouseEvent<{}>, column: number) => void;
            style?: React.CSSProperties;
            tooltip?: string;
            tooltipStyle?: React.CSSProperties;

            // useful attributes passed to <th/>
            colSpan?: number;
        }
        export class TableHeaderColumn extends React.Component<TableHeaderColumnProps, {}> {
        }

        interface TableBodyProps {
            /** @deprecated Instead, use property on Table */
            allRowsSelected?: boolean;
            className?: string;
            deselectOnClickaway?: boolean;
            displayRowCheckbox?: boolean;
            /** @deprecated Instead, use property on Table */
            multiSelectable?: boolean;
            /** @deprecated Instead, use event handler on Table */
            onCellClick?: (row: number, column: number) => void;
            /** @deprecated Instead, use event handler on Table */
            onCellHover?: (row: number, column: number) => void;
            /** @deprecated Instead, use event handler on Table */
            onCellHoverExit?: (row: number, column: number) => void;
            /** @deprecated Instead, use event handler on Table */
            onRowHover?: (row: number) => void;
            /** @deprecated Instead, use event handler on Table */
            onRowHoverExit?: (row: number) => void;
            /** @deprecated Instead, use event handler on Table */
            onRowSelection?: (selectedRows: number[] | string) => void;
            preScanRows?: boolean;
            /** @deprecated Instead, use property on Table */
            selectable?: boolean;
            showRowHover?: boolean;
            stripedRows?: boolean;
            style?: React.CSSProperties;
        }
        export class TableBody extends React.Component<TableBodyProps, {}> {
        }

        interface TableFooterProps {
            // <tfoot/> is element that get the 'other' properties
            adjustForCheckbox?: boolean;
            className?: string;
            style?: React.CSSProperties;
        }
        export class TableFooter extends React.Component<TableFooterProps, {}> {
        }
    }

    namespace Tabs {
        interface TabsProps {
            className?: string;
            contentContainerClassName?: string;
            contentContainerStyle?: React.CSSProperties;
            initialSelectedIndex?: number;
            inkBarStyle?: React.CSSProperties;
            onChange?: (value: any, e: React.FormEvent<{}>, tab: Tab) => void;
            style?: React.CSSProperties;
            tabItemContainerStyle?: React.CSSProperties;
            tabTemplate?: React.ComponentClass<any>;
            tabTemplateStyle?: React.CSSProperties;
            value?: any;
        }
        export class Tabs extends React.Component<TabsProps, {}> {
        }

        interface TabProps extends SharedEnhancedButtonProps<Tab> {
            buttonStyle?: React.CSSProperties;
            className?: string;
            icon?: React.ReactNode;
            label?: React.ReactNode;
            onActive?: (tab: Tab) => void;
            style?: React.CSSProperties;
            value?: any;
            disabled?: boolean;
        }
        export class Tab extends React.Component<
            TabProps, {}> {
        }
    }

    interface TextFieldProps {
        className?: string;
        defaultValue?: string | number;
        disabled?: boolean;
        errorStyle?: React.CSSProperties;
        errorText?: React.ReactNode;
        floatingLabelFixed?: boolean;
        floatingLabelFocusStyle?: React.CSSProperties;
        floatingLabelShrinkStyle?: React.CSSProperties;
        floatingLabelStyle?: React.CSSProperties;
        floatingLabelText?: React.ReactNode;
        fullWidth?: boolean;
        hintStyle?: React.CSSProperties;
        hintText?: React.ReactNode;
        id?: string;
        inputStyle?: React.CSSProperties;
        multiLine?: boolean;
        name?: string;
        onBlur?: React.FocusEventHandler<{}>;
        onChange?: (e: React.FormEvent<{}>, newValue: string) => void;
        onFocus?: React.FocusEventHandler<{}>;
        onKeyDown?: React.KeyboardEventHandler<{}>;
        onKeyUp?: React.KeyboardEventHandler<{}>;
        onKeyPress?: React.KeyboardEventHandler<{}>;
        required?: boolean;
        rows?: number,
        rowsMax?: number,
        style?: React.CSSProperties;
        textareaStyle?: React.CSSProperties;
        type?: string;
        underlineDisabledStyle?: React.CSSProperties;
        underlineFocusStyle?: React.CSSProperties;
        underlineShow?: boolean;
        underlineStyle?: React.CSSProperties;
        value?: string | number;
        autoFocus?: boolean;
        min?: number;
        max?: number;
        step?: number;
        autoComplete?: string;
    }
    export class TextField extends React.Component<TextFieldProps, {}> {
        blur(): void;

        focus(): void;

        select(): void;

        getValue(): string;

        getInputNode(): HTMLInputElement;
    }

    interface TimePickerProps {
        // <TextField/> is element that get the 'other' properties
        autoOk?: boolean;
        cancelLabel?: React.ReactNode;
        defaultTime?: Date;
        dialogBodyStyle?: React.CSSProperties;
        dialogStyle?: React.CSSProperties;
        disabled?: boolean;
        format?: "ampm" | "24hr";
        okLabel?: React.ReactNode;
        onChange?: (e: any, time: Date) => void;
        onDismiss?: () => void;
        onFocus?: React.FocusEventHandler<{}>;
        onShow?: () => void;
        onTouchTap?: TouchTapEventHandler;
        pedantic?: boolean;
        style?: React.CSSProperties;
        textFieldStyle?: React.CSSProperties;
        value?: Date;

        // From <TextField />
        className?: string;
        defaultValue?: string | number;
        errorStyle?: React.CSSProperties;
        errorText?: React.ReactNode;
        floatingLabelFixed?: boolean;
        floatingLabelFocusStyle?: React.CSSProperties;
        floatingLabelStyle?: React.CSSProperties;
        floatingLabelText?: React.ReactNode;
        fullWidth?: boolean;
        hintStyle?: React.CSSProperties;
        hintText?: React.ReactNode;
        id?: string;
        inputStyle?: React.CSSProperties;
        multiLine?: boolean;
        name?: string;
        onBlur?: React.FocusEventHandler<{}>;
        onKeyDown?: React.KeyboardEventHandler<{}>;
        rows?: number,
        rowsMax?: number,
        textareaStyle?: React.CSSProperties;
        type?: string;
        underlineDisabledStyle?: React.CSSProperties;
        underlineFocusStyle?: React.CSSProperties;
        underlineShow?: boolean;
        underlineStyle?: React.CSSProperties;
    }
    export class TimePicker extends React.Component<TimePickerProps, {}> {
        focus(): void;

        openDialog(): void;
    }

    export namespace Toolbar {
        interface ToolbarProps {
            className?: string;
            noGutter?: boolean;
            style?: React.CSSProperties;
        }
        export class Toolbar extends React.Component<ToolbarProps, {}> {
        }

        interface ToolbarGroupProps {
            className?: string;
            firstChild?: boolean;
            float?: "left" | "right";
            lastChild?: boolean;
            style?: React.CSSProperties;
        }
        export class ToolbarGroup extends React.Component<ToolbarGroupProps, {}> {
        }

        interface ToolbarSeparatorProps {
            className?: string;
            style?: React.CSSProperties;
        }
        export class ToolbarSeparator extends React.Component<ToolbarSeparatorProps, {}> {
        }

        interface ToolbarTitleProps extends React.HTMLAttributes<{}>, React.Props<ToolbarTitle> {
            className?: string;
            style?: React.CSSProperties;
            text?: string;
        }
        export class ToolbarTitle extends React.Component<ToolbarTitleProps, {}> {
        }
    }

    export namespace Utils {
        export namespace ColorManipulator {
            interface MuiColorObject {
                type: string;
                values: number[];
            }
            function convertColorToString(color: any): string;

            function convertHexToRGB(color: string): string;

            function decomposeColor(color: string): MuiColorObject;

            function getContrastRatio(foreground: string, background: string): number;

            function getLuminance(color: string): number;

            function emphasize(color: string, coefficient?: number): string;

            function fade(color: string, value: number): string;

            function darken(color: string, coefficient: number): string;

            function lighten(color: string, coefficient: number): string;
        }

        interface Dom {
            addClass(el: Element, className: string): void;
            forceRedraw(el: HTMLElement): void;
            getStyleAttributeAsNumber(el: HTMLElement, attr: string): number;
            hasClass(el: Element, className: string): boolean;
            isDescendant(parent: Node, child: Node): boolean;
            offset(el: Element): { top: number, left: number };
            removeClass(el: Element, className: string): void;
            toggleClass(el: Element, className: string): void;
            withoutTransition(el: HTMLElement, callback: () => void): void;
        }
        export var Dom: Dom;

        interface Events {
            isKeyboard(e: Event): boolean;
            off(el: Element, type: string, callback: EventListener): void;
            on(el: Element, type: string, callback: EventListener): void;
            once(el: Element, type: string, callback: EventListener): void;
        }
        export var Events: Events;
    }
}    // __MaterialUI

declare module 'material-ui/AppBar' {
    export import AppBar = __MaterialUI.AppBar;
    export default AppBar;
}

declare module 'material-ui/AutoComplete' {
    export import AutoComplete = __MaterialUI.AutoComplete;
    export default AutoComplete;
}

declare module 'material-ui/Avatar' {
    export import Avatar = __MaterialUI.Avatar;
    export default Avatar;
}

declare module "material-ui/Badge" {
    export import Badge = __MaterialUI.Badge;
    export default Badge;
}

declare module 'material-ui/BottomNavigation' {
    export import BottomNavigation = __MaterialUI.BottomNavigation.BottomNavigation;
    export import BottomNavigationItem = __MaterialUI.BottomNavigation.BottomNavigationItem;
    export default BottomNavigation;
}

declare module 'material-ui/BottomNavigation/BottomNavigationItem' {
    export import BottomNavigationItem = __MaterialUI.BottomNavigation.BottomNavigationItem;
    export default BottomNavigationItem;
}

declare module 'material-ui/Card' {
    export import Card = __MaterialUI.Card.Card;
    export import CardActions = __MaterialUI.Card.CardActions;
    export import CardExpandable = __MaterialUI.Card.CardExpandable;
    export import CardHeader = __MaterialUI.Card.CardHeader;
    export import CardMedia = __MaterialUI.Card.CardMedia;
    export import CardText = __MaterialUI.Card.CardText;
    export import CardTitle = __MaterialUI.Card.CardTitle;
    export default Card;
}

declare module 'material-ui/Card/Card' {
    export import Card = __MaterialUI.Card.Card;
    export default Card;
}

declare module 'material-ui/Card/CardActions' {
    export import CardActions = __MaterialUI.Card.CardActions;
    export default CardActions;
}

declare module 'material-ui/Card/CardExpandable' {
    export import CardExpandable = __MaterialUI.Card.CardExpandable;
    export default CardExpandable;
}

declare module 'material-ui/Card/CardHeader' {
    export import CardHeader = __MaterialUI.Card.CardHeader;
    export default CardHeader;
}

declare module 'material-ui/Card/CardMedia' {
    export import CardMedia = __MaterialUI.Card.CardMedia;
    export default CardMedia;
}

declare module 'material-ui/Card/CardText' {
    export import CardText = __MaterialUI.Card.CardText;
    export default CardText;
}

declare module 'material-ui/Card/CardTitle' {
    export import CardTitle = __MaterialUI.Card.CardTitle;
    export default CardTitle;
}

declare module 'material-ui/Checkbox' {
    export import Checkbox = __MaterialUI.Switches.Checkbox;
    export default Checkbox;
}

declare module 'material-ui/Chip' {
    export import Chip = __MaterialUI.Chip;
    export default Chip;
}

declare module 'material-ui/CircularProgress' {
    export import CircularProgress = __MaterialUI.CircularProgress;
    export default CircularProgress;
}

declare module 'material-ui/DatePicker' {
    export import DatePicker = __MaterialUI.DatePicker.DatePicker;
    export default DatePicker;
}

declare module 'material-ui/DatePicker/DatePickerDialog' {
    export import DatePickerDialog = __MaterialUI.DatePicker.DatePickerDialog;
    export default DatePickerDialog;
}

declare module 'material-ui/Dialog' {
    export import Dialog = __MaterialUI.Dialog;
    export default Dialog;
}

declare module "material-ui/Divider" {
    export import Divider = __MaterialUI.Divider;
    export default Divider;
}

declare module 'material-ui/Drawer' {
    export import Drawer = __MaterialUI.Drawer;
    export default Drawer;
}

declare module 'material-ui/DropDownMenu' {
    export import DropDownMenu = __MaterialUI.Menus.DropDownMenu;
    export default DropDownMenu;
}

declare module 'material-ui/FlatButton' {
    export import FlatButton = __MaterialUI.FlatButton;
    export default FlatButton;
}

declare module 'material-ui/FloatingActionButton' {
    export import FloatingActionButton = __MaterialUI.FloatingActionButton;
    export default FloatingActionButton;
}

declare module 'material-ui/FontIcon' {
    export import FontIcon = __MaterialUI.FontIcon;
    export default FontIcon;
}

declare module "material-ui/GridList" {
    export import GridList = __MaterialUI.GridList.GridList;
    export import GridTile = __MaterialUI.GridList.GridTile;
    export default GridList;
}

declare module "material-ui/GridList/GridList" {
    export import GridList = __MaterialUI.GridList.GridList;
    export default GridList;
}

declare module "material-ui/GridList/GridTile" {
    export import GridTile = __MaterialUI.GridList.GridTile;
    export default GridTile;
}

declare module 'material-ui/IconButton' {
    export import IconButton = __MaterialUI.IconButton;
    export default IconButton;
}

declare module "material-ui/IconMenu" {
    export import IconMenu = __MaterialUI.Menus.IconMenu;
    export default IconMenu;
}

declare module 'material-ui/LinearProgress' {
    export import LinearProgress = __MaterialUI.LinearProgress;
    export default LinearProgress;
}

declare module 'material-ui/List' {
    export import List = __MaterialUI.List.List;
    export import ListItem = __MaterialUI.List.ListItem;
    export import makeSelectable = __MaterialUI.List.makeSelectable;
    export default List;
}

declare module 'material-ui/List/List' {
    export import List = __MaterialUI.List.List;
    export default List;
}

declare module 'material-ui/List/ListItem' {
    export import ListItem = __MaterialUI.List.ListItem;
    export default ListItem;
}

declare module 'material-ui/List/makeSelectable' {
    export import makeSelectable = __MaterialUI.List.makeSelectable;
    export default makeSelectable;
}

declare module "material-ui/Menu" {
    export import Menu = __MaterialUI.Menus.Menu;
    export import MenuItem = __MaterialUI.Menus.MenuItem;
    export default Menu;
}

declare module "material-ui/MenuItem" {
    export import MenuItem = __MaterialUI.Menus.MenuItem;
    export default MenuItem;
}

declare module 'material-ui/Paper' {
    export import Paper = __MaterialUI.Paper;
    export default Paper;
}

declare module 'material-ui/Popover' {
    export import Popover = __MaterialUI.Popover.Popover;
    export import PopoverAnimationVertical = __MaterialUI.Popover.PopoverAnimationVertical;
    export default Popover;
}

declare module 'material-ui/Popover/Popover' {
    export import Popover = __MaterialUI.Popover.Popover;
    export default Popover;
}

declare module 'material-ui/Popover/PopoverAnimationDefault' {
    export import PopoverAnimationDefault = __MaterialUI.Popover.PopoverAnimationDefault;
    export default PopoverAnimationDefault;
}

declare module 'material-ui/Popover/PopoverAnimationVertical' {
    export import PopoverAnimationVertical = __MaterialUI.Popover.PopoverAnimationVertical;
    export default PopoverAnimationVertical;
}

declare module 'material-ui/RadioButton' {
    export import RadioButton = __MaterialUI.Switches.RadioButton;
    export import RadioButtonGroup = __MaterialUI.Switches.RadioButtonGroup;
    export default RadioButton;
}

declare module 'material-ui/RadioButton/RadioButtonGroup' {
    export import RadioButtonGroup = __MaterialUI.Switches.RadioButtonGroup;
    export default RadioButtonGroup;
}

declare module 'material-ui/RaisedButton' {
    export import RaisedButton = __MaterialUI.RaisedButton;
    export default RaisedButton;
}

declare module 'material-ui/RefreshIndicator' {
    export import RefreshIndicator = __MaterialUI.RefreshIndicator;
    export default RefreshIndicator;
}

declare module 'material-ui/SelectField' {
    export import SelectField = __MaterialUI.SelectField;
    export default SelectField;
}

declare module 'material-ui/Slider' {
    export import Slider = __MaterialUI.Slider;
    export default Slider;
}

declare module 'material-ui/Snackbar' {
    export import Snackbar = __MaterialUI.Snackbar;
    export default Snackbar;
}

declare module 'material-ui/Stepper' {
    export import Step = __MaterialUI.Stepper.Step;
    export import StepButton = __MaterialUI.Stepper.StepButton;
    export import StepContent = __MaterialUI.Stepper.StepContent;
    export import StepLabel = __MaterialUI.Stepper.StepLabel;
    export import Stepper = __MaterialUI.Stepper.Stepper;
}

declare module 'material-ui/Subheader' {
    export import Subheader = __MaterialUI.Subheader;
    export default Subheader;
}

declare module 'material-ui/SvgIcon' {
    export import SvgIcon = __MaterialUI.SvgIcon;
    export default SvgIcon;
}

declare module 'material-ui/svg-icons/action/work' {
    export import ActionWork = __MaterialUI.SvgIcon;
    export default ActionWork;
}

declare module 'material-ui/svg-icons/action/camera-enhance' {
    export import ActionCameraEnhance = __MaterialUI.SvgIcon;
    export default ActionCameraEnhance;
}

declare module 'material-ui/svg-icons/action/flip-to-back' {
    export import ActionFlipToBack = __MaterialUI.SvgIcon;
    export default ActionFlipToBack;
}

declare module 'material-ui/svg-icons/action/feedback' {
    export import ActionFeedback = __MaterialUI.SvgIcon;
    export default ActionFeedback;
}

declare module 'material-ui/svg-icons/action/assignment-turned-in' {
    export import ActionAssignmentTurnedIn = __MaterialUI.SvgIcon;
    export default ActionAssignmentTurnedIn;
}

declare module 'material-ui/svg-icons/action/track-changes' {
    export import ActionTrackChanges = __MaterialUI.SvgIcon;
    export default ActionTrackChanges;
}

declare module 'material-ui/svg-icons/action/view-stream' {
    export import ActionViewStream = __MaterialUI.SvgIcon;
    export default ActionViewStream;
}

declare module 'material-ui/svg-icons/action/open-in-browser' {
    export import ActionOpenInBrowser = __MaterialUI.SvgIcon;
    export default ActionOpenInBrowser;
}

declare module 'material-ui/svg-icons/action/view-headline' {
    export import ActionViewHeadline = __MaterialUI.SvgIcon;
    export default ActionViewHeadline;
}

declare module 'material-ui/svg-icons/action/alarm-add' {
    export import ActionAlarmAdd = __MaterialUI.SvgIcon;
    export default ActionAlarmAdd;
}

declare module 'material-ui/svg-icons/action/history' {
    export import ActionHistory = __MaterialUI.SvgIcon;
    export default ActionHistory;
}

declare module 'material-ui/svg-icons/action/perm-device-information' {
    export import ActionPermDeviceInformation = __MaterialUI.SvgIcon;
    export default ActionPermDeviceInformation;
}

declare module 'material-ui/svg-icons/action/reorder' {
    export import ActionReorder = __MaterialUI.SvgIcon;
    export default ActionReorder;
}

declare module 'material-ui/svg-icons/action/assignment' {
    export import ActionAssignment = __MaterialUI.SvgIcon;
    export default ActionAssignment;
}

declare module 'material-ui/svg-icons/action/shopping-cart' {
    export import ActionShoppingCart = __MaterialUI.SvgIcon;
    export default ActionShoppingCart;
}

declare module 'material-ui/svg-icons/action/face' {
    export import ActionFace = __MaterialUI.SvgIcon;
    export default ActionFace;
}

declare module 'material-ui/svg-icons/action/event' {
    export import ActionEvent = __MaterialUI.SvgIcon;
    export default ActionEvent;
}

declare module 'material-ui/svg-icons/action/view-week' {
    export import ActionViewWeek = __MaterialUI.SvgIcon;
    export default ActionViewWeek;
}

declare module 'material-ui/svg-icons/action/rounded-corner' {
    export import ActionRoundedCorner = __MaterialUI.SvgIcon;
    export default ActionRoundedCorner;
}

declare module 'material-ui/svg-icons/action/view-carousel' {
    export import ActionViewCarousel = __MaterialUI.SvgIcon;
    export default ActionViewCarousel;
}

declare module 'material-ui/svg-icons/action/toll' {
    export import ActionToll = __MaterialUI.SvgIcon;
    export default ActionToll;
}

declare module 'material-ui/svg-icons/action/home' {
    export import ActionHome = __MaterialUI.SvgIcon;
    export default ActionHome;
}

declare module 'material-ui/svg-icons/action/subject' {
    export import ActionSubject = __MaterialUI.SvgIcon;
    export default ActionSubject;
}

declare module 'material-ui/svg-icons/action/lock' {
    export import ActionLock = __MaterialUI.SvgIcon;
    export default ActionLock;
}

declare module 'material-ui/svg-icons/action/visibility-off' {
    export import ActionVisibilityOff = __MaterialUI.SvgIcon;
    export default ActionVisibilityOff;
}

declare module 'material-ui/svg-icons/action/opacity' {
    export import ActionOpacity = __MaterialUI.SvgIcon;
    export default ActionOpacity;
}

declare module 'material-ui/svg-icons/action/dns' {
    export import ActionDns = __MaterialUI.SvgIcon;
    export default ActionDns;
}

declare module 'material-ui/svg-icons/action/open-with' {
    export import ActionOpenWith = __MaterialUI.SvgIcon;
    export default ActionOpenWith;
}

declare module 'material-ui/svg-icons/action/system-update-alt' {
    export import ActionSystemUpdateAlt = __MaterialUI.SvgIcon;
    export default ActionSystemUpdateAlt;
}

declare module 'material-ui/svg-icons/action/picture-in-picture-alt' {
    export import ActionPictureInPictureAlt = __MaterialUI.SvgIcon;
    export default ActionPictureInPictureAlt;
}

declare module 'material-ui/svg-icons/action/bookmark-border' {
    export import ActionBookmarkBorder = __MaterialUI.SvgIcon;
    export default ActionBookmarkBorder;
}

declare module 'material-ui/svg-icons/action/settings' {
    export import ActionSettings = __MaterialUI.SvgIcon;
    export default ActionSettings;
}

declare module 'material-ui/svg-icons/action/dashboard' {
    export import ActionDashboard = __MaterialUI.SvgIcon;
    export default ActionDashboard;
}

declare module 'material-ui/svg-icons/action/done-all' {
    export import ActionDoneAll = __MaterialUI.SvgIcon;
    export default ActionDoneAll;
}

declare module 'material-ui/svg-icons/action/aspect-ratio' {
    export import ActionAspectRatio = __MaterialUI.SvgIcon;
    export default ActionAspectRatio;
}

declare module 'material-ui/svg-icons/action/verified-user' {
    export import ActionVerifiedUser = __MaterialUI.SvgIcon;
    export default ActionVerifiedUser;
}

declare module 'material-ui/svg-icons/action/update' {
    export import ActionUpdate = __MaterialUI.SvgIcon;
    export default ActionUpdate;
}

declare module 'material-ui/svg-icons/action/query-builder' {
    export import ActionQueryBuilder = __MaterialUI.SvgIcon;
    export default ActionQueryBuilder;
}

declare module 'material-ui/svg-icons/action/supervisor-account' {
    export import ActionSupervisorAccount = __MaterialUI.SvgIcon;
    export default ActionSupervisorAccount;
}

declare module 'material-ui/svg-icons/action/polymer' {
    export import ActionPolymer = __MaterialUI.SvgIcon;
    export default ActionPolymer;
}

declare module 'material-ui/svg-icons/action/accessible' {
    export import ActionAccessible = __MaterialUI.SvgIcon;
    export default ActionAccessible;
}

declare module 'material-ui/svg-icons/action/highlight-off' {
    export import ActionHighlightOff = __MaterialUI.SvgIcon;
    export default ActionHighlightOff;
}

declare module 'material-ui/svg-icons/action/power-settings-new' {
    export import ActionPowerSettingsNew = __MaterialUI.SvgIcon;
    export default ActionPowerSettingsNew;
}

declare module 'material-ui/svg-icons/action/chrome-reader-mode' {
    export import ActionChromeReaderMode = __MaterialUI.SvgIcon;
    export default ActionChromeReaderMode;
}

declare module 'material-ui/svg-icons/action/perm-camera-mic' {
    export import ActionPermCameraMic = __MaterialUI.SvgIcon;
    export default ActionPermCameraMic;
}

declare module 'material-ui/svg-icons/action/touch-app' {
    export import ActionTouchApp = __MaterialUI.SvgIcon;
    export default ActionTouchApp;
}

declare module 'material-ui/svg-icons/action/receipt' {
    export import ActionReceipt = __MaterialUI.SvgIcon;
    export default ActionReceipt;
}

declare module 'material-ui/svg-icons/action/assignment-late' {
    export import ActionAssignmentLate = __MaterialUI.SvgIcon;
    export default ActionAssignmentLate;
}

declare module 'material-ui/svg-icons/action/alarm-off' {
    export import ActionAlarmOff = __MaterialUI.SvgIcon;
    export default ActionAlarmOff;
}

declare module 'material-ui/svg-icons/action/toc' {
    export import ActionToc = __MaterialUI.SvgIcon;
    export default ActionToc;
}

declare module 'material-ui/svg-icons/action/settings-bluetooth' {
    export import ActionSettingsBluetooth = __MaterialUI.SvgIcon;
    export default ActionSettingsBluetooth;
}

declare module 'material-ui/svg-icons/action/settings-brightness' {
    export import ActionSettingsBrightness = __MaterialUI.SvgIcon;
    export default ActionSettingsBrightness;
}

declare module 'material-ui/svg-icons/action/donut-small' {
    export import ActionDonutSmall = __MaterialUI.SvgIcon;
    export default ActionDonutSmall;
}

declare module 'material-ui/svg-icons/action/zoom-out' {
    export import ActionZoomOut = __MaterialUI.SvgIcon;
    export default ActionZoomOut;
}

declare module 'material-ui/svg-icons/action/loyalty' {
    export import ActionLoyalty = __MaterialUI.SvgIcon;
    export default ActionLoyalty;
}

declare module 'material-ui/svg-icons/action/search' {
    export import ActionSearch = __MaterialUI.SvgIcon;
    export default ActionSearch;
}

declare module 'material-ui/svg-icons/action/account-balance-wallet' {
    export import ActionAccountBalanceWallet = __MaterialUI.SvgIcon;
    export default ActionAccountBalanceWallet;
}

declare module 'material-ui/svg-icons/action/date-range' {
    export import ActionDateRange = __MaterialUI.SvgIcon;
    export default ActionDateRange;
}

declare module 'material-ui/svg-icons/action/alarm-on' {
    export import ActionAlarmOn = __MaterialUI.SvgIcon;
    export default ActionAlarmOn;
}

declare module 'material-ui/svg-icons/action/view-quilt' {
    export import ActionViewQuilt = __MaterialUI.SvgIcon;
    export default ActionViewQuilt;
}

declare module 'material-ui/svg-icons/action/launch' {
    export import ActionLaunch = __MaterialUI.SvgIcon;
    export default ActionLaunch;
}

declare module 'material-ui/svg-icons/action/visibility' {
    export import ActionVisibility = __MaterialUI.SvgIcon;
    export default ActionVisibility;
}

declare module 'material-ui/svg-icons/action/flight-land' {
    export import ActionFlightLand = __MaterialUI.SvgIcon;
    export default ActionFlightLand;
}

declare module 'material-ui/svg-icons/action/card-travel' {
    export import ActionCardTravel = __MaterialUI.SvgIcon;
    export default ActionCardTravel;
}

declare module 'material-ui/svg-icons/action/get-app' {
    export import ActionGetApp = __MaterialUI.SvgIcon;
    export default ActionGetApp;
}

declare module 'material-ui/svg-icons/action/markunread-mailbox' {
    export import ActionMarkunreadMailbox = __MaterialUI.SvgIcon;
    export default ActionMarkunreadMailbox;
}

declare module 'material-ui/svg-icons/action/view-agenda' {
    export import ActionViewAgenda = __MaterialUI.SvgIcon;
    export default ActionViewAgenda;
}

declare module 'material-ui/svg-icons/action/timeline' {
    export import ActionTimeline = __MaterialUI.SvgIcon;
    export default ActionTimeline;
}

declare module 'material-ui/svg-icons/action/settings-remote' {
    export import ActionSettingsRemote = __MaterialUI.SvgIcon;
    export default ActionSettingsRemote;
}

declare module 'material-ui/svg-icons/action/input' {
    export import ActionInput = __MaterialUI.SvgIcon;
    export default ActionInput;
}

declare module 'material-ui/svg-icons/action/record-voice-over' {
    export import ActionRecordVoiceOver = __MaterialUI.SvgIcon;
    export default ActionRecordVoiceOver;
}

declare module 'material-ui/svg-icons/action/backup' {
    export import ActionBackup = __MaterialUI.SvgIcon;
    export default ActionBackup;
}

declare module 'material-ui/svg-icons/action/language' {
    export import ActionLanguage = __MaterialUI.SvgIcon;
    export default ActionLanguage;
}

declare module 'material-ui/svg-icons/action/play-for-work' {
    export import ActionPlayForWork = __MaterialUI.SvgIcon;
    export default ActionPlayForWork;
}

declare module 'material-ui/svg-icons/action/gif' {
    export import ActionGif = __MaterialUI.SvgIcon;
    export default ActionGif;
}

declare module 'material-ui/svg-icons/action/theaters' {
    export import ActionTheaters = __MaterialUI.SvgIcon;
    export default ActionTheaters;
}

declare module 'material-ui/svg-icons/action/offline-pin' {
    export import ActionOfflinePin = __MaterialUI.SvgIcon;
    export default ActionOfflinePin;
}

declare module 'material-ui/svg-icons/action/assignment-return' {
    export import ActionAssignmentReturn = __MaterialUI.SvgIcon;
    export default ActionAssignmentReturn;
}

declare module 'material-ui/svg-icons/action/print' {
    export import ActionPrint = __MaterialUI.SvgIcon;
    export default ActionPrint;
}

declare module 'material-ui/svg-icons/action/settings-overscan' {
    export import ActionSettingsOverscan = __MaterialUI.SvgIcon;
    export default ActionSettingsOverscan;
}

declare module 'material-ui/svg-icons/action/store' {
    export import ActionStore = __MaterialUI.SvgIcon;
    export default ActionStore;
}

declare module 'material-ui/svg-icons/action/exit-to-app' {
    export import ActionExitToApp = __MaterialUI.SvgIcon;
    export default ActionExitToApp;
}

declare module 'material-ui/svg-icons/action/account-balance' {
    export import ActionAccountBalance = __MaterialUI.SvgIcon;
    export default ActionAccountBalance;
}

declare module 'material-ui/svg-icons/action/grade' {
    export import ActionGrade = __MaterialUI.SvgIcon;
    export default ActionGrade;
}

declare module 'material-ui/svg-icons/action/picture-in-picture' {
    export import ActionPictureInPicture = __MaterialUI.SvgIcon;
    export default ActionPictureInPicture;
}

declare module 'material-ui/svg-icons/action/copyright' {
    export import ActionCopyright = __MaterialUI.SvgIcon;
    export default ActionCopyright;
}

declare module 'material-ui/svg-icons/action/donut-large' {
    export import ActionDonutLarge = __MaterialUI.SvgIcon;
    export default ActionDonutLarge;
}

declare module 'material-ui/svg-icons/action/lock-open' {
    export import ActionLockOpen = __MaterialUI.SvgIcon;
    export default ActionLockOpen;
}

declare module 'material-ui/svg-icons/action/perm-media' {
    export import ActionPermMedia = __MaterialUI.SvgIcon;
    export default ActionPermMedia;
}

declare module 'material-ui/svg-icons/action/all-out' {
    export import ActionAllOut = __MaterialUI.SvgIcon;
    export default ActionAllOut;
}

declare module 'material-ui/svg-icons/action/check-circle' {
    export import ActionCheckCircle = __MaterialUI.SvgIcon;
    export default ActionCheckCircle;
}

declare module 'material-ui/svg-icons/action/swap-vertical-circle' {
    export import ActionSwapVerticalCircle = __MaterialUI.SvgIcon;
    export default ActionSwapVerticalCircle;
}

declare module 'material-ui/svg-icons/action/settings-input-svideo' {
    export import ActionSettingsInputSvideo = __MaterialUI.SvgIcon;
    export default ActionSettingsInputSvideo;
}

declare module 'material-ui/svg-icons/action/watch-later' {
    export import ActionWatchLater = __MaterialUI.SvgIcon;
    export default ActionWatchLater;
}

declare module 'material-ui/svg-icons/action/question-answer' {
    export import ActionQuestionAnswer = __MaterialUI.SvgIcon;
    export default ActionQuestionAnswer;
}

declare module 'material-ui/svg-icons/action/assignment-ind' {
    export import ActionAssignmentInd = __MaterialUI.SvgIcon;
    export default ActionAssignmentInd;
}

declare module 'material-ui/svg-icons/action/code' {
    export import ActionCode = __MaterialUI.SvgIcon;
    export default ActionCode;
}

declare module 'material-ui/svg-icons/action/turned-in-not' {
    export import ActionTurnedInNot = __MaterialUI.SvgIcon;
    export default ActionTurnedInNot;
}

declare module 'material-ui/svg-icons/action/line-weight' {
    export import ActionLineWeight = __MaterialUI.SvgIcon;
    export default ActionLineWeight;
}

declare module 'material-ui/svg-icons/action/restore' {
    export import ActionRestore = __MaterialUI.SvgIcon;
    export default ActionRestore;
}

declare module 'material-ui/svg-icons/action/tab' {
    export import ActionTab = __MaterialUI.SvgIcon;
    export default ActionTab;
}

declare module 'material-ui/svg-icons/action/open-in-new' {
    export import ActionOpenInNew = __MaterialUI.SvgIcon;
    export default ActionOpenInNew;
}

declare module 'material-ui/svg-icons/action/turned-in' {
    export import ActionTurnedIn = __MaterialUI.SvgIcon;
    export default ActionTurnedIn;
}

declare module 'material-ui/svg-icons/action/settings-input-hdmi' {
    export import ActionSettingsInputHdmi = __MaterialUI.SvgIcon;
    export default ActionSettingsInputHdmi;
}

declare module 'material-ui/svg-icons/action/favorite-border' {
    export import ActionFavoriteBorder = __MaterialUI.SvgIcon;
    export default ActionFavoriteBorder;
}

declare module 'material-ui/svg-icons/action/done' {
    export import ActionDone = __MaterialUI.SvgIcon;
    export default ActionDone;
}

declare module 'material-ui/svg-icons/action/payment' {
    export import ActionPayment = __MaterialUI.SvgIcon;
    export default ActionPayment;
}

declare module 'material-ui/svg-icons/action/announcement' {
    export import ActionAnnouncement = __MaterialUI.SvgIcon;
    export default ActionAnnouncement;
}

declare module 'material-ui/svg-icons/action/find-in-page' {
    export import ActionFindInPage = __MaterialUI.SvgIcon;
    export default ActionFindInPage;
}

declare module 'material-ui/svg-icons/action/thumbs-up-down' {
    export import ActionThumbsUpDown = __MaterialUI.SvgIcon;
    export default ActionThumbsUpDown;
}

declare module 'material-ui/svg-icons/action/explore' {
    export import ActionExplore = __MaterialUI.SvgIcon;
    export default ActionExplore;
}

declare module 'material-ui/svg-icons/action/today' {
    export import ActionToday = __MaterialUI.SvgIcon;
    export default ActionToday;
}

declare module 'material-ui/svg-icons/action/settings-power' {
    export import ActionSettingsPower = __MaterialUI.SvgIcon;
    export default ActionSettingsPower;
}

declare module 'material-ui/svg-icons/action/gavel' {
    export import ActionGavel = __MaterialUI.SvgIcon;
    export default ActionGavel;
}

declare module 'material-ui/svg-icons/action/build' {
    export import ActionBuild = __MaterialUI.SvgIcon;
    export default ActionBuild;
}

declare module 'material-ui/svg-icons/action/rowing' {
    export import ActionRowing = __MaterialUI.SvgIcon;
    export default ActionRowing;
}

declare module 'material-ui/svg-icons/action/label' {
    export import ActionLabel = __MaterialUI.SvgIcon;
    export default ActionLabel;
}

declare module 'material-ui/svg-icons/action/card-giftcard' {
    export import ActionCardGiftcard = __MaterialUI.SvgIcon;
    export default ActionCardGiftcard;
}

declare module 'material-ui/svg-icons/action/thumb-up' {
    export import ActionThumbUp = __MaterialUI.SvgIcon;
    export default ActionThumbUp;
}

declare module 'material-ui/svg-icons/action/shopping-basket' {
    export import ActionShoppingBasket = __MaterialUI.SvgIcon;
    export default ActionShoppingBasket;
}

declare module 'material-ui/svg-icons/action/swap-horiz' {
    export import ActionSwapHoriz = __MaterialUI.SvgIcon;
    export default ActionSwapHoriz;
}

declare module 'material-ui/svg-icons/action/help-outline' {
    export import ActionHelpOutline = __MaterialUI.SvgIcon;
    export default ActionHelpOutline;
}

declare module 'material-ui/svg-icons/action/pregnant-woman' {
    export import ActionPregnantWoman = __MaterialUI.SvgIcon;
    export default ActionPregnantWoman;
}

declare module 'material-ui/svg-icons/action/help' {
    export import ActionHelp = __MaterialUI.SvgIcon;
    export default ActionHelp;
}

declare module 'material-ui/svg-icons/action/settings-input-antenna' {
    export import ActionSettingsInputAntenna = __MaterialUI.SvgIcon;
    export default ActionSettingsInputAntenna;
}

declare module 'material-ui/svg-icons/action/find-replace' {
    export import ActionFindReplace = __MaterialUI.SvgIcon;
    export default ActionFindReplace;
}

declare module 'material-ui/svg-icons/action/shop' {
    export import ActionShop = __MaterialUI.SvgIcon;
    export default ActionShop;
}

declare module 'material-ui/svg-icons/action/change-history' {
    export import ActionChangeHistory = __MaterialUI.SvgIcon;
    export default ActionChangeHistory;
}

declare module 'material-ui/svg-icons/action/info' {
    export import ActionInfo = __MaterialUI.SvgIcon;
    export default ActionInfo;
}

declare module 'material-ui/svg-icons/action/trending-down' {
    export import ActionTrendingDown = __MaterialUI.SvgIcon;
    export default ActionTrendingDown;
}

declare module 'material-ui/svg-icons/action/flight-takeoff' {
    export import ActionFlightTakeoff = __MaterialUI.SvgIcon;
    export default ActionFlightTakeoff;
}

declare module 'material-ui/svg-icons/action/alarm' {
    export import ActionAlarm = __MaterialUI.SvgIcon;
    export default ActionAlarm;
}

declare module 'material-ui/svg-icons/action/spellcheck' {
    export import ActionSpellcheck = __MaterialUI.SvgIcon;
    export default ActionSpellcheck;
}

declare module 'material-ui/svg-icons/action/settings-input-component' {
    export import ActionSettingsInputComponent = __MaterialUI.SvgIcon;
    export default ActionSettingsInputComponent;
}

declare module 'material-ui/svg-icons/action/settings-applications' {
    export import ActionSettingsApplications = __MaterialUI.SvgIcon;
    export default ActionSettingsApplications;
}

declare module 'material-ui/svg-icons/action/room' {
    export import ActionRoom = __MaterialUI.SvgIcon;
    export default ActionRoom;
}

declare module 'material-ui/svg-icons/action/book' {
    export import ActionBook = __MaterialUI.SvgIcon;
    export default ActionBook;
}

declare module 'material-ui/svg-icons/action/class' {
    export import ActionClass = __MaterialUI.SvgIcon;
    export default ActionClass;
}

declare module 'material-ui/svg-icons/action/group-work' {
    export import ActionGroupWork = __MaterialUI.SvgIcon;
    export default ActionGroupWork;
}

declare module 'material-ui/svg-icons/action/hourglass-full' {
    export import ActionHourglassFull = __MaterialUI.SvgIcon;
    export default ActionHourglassFull;
}

declare module 'material-ui/svg-icons/action/assessment' {
    export import ActionAssessment = __MaterialUI.SvgIcon;
    export default ActionAssessment;
}

declare module 'material-ui/svg-icons/action/youtube-searched-for' {
    export import ActionYoutubeSearchedFor = __MaterialUI.SvgIcon;
    export default ActionYoutubeSearchedFor;
}

declare module 'material-ui/svg-icons/action/eject' {
    export import ActionEject = __MaterialUI.SvgIcon;
    export default ActionEject;
}

declare module 'material-ui/svg-icons/action/trending-up' {
    export import ActionTrendingUp = __MaterialUI.SvgIcon;
    export default ActionTrendingUp;
}

declare module 'material-ui/svg-icons/action/http' {
    export import ActionHttp = __MaterialUI.SvgIcon;
    export default ActionHttp;
}

declare module 'material-ui/svg-icons/action/stars' {
    export import ActionStars = __MaterialUI.SvgIcon;
    export default ActionStars;
}

declare module 'material-ui/svg-icons/action/autorenew' {
    export import ActionAutorenew = __MaterialUI.SvgIcon;
    export default ActionAutorenew;
}

declare module 'material-ui/svg-icons/action/settings-ethernet' {
    export import ActionSettingsEthernet = __MaterialUI.SvgIcon;
    export default ActionSettingsEthernet;
}

declare module 'material-ui/svg-icons/action/label-outline' {
    export import ActionLabelOutline = __MaterialUI.SvgIcon;
    export default ActionLabelOutline;
}

declare module 'material-ui/svg-icons/action/settings-phone' {
    export import ActionSettingsPhone = __MaterialUI.SvgIcon;
    export default ActionSettingsPhone;
}

declare module 'material-ui/svg-icons/action/info-outline' {
    export import ActionInfoOutline = __MaterialUI.SvgIcon;
    export default ActionInfoOutline;
}

declare module 'material-ui/svg-icons/action/lock-outline' {
    export import ActionLockOutline = __MaterialUI.SvgIcon;
    export default ActionLockOutline;
}

declare module 'material-ui/svg-icons/action/settings-input-composite' {
    export import ActionSettingsInputComposite = __MaterialUI.SvgIcon;
    export default ActionSettingsInputComposite;
}

declare module 'material-ui/svg-icons/action/invert-colors' {
    export import ActionInvertColors = __MaterialUI.SvgIcon;
    export default ActionInvertColors;
}

declare module 'material-ui/svg-icons/action/bookmark' {
    export import ActionBookmark = __MaterialUI.SvgIcon;
    export default ActionBookmark;
}

declare module 'material-ui/svg-icons/action/add-shopping-cart' {
    export import ActionAddShoppingCart = __MaterialUI.SvgIcon;
    export default ActionAddShoppingCart;
}

declare module 'material-ui/svg-icons/action/bug-report' {
    export import ActionBugReport = __MaterialUI.SvgIcon;
    export default ActionBugReport;
}

declare module 'material-ui/svg-icons/action/cached' {
    export import ActionCached = __MaterialUI.SvgIcon;
    export default ActionCached;
}

declare module 'material-ui/svg-icons/action/view-day' {
    export import ActionViewDay = __MaterialUI.SvgIcon;
    export default ActionViewDay;
}

declare module 'material-ui/svg-icons/action/fingerprint' {
    export import ActionFingerprint = __MaterialUI.SvgIcon;
    export default ActionFingerprint;
}

declare module 'material-ui/svg-icons/action/accessibility' {
    export import ActionAccessibility = __MaterialUI.SvgIcon;
    export default ActionAccessibility;
}

declare module 'material-ui/svg-icons/action/perm-data-setting' {
    export import ActionPermDataSetting = __MaterialUI.SvgIcon;
    export default ActionPermDataSetting;
}

declare module 'material-ui/svg-icons/action/settings-backup-restore' {
    export import ActionSettingsBackupRestore = __MaterialUI.SvgIcon;
    export default ActionSettingsBackupRestore;
}

declare module 'material-ui/svg-icons/action/zoom-in' {
    export import ActionZoomIn = __MaterialUI.SvgIcon;
    export default ActionZoomIn;
}

declare module 'material-ui/svg-icons/action/perm-identity' {
    export import ActionPermIdentity = __MaterialUI.SvgIcon;
    export default ActionPermIdentity;
}

declare module 'material-ui/svg-icons/action/favorite' {
    export import ActionFavorite = __MaterialUI.SvgIcon;
    export default ActionFavorite;
}

declare module 'material-ui/svg-icons/action/thumb-down' {
    export import ActionThumbDown = __MaterialUI.SvgIcon;
    export default ActionThumbDown;
}

declare module 'material-ui/svg-icons/action/assignment-returned' {
    export import ActionAssignmentReturned = __MaterialUI.SvgIcon;
    export default ActionAssignmentReturned;
}

declare module 'material-ui/svg-icons/action/account-box' {
    export import ActionAccountBox = __MaterialUI.SvgIcon;
    export default ActionAccountBox;
}

declare module 'material-ui/svg-icons/action/extension' {
    export import ActionExtension = __MaterialUI.SvgIcon;
    export default ActionExtension;
}

declare module 'material-ui/svg-icons/action/pageview' {
    export import ActionPageview = __MaterialUI.SvgIcon;
    export default ActionPageview;
}

declare module 'material-ui/svg-icons/action/https' {
    export import ActionHttps = __MaterialUI.SvgIcon;
    export default ActionHttps;
}

declare module 'material-ui/svg-icons/action/translate' {
    export import ActionTranslate = __MaterialUI.SvgIcon;
    export default ActionTranslate;
}

declare module 'material-ui/svg-icons/action/three-d-rotation' {
    export import ActionThreeDRotation = __MaterialUI.SvgIcon;
    export default ActionThreeDRotation;
}

declare module 'material-ui/svg-icons/action/tab-unselected' {
    export import ActionTabUnselected = __MaterialUI.SvgIcon;
    export default ActionTabUnselected;
}

declare module 'material-ui/svg-icons/action/description' {
    export import ActionDescription = __MaterialUI.SvgIcon;
    export default ActionDescription;
}

declare module 'material-ui/svg-icons/action/note-add' {
    export import ActionNoteAdd = __MaterialUI.SvgIcon;
    export default ActionNoteAdd;
}

declare module 'material-ui/svg-icons/action/perm-scan-wifi' {
    export import ActionPermScanWifi = __MaterialUI.SvgIcon;
    export default ActionPermScanWifi;
}

declare module 'material-ui/svg-icons/action/pets' {
    export import ActionPets = __MaterialUI.SvgIcon;
    export default ActionPets;
}

declare module 'material-ui/svg-icons/action/view-array' {
    export import ActionViewArray = __MaterialUI.SvgIcon;
    export default ActionViewArray;
}

declare module 'material-ui/svg-icons/action/shop-two' {
    export import ActionShopTwo = __MaterialUI.SvgIcon;
    export default ActionShopTwo;
}

declare module 'material-ui/svg-icons/action/line-style' {
    export import ActionLineStyle = __MaterialUI.SvgIcon;
    export default ActionLineStyle;
}

declare module 'material-ui/svg-icons/action/lightbulb-outline' {
    export import ActionLightbulbOutline = __MaterialUI.SvgIcon;
    export default ActionLightbulbOutline;
}

declare module 'material-ui/svg-icons/action/report-problem' {
    export import ActionReportProblem = __MaterialUI.SvgIcon;
    export default ActionReportProblem;
}

declare module 'material-ui/svg-icons/action/swap-vert' {
    export import ActionSwapVert = __MaterialUI.SvgIcon;
    export default ActionSwapVert;
}

declare module 'material-ui/svg-icons/action/list' {
    export import ActionList = __MaterialUI.SvgIcon;
    export default ActionList;
}

declare module 'material-ui/svg-icons/action/settings-voice' {
    export import ActionSettingsVoice = __MaterialUI.SvgIcon;
    export default ActionSettingsVoice;
}

declare module 'material-ui/svg-icons/action/view-list' {
    export import ActionViewList = __MaterialUI.SvgIcon;
    export default ActionViewList;
}

declare module 'material-ui/svg-icons/action/pan-tool' {
    export import ActionPanTool = __MaterialUI.SvgIcon;
    export default ActionPanTool;
}

declare module 'material-ui/svg-icons/action/important-devices' {
    export import ActionImportantDevices = __MaterialUI.SvgIcon;
    export default ActionImportantDevices;
}

declare module 'material-ui/svg-icons/action/redeem' {
    export import ActionRedeem = __MaterialUI.SvgIcon;
    export default ActionRedeem;
}

declare module 'material-ui/svg-icons/action/flip-to-front' {
    export import ActionFlipToFront = __MaterialUI.SvgIcon;
    export default ActionFlipToFront;
}

declare module 'material-ui/svg-icons/action/android' {
    export import ActionAndroid = __MaterialUI.SvgIcon;
    export default ActionAndroid;
}

declare module 'material-ui/svg-icons/action/account-circle' {
    export import ActionAccountCircle = __MaterialUI.SvgIcon;
    export default ActionAccountCircle;
}

declare module 'material-ui/svg-icons/action/event-seat' {
    export import ActionEventSeat = __MaterialUI.SvgIcon;
    export default ActionEventSeat;
}

declare module 'material-ui/svg-icons/action/perm-contact-calendar' {
    export import ActionPermContactCalendar = __MaterialUI.SvgIcon;
    export default ActionPermContactCalendar;
}

declare module 'material-ui/svg-icons/action/perm-phone-msg' {
    export import ActionPermPhoneMsg = __MaterialUI.SvgIcon;
    export default ActionPermPhoneMsg;
}

declare module 'material-ui/svg-icons/action/delete' {
    export import ActionDelete = __MaterialUI.SvgIcon;
    export default ActionDelete;
}

declare module 'material-ui/svg-icons/action/card-membership' {
    export import ActionCardMembership = __MaterialUI.SvgIcon;
    export default ActionCardMembership;
}

declare module 'material-ui/svg-icons/action/hourglass-empty' {
    export import ActionHourglassEmpty = __MaterialUI.SvgIcon;
    export default ActionHourglassEmpty;
}

declare module 'material-ui/svg-icons/action/schedule' {
    export import ActionSchedule = __MaterialUI.SvgIcon;
    export default ActionSchedule;
}

declare module 'material-ui/svg-icons/action/trending-flat' {
    export import ActionTrendingFlat = __MaterialUI.SvgIcon;
    export default ActionTrendingFlat;
}

declare module 'material-ui/svg-icons/action/motorcycle' {
    export import ActionMotorcycle = __MaterialUI.SvgIcon;
    export default ActionMotorcycle;
}

declare module 'material-ui/svg-icons/action/view-column' {
    export import ActionViewColumn = __MaterialUI.SvgIcon;
    export default ActionViewColumn;
}

declare module 'material-ui/svg-icons/action/settings-cell' {
    export import ActionSettingsCell = __MaterialUI.SvgIcon;
    export default ActionSettingsCell;
}

declare module 'material-ui/svg-icons/action/credit-card' {
    export import ActionCreditCard = __MaterialUI.SvgIcon;
    export default ActionCreditCard;
}

declare module 'material-ui/svg-icons/action/view-module' {
    export import ActionViewModule = __MaterialUI.SvgIcon;
    export default ActionViewModule;
}

declare module 'material-ui/svg-icons/action/compare-arrows' {
    export import ActionCompareArrows = __MaterialUI.SvgIcon;
    export default ActionCompareArrows;
}

declare module 'material-ui/svg-icons/action/speaker-notes' {
    export import ActionSpeakerNotes = __MaterialUI.SvgIcon;
    export default ActionSpeakerNotes;
}

declare module 'material-ui/svg-icons/social/person' {
    export import SocialPerson = __MaterialUI.SvgIcon;
    export default SocialPerson;
}

declare module 'material-ui/svg-icons/social/notifications-none' {
    export import SocialNotificationsNone = __MaterialUI.SvgIcon;
    export default SocialNotificationsNone;
}

declare module 'material-ui/svg-icons/social/domain' {
    export import SocialDomain = __MaterialUI.SvgIcon;
    export default SocialDomain;
}

declare module 'material-ui/svg-icons/social/notifications-paused' {
    export import SocialNotificationsPaused = __MaterialUI.SvgIcon;
    export default SocialNotificationsPaused;
}

declare module 'material-ui/svg-icons/social/person-outline' {
    export import SocialPersonOutline = __MaterialUI.SvgIcon;
    export default SocialPersonOutline;
}

declare module 'material-ui/svg-icons/social/plus-one' {
    export import SocialPlusOne = __MaterialUI.SvgIcon;
    export default SocialPlusOne;
}

declare module 'material-ui/svg-icons/social/notifications-active' {
    export import SocialNotificationsActive = __MaterialUI.SvgIcon;
    export default SocialNotificationsActive;
}

declare module 'material-ui/svg-icons/social/share' {
    export import SocialShare = __MaterialUI.SvgIcon;
    export default SocialShare;
}

declare module 'material-ui/svg-icons/social/whatshot' {
    export import SocialWhatshot = __MaterialUI.SvgIcon;
    export default SocialWhatshot;
}

declare module 'material-ui/svg-icons/social/poll' {
    export import SocialPoll = __MaterialUI.SvgIcon;
    export default SocialPoll;
}

declare module 'material-ui/svg-icons/social/pages' {
    export import SocialPages = __MaterialUI.SvgIcon;
    export default SocialPages;
}

declare module 'material-ui/svg-icons/social/notifications-off' {
    export import SocialNotificationsOff = __MaterialUI.SvgIcon;
    export default SocialNotificationsOff;
}

declare module 'material-ui/svg-icons/social/notifications' {
    export import SocialNotifications = __MaterialUI.SvgIcon;
    export default SocialNotifications;
}

declare module 'material-ui/svg-icons/social/school' {
    export import SocialSchool = __MaterialUI.SvgIcon;
    export default SocialSchool;
}

declare module 'material-ui/svg-icons/social/cake' {
    export import SocialCake = __MaterialUI.SvgIcon;
    export default SocialCake;
}

declare module 'material-ui/svg-icons/social/people-outline' {
    export import SocialPeopleOutline = __MaterialUI.SvgIcon;
    export default SocialPeopleOutline;
}

declare module 'material-ui/svg-icons/social/location-city' {
    export import SocialLocationCity = __MaterialUI.SvgIcon;
    export default SocialLocationCity;
}

declare module 'material-ui/svg-icons/social/public' {
    export import SocialPublic = __MaterialUI.SvgIcon;
    export default SocialPublic;
}

declare module 'material-ui/svg-icons/social/mood-bad' {
    export import SocialMoodBad = __MaterialUI.SvgIcon;
    export default SocialMoodBad;
}

declare module 'material-ui/svg-icons/social/people' {
    export import SocialPeople = __MaterialUI.SvgIcon;
    export default SocialPeople;
}

declare module 'material-ui/svg-icons/social/mood' {
    export import SocialMood = __MaterialUI.SvgIcon;
    export default SocialMood;
}

declare module 'material-ui/svg-icons/social/party-mode' {
    export import SocialPartyMode = __MaterialUI.SvgIcon;
    export default SocialPartyMode;
}

declare module 'material-ui/svg-icons/social/group' {
    export import SocialGroup = __MaterialUI.SvgIcon;
    export default SocialGroup;
}

declare module 'material-ui/svg-icons/social/person-add' {
    export import SocialPersonAdd = __MaterialUI.SvgIcon;
    export default SocialPersonAdd;
}

declare module 'material-ui/svg-icons/social/group-add' {
    export import SocialGroupAdd = __MaterialUI.SvgIcon;
    export default SocialGroupAdd;
}

declare module 'material-ui/svg-icons/maps/edit-location' {
    export import MapsEditLocation = __MaterialUI.SvgIcon;
    export default MapsEditLocation;
}

declare module 'material-ui/svg-icons/maps/local-airport' {
    export import MapsLocalAirport = __MaterialUI.SvgIcon;
    export default MapsLocalAirport;
}

declare module 'material-ui/svg-icons/maps/local-phone' {
    export import MapsLocalPhone = __MaterialUI.SvgIcon;
    export default MapsLocalPhone;
}

declare module 'material-ui/svg-icons/maps/directions-car' {
    export import MapsDirectionsCar = __MaterialUI.SvgIcon;
    export default MapsDirectionsCar;
}

declare module 'material-ui/svg-icons/maps/local-drink' {
    export import MapsLocalDrink = __MaterialUI.SvgIcon;
    export default MapsLocalDrink;
}

declare module 'material-ui/svg-icons/maps/local-gas-station' {
    export import MapsLocalGasStation = __MaterialUI.SvgIcon;
    export default MapsLocalGasStation;
}

declare module 'material-ui/svg-icons/maps/store-mall-directory' {
    export import MapsStoreMallDirectory = __MaterialUI.SvgIcon;
    export default MapsStoreMallDirectory;
}

declare module 'material-ui/svg-icons/maps/add-location' {
    export import MapsAddLocation = __MaterialUI.SvgIcon;
    export default MapsAddLocation;
}

declare module 'material-ui/svg-icons/maps/local-laundry-service' {
    export import MapsLocalLaundryService = __MaterialUI.SvgIcon;
    export default MapsLocalLaundryService;
}

declare module 'material-ui/svg-icons/maps/local-hotel' {
    export import MapsLocalHotel = __MaterialUI.SvgIcon;
    export default MapsLocalHotel;
}

declare module 'material-ui/svg-icons/maps/local-pizza' {
    export import MapsLocalPizza = __MaterialUI.SvgIcon;
    export default MapsLocalPizza;
}

declare module 'material-ui/svg-icons/maps/person-pin-circle' {
    export import MapsPersonPinCircle = __MaterialUI.SvgIcon;
    export default MapsPersonPinCircle;
}

declare module 'material-ui/svg-icons/maps/terrain' {
    export import MapsTerrain = __MaterialUI.SvgIcon;
    export default MapsTerrain;
}

declare module 'material-ui/svg-icons/maps/directions-subway' {
    export import MapsDirectionsSubway = __MaterialUI.SvgIcon;
    export default MapsDirectionsSubway;
}

declare module 'material-ui/svg-icons/maps/local-bar' {
    export import MapsLocalBar = __MaterialUI.SvgIcon;
    export default MapsLocalBar;
}

declare module 'material-ui/svg-icons/maps/local-car-wash' {
    export import MapsLocalCarWash = __MaterialUI.SvgIcon;
    export default MapsLocalCarWash;
}

declare module 'material-ui/svg-icons/maps/restaurant-menu' {
    export import MapsRestaurantMenu = __MaterialUI.SvgIcon;
    export default MapsRestaurantMenu;
}

declare module 'material-ui/svg-icons/maps/near-me' {
    export import MapsNearMe = __MaterialUI.SvgIcon;
    export default MapsNearMe;
}

declare module 'material-ui/svg-icons/maps/directions' {
    export import MapsDirections = __MaterialUI.SvgIcon;
    export default MapsDirections;
}

declare module 'material-ui/svg-icons/maps/my-location' {
    export import MapsMyLocation = __MaterialUI.SvgIcon;
    export default MapsMyLocation;
}

declare module 'material-ui/svg-icons/maps/local-convenience-store' {
    export import MapsLocalConvenienceStore = __MaterialUI.SvgIcon;
    export default MapsLocalConvenienceStore;
}

declare module 'material-ui/svg-icons/maps/local-offer' {
    export import MapsLocalOffer = __MaterialUI.SvgIcon;
    export default MapsLocalOffer;
}

declare module 'material-ui/svg-icons/maps/local-florist' {
    export import MapsLocalFlorist = __MaterialUI.SvgIcon;
    export default MapsLocalFlorist;
}

declare module 'material-ui/svg-icons/maps/local-shipping' {
    export import MapsLocalShipping = __MaterialUI.SvgIcon;
    export default MapsLocalShipping;
}

declare module 'material-ui/svg-icons/maps/local-taxi' {
    export import MapsLocalTaxi = __MaterialUI.SvgIcon;
    export default MapsLocalTaxi;
}

declare module 'material-ui/svg-icons/maps/directions-walk' {
    export import MapsDirectionsWalk = __MaterialUI.SvgIcon;
    export default MapsDirectionsWalk;
}

declare module 'material-ui/svg-icons/maps/local-hospital' {
    export import MapsLocalHospital = __MaterialUI.SvgIcon;
    export default MapsLocalHospital;
}

declare module 'material-ui/svg-icons/maps/layers' {
    export import MapsLayers = __MaterialUI.SvgIcon;
    export default MapsLayers;
}

declare module 'material-ui/svg-icons/maps/directions-run' {
    export import MapsDirectionsRun = __MaterialUI.SvgIcon;
    export default MapsDirectionsRun;
}

declare module 'material-ui/svg-icons/maps/rate-review' {
    export import MapsRateReview = __MaterialUI.SvgIcon;
    export default MapsRateReview;
}

declare module 'material-ui/svg-icons/maps/local-dining' {
    export import MapsLocalDining = __MaterialUI.SvgIcon;
    export default MapsLocalDining;
}

declare module 'material-ui/svg-icons/maps/local-post-office' {
    export import MapsLocalPostOffice = __MaterialUI.SvgIcon;
    export default MapsLocalPostOffice;
}

declare module 'material-ui/svg-icons/maps/pin-drop' {
    export import MapsPinDrop = __MaterialUI.SvgIcon;
    export default MapsPinDrop;
}

declare module 'material-ui/svg-icons/maps/directions-boat' {
    export import MapsDirectionsBoat = __MaterialUI.SvgIcon;
    export default MapsDirectionsBoat;
}

declare module 'material-ui/svg-icons/maps/local-see' {
    export import MapsLocalSee = __MaterialUI.SvgIcon;
    export default MapsLocalSee;
}

declare module 'material-ui/svg-icons/maps/map' {
    export import MapsMap = __MaterialUI.SvgIcon;
    export default MapsMap;
}

declare module 'material-ui/svg-icons/maps/flight' {
    export import MapsFlight = __MaterialUI.SvgIcon;
    export default MapsFlight;
}

declare module 'material-ui/svg-icons/maps/person-pin' {
    export import MapsPersonPin = __MaterialUI.SvgIcon;
    export default MapsPersonPin;
}

declare module 'material-ui/svg-icons/maps/satellite' {
    export import MapsSatellite = __MaterialUI.SvgIcon;
    export default MapsSatellite;
}

declare module 'material-ui/svg-icons/maps/local-printshop' {
    export import MapsLocalPrintshop = __MaterialUI.SvgIcon;
    export default MapsLocalPrintshop;
}

declare module 'material-ui/svg-icons/maps/navigation' {
    export import MapsNavigation = __MaterialUI.SvgIcon;
    export default MapsNavigation;
}

declare module 'material-ui/svg-icons/maps/directions-railway' {
    export import MapsDirectionsRailway = __MaterialUI.SvgIcon;
    export default MapsDirectionsRailway;
}

declare module 'material-ui/svg-icons/maps/local-atm' {
    export import MapsLocalAtm = __MaterialUI.SvgIcon;
    export default MapsLocalAtm;
}

declare module 'material-ui/svg-icons/maps/directions-transit' {
    export import MapsDirectionsTransit = __MaterialUI.SvgIcon;
    export default MapsDirectionsTransit;
}

declare module 'material-ui/svg-icons/maps/local-parking' {
    export import MapsLocalParking = __MaterialUI.SvgIcon;
    export default MapsLocalParking;
}

declare module 'material-ui/svg-icons/maps/local-cafe' {
    export import MapsLocalCafe = __MaterialUI.SvgIcon;
    export default MapsLocalCafe;
}

declare module 'material-ui/svg-icons/maps/local-mall' {
    export import MapsLocalMall = __MaterialUI.SvgIcon;
    export default MapsLocalMall;
}

declare module 'material-ui/svg-icons/maps/zoom-out-map' {
    export import MapsZoomOutMap = __MaterialUI.SvgIcon;
    export default MapsZoomOutMap;
}

declare module 'material-ui/svg-icons/maps/local-activity' {
    export import MapsLocalActivity = __MaterialUI.SvgIcon;
    export default MapsLocalActivity;
}

declare module 'material-ui/svg-icons/maps/local-grocery-store' {
    export import MapsLocalGroceryStore = __MaterialUI.SvgIcon;
    export default MapsLocalGroceryStore;
}

declare module 'material-ui/svg-icons/maps/local-pharmacy' {
    export import MapsLocalPharmacy = __MaterialUI.SvgIcon;
    export default MapsLocalPharmacy;
}

declare module 'material-ui/svg-icons/maps/local-movies' {
    export import MapsLocalMovies = __MaterialUI.SvgIcon;
    export default MapsLocalMovies;
}

declare module 'material-ui/svg-icons/maps/place' {
    export import MapsPlace = __MaterialUI.SvgIcon;
    export default MapsPlace;
}

declare module 'material-ui/svg-icons/maps/layers-clear' {
    export import MapsLayersClear = __MaterialUI.SvgIcon;
    export default MapsLayersClear;
}

declare module 'material-ui/svg-icons/maps/hotel' {
    export import MapsHotel = __MaterialUI.SvgIcon;
    export default MapsHotel;
}

declare module 'material-ui/svg-icons/maps/directions-bike' {
    export import MapsDirectionsBike = __MaterialUI.SvgIcon;
    export default MapsDirectionsBike;
}

declare module 'material-ui/svg-icons/maps/local-library' {
    export import MapsLocalLibrary = __MaterialUI.SvgIcon;
    export default MapsLocalLibrary;
}

declare module 'material-ui/svg-icons/maps/local-play' {
    export import MapsLocalPlay = __MaterialUI.SvgIcon;
    export default MapsLocalPlay;
}

declare module 'material-ui/svg-icons/maps/directions-bus' {
    export import MapsDirectionsBus = __MaterialUI.SvgIcon;
    export default MapsDirectionsBus;
}

declare module 'material-ui/svg-icons/maps/traffic' {
    export import MapsTraffic = __MaterialUI.SvgIcon;
    export default MapsTraffic;
}

declare module 'material-ui/svg-icons/maps/beenhere' {
    export import MapsBeenhere = __MaterialUI.SvgIcon;
    export default MapsBeenhere;
}

declare module 'material-ui/svg-icons/communication/call-received' {
    export import CommunicationCallReceived = __MaterialUI.SvgIcon;
    export default CommunicationCallReceived;
}

declare module 'material-ui/svg-icons/communication/dialpad' {
    export import CommunicationDialpad = __MaterialUI.SvgIcon;
    export default CommunicationDialpad;
}

declare module 'material-ui/svg-icons/communication/forum' {
    export import CommunicationForum = __MaterialUI.SvgIcon;
    export default CommunicationForum;
}

declare module 'material-ui/svg-icons/communication/no-sim' {
    export import CommunicationNoSim = __MaterialUI.SvgIcon;
    export default CommunicationNoSim;
}

declare module 'material-ui/svg-icons/communication/chat' {
    export import CommunicationChat = __MaterialUI.SvgIcon;
    export default CommunicationChat;
}

declare module 'material-ui/svg-icons/communication/stay-primary-landscape' {
    export import CommunicationStayPrimaryLandscape = __MaterialUI.SvgIcon;
    export default CommunicationStayPrimaryLandscape;
}

declare module 'material-ui/svg-icons/communication/phonelink-setup' {
    export import CommunicationPhonelinkSetup = __MaterialUI.SvgIcon;
    export default CommunicationPhonelinkSetup;
}

declare module 'material-ui/svg-icons/communication/ring-volume' {
    export import CommunicationRingVolume = __MaterialUI.SvgIcon;
    export default CommunicationRingVolume;
}

declare module 'material-ui/svg-icons/communication/phonelink-lock' {
    export import CommunicationPhonelinkLock = __MaterialUI.SvgIcon;
    export default CommunicationPhonelinkLock;
}

declare module 'material-ui/svg-icons/communication/contacts' {
    export import CommunicationContacts = __MaterialUI.SvgIcon;
    export default CommunicationContacts;
}

declare module 'material-ui/svg-icons/communication/call-missed' {
    export import CommunicationCallMissed = __MaterialUI.SvgIcon;
    export default CommunicationCallMissed;
}

declare module 'material-ui/svg-icons/communication/contact-mail' {
    export import CommunicationContactMail = __MaterialUI.SvgIcon;
    export default CommunicationContactMail;
}

declare module 'material-ui/svg-icons/communication/portable-wifi-off' {
    export import CommunicationPortableWifiOff = __MaterialUI.SvgIcon;
    export default CommunicationPortableWifiOff;
}

declare module 'material-ui/svg-icons/communication/call-merge' {
    export import CommunicationCallMerge = __MaterialUI.SvgIcon;
    export default CommunicationCallMerge;
}

declare module 'material-ui/svg-icons/communication/tact-mail' {
    export import CommunicationTactMail = __MaterialUI.SvgIcon;
    export default CommunicationTactMail;
}

declare module 'material-ui/svg-icons/communication/stop-screen-share' {
    export import CommunicationStopScreenShare = __MaterialUI.SvgIcon;
    export default CommunicationStopScreenShare;
}

declare module 'material-ui/svg-icons/communication/vpn-key' {
    export import CommunicationVpnKey = __MaterialUI.SvgIcon;
    export default CommunicationVpnKey;
}

declare module 'material-ui/svg-icons/communication/swap-calls' {
    export import CommunicationSwapCalls = __MaterialUI.SvgIcon;
    export default CommunicationSwapCalls;
}

declare module 'material-ui/svg-icons/communication/dialer-sip' {
    export import CommunicationDialerSip = __MaterialUI.SvgIcon;
    export default CommunicationDialerSip;
}

declare module 'material-ui/svg-icons/communication/business' {
    export import CommunicationBusiness = __MaterialUI.SvgIcon;
    export default CommunicationBusiness;
}

declare module 'material-ui/svg-icons/communication/phonelink-erase' {
    export import CommunicationPhonelinkErase = __MaterialUI.SvgIcon;
    export default CommunicationPhonelinkErase;
}

declare module 'material-ui/svg-icons/communication/call' {
    export import CommunicationCall = __MaterialUI.SvgIcon;
    export default CommunicationCall;
}

declare module 'material-ui/svg-icons/communication/screen-share' {
    export import CommunicationScreenShare = __MaterialUI.SvgIcon;
    export default CommunicationScreenShare;
}

declare module 'material-ui/svg-icons/communication/clear-all' {
    export import CommunicationClearAll = __MaterialUI.SvgIcon;
    export default CommunicationClearAll;
}

declare module 'material-ui/svg-icons/communication/chat-bubble-outline' {
    export import CommunicationChatBubbleOutline = __MaterialUI.SvgIcon;
    export default CommunicationChatBubbleOutline;
}

declare module 'material-ui/svg-icons/communication/call-missed-outgoing' {
    export import CommunicationCallMissedOutgoing = __MaterialUI.SvgIcon;
    export default CommunicationCallMissedOutgoing;
}

declare module 'material-ui/svg-icons/communication/stay-primary-portrait' {
    export import CommunicationStayPrimaryPortrait = __MaterialUI.SvgIcon;
    export default CommunicationStayPrimaryPortrait;
}

declare module 'material-ui/svg-icons/communication/stay-current-portrait' {
    export import CommunicationStayCurrentPortrait = __MaterialUI.SvgIcon;
    export default CommunicationStayCurrentPortrait;
}

declare module 'material-ui/svg-icons/communication/voicemail' {
    export import CommunicationVoicemail = __MaterialUI.SvgIcon;
    export default CommunicationVoicemail;
}

declare module 'material-ui/svg-icons/communication/speaker-phone' {
    export import CommunicationSpeakerPhone = __MaterialUI.SvgIcon;
    export default CommunicationSpeakerPhone;
}

declare module 'material-ui/svg-icons/communication/call-split' {
    export import CommunicationCallSplit = __MaterialUI.SvgIcon;
    export default CommunicationCallSplit;
}

declare module 'material-ui/svg-icons/communication/live-help' {
    export import CommunicationLiveHelp = __MaterialUI.SvgIcon;
    export default CommunicationLiveHelp;
}

declare module 'material-ui/svg-icons/communication/call-made' {
    export import CommunicationCallMade = __MaterialUI.SvgIcon;
    export default CommunicationCallMade;
}

declare module 'material-ui/svg-icons/communication/phone' {
    export import CommunicationPhone = __MaterialUI.SvgIcon;
    export default CommunicationPhone;
}

declare module 'material-ui/svg-icons/communication/textsms' {
    export import CommunicationTextsms = __MaterialUI.SvgIcon;
    export default CommunicationTextsms;
}

declare module 'material-ui/svg-icons/communication/message' {
    export import CommunicationMessage = __MaterialUI.SvgIcon;
    export default CommunicationMessage;
}

declare module 'material-ui/svg-icons/communication/import-export' {
    export import CommunicationImportExport = __MaterialUI.SvgIcon;
    export default CommunicationImportExport;
}

declare module 'material-ui/svg-icons/communication/import-contacts' {
    export import CommunicationImportContacts = __MaterialUI.SvgIcon;
    export default CommunicationImportContacts;
}

declare module 'material-ui/svg-icons/communication/phonelink-ring' {
    export import CommunicationPhonelinkRing = __MaterialUI.SvgIcon;
    export default CommunicationPhonelinkRing;
}

declare module 'material-ui/svg-icons/communication/present-to-all' {
    export import CommunicationPresentToAll = __MaterialUI.SvgIcon;
    export default CommunicationPresentToAll;
}

declare module 'material-ui/svg-icons/communication/contact-phone' {
    export import CommunicationContactPhone = __MaterialUI.SvgIcon;
    export default CommunicationContactPhone;
}

declare module 'material-ui/svg-icons/communication/invert-colors-off' {
    export import CommunicationInvertColorsOff = __MaterialUI.SvgIcon;
    export default CommunicationInvertColorsOff;
}

declare module 'material-ui/svg-icons/communication/comment' {
    export import CommunicationComment = __MaterialUI.SvgIcon;
    export default CommunicationComment;
}

declare module 'material-ui/svg-icons/communication/chat-bubble' {
    export import CommunicationChatBubble = __MaterialUI.SvgIcon;
    export default CommunicationChatBubble;
}

declare module 'material-ui/svg-icons/communication/mail-outline' {
    export import CommunicationMailOutline = __MaterialUI.SvgIcon;
    export default CommunicationMailOutline;
}

declare module 'material-ui/svg-icons/communication/location-on' {
    export import CommunicationLocationOn = __MaterialUI.SvgIcon;
    export default CommunicationLocationOn;
}

declare module 'material-ui/svg-icons/communication/stay-current-landscape' {
    export import CommunicationStayCurrentLandscape = __MaterialUI.SvgIcon;
    export default CommunicationStayCurrentLandscape;
}

declare module 'material-ui/svg-icons/communication/location-off' {
    export import CommunicationLocationOff = __MaterialUI.SvgIcon;
    export default CommunicationLocationOff;
}

declare module 'material-ui/svg-icons/communication/email' {
    export import CommunicationEmail = __MaterialUI.SvgIcon;
    export default CommunicationEmail;
}

declare module 'material-ui/svg-icons/communication/call-end' {
    export import CommunicationCallEnd = __MaterialUI.SvgIcon;
    export default CommunicationCallEnd;
}

declare module 'material-ui/svg-icons/toggle/check-box' {
    export import ToggleCheckBox = __MaterialUI.SvgIcon;
    export default ToggleCheckBox;
}

declare module 'material-ui/svg-icons/toggle/star-half' {
    export import ToggleStarHalf = __MaterialUI.SvgIcon;
    export default ToggleStarHalf;
}

declare module 'material-ui/svg-icons/toggle/check-box-outline-blank' {
    export import ToggleCheckBoxOutlineBlank = __MaterialUI.SvgIcon;
    export default ToggleCheckBoxOutlineBlank;
}

declare module 'material-ui/svg-icons/toggle/star' {
    export import ToggleStar = __MaterialUI.SvgIcon;
    export default ToggleStar;
}

declare module 'material-ui/svg-icons/toggle/star-border' {
    export import ToggleStarBorder = __MaterialUI.SvgIcon;
    export default ToggleStarBorder;
}

declare module 'material-ui/svg-icons/toggle/radio-button-unchecked' {
    export import ToggleRadioButtonUnchecked = __MaterialUI.SvgIcon;
    export default ToggleRadioButtonUnchecked;
}

declare module 'material-ui/svg-icons/toggle/indeterminate-check-box' {
    export import ToggleIndeterminateCheckBox = __MaterialUI.SvgIcon;
    export default ToggleIndeterminateCheckBox;
}

declare module 'material-ui/svg-icons/toggle/radio-button-checked' {
    export import ToggleRadioButtonChecked = __MaterialUI.SvgIcon;
    export default ToggleRadioButtonChecked;
}

declare module 'material-ui/svg-icons/index' {
    export import Index = __MaterialUI.SvgIcon;
    export default Index;
}

declare module 'material-ui/svg-icons/index-generator' {
    export import IndexGenerator = __MaterialUI.SvgIcon;
    export default IndexGenerator;
}

declare module 'material-ui/svg-icons/alert/warning' {
    export import AlertWarning = __MaterialUI.SvgIcon;
    export default AlertWarning;
}

declare module 'material-ui/svg-icons/alert/add-alert' {
    export import AlertAddAlert = __MaterialUI.SvgIcon;
    export default AlertAddAlert;
}

declare module 'material-ui/svg-icons/alert/error-outline' {
    export import AlertErrorOutline = __MaterialUI.SvgIcon;
    export default AlertErrorOutline;
}

declare module 'material-ui/svg-icons/alert/error' {
    export import AlertError = __MaterialUI.SvgIcon;
    export default AlertError;
}

declare module 'material-ui/svg-icons/file/file-upload' {
    export import FileFileUpload = __MaterialUI.SvgIcon;
    export default FileFileUpload;
}

declare module 'material-ui/svg-icons/file/cloud-upload' {
    export import FileCloudUpload = __MaterialUI.SvgIcon;
    export default FileCloudUpload;
}

declare module 'material-ui/svg-icons/file/cloud-done' {
    export import FileCloudDone = __MaterialUI.SvgIcon;
    export default FileCloudDone;
}

declare module 'material-ui/svg-icons/file/folder-open' {
    export import FileFolderOpen = __MaterialUI.SvgIcon;
    export default FileFolderOpen;
}

declare module 'material-ui/svg-icons/file/cloud-off' {
    export import FileCloudOff = __MaterialUI.SvgIcon;
    export default FileCloudOff;
}

declare module 'material-ui/svg-icons/file/cloud-queue' {
    export import FileCloudQueue = __MaterialUI.SvgIcon;
    export default FileCloudQueue;
}

declare module 'material-ui/svg-icons/file/folder-shared' {
    export import FileFolderShared = __MaterialUI.SvgIcon;
    export default FileFolderShared;
}

declare module 'material-ui/svg-icons/file/cloud-circle' {
    export import FileCloudCircle = __MaterialUI.SvgIcon;
    export default FileCloudCircle;
}

declare module 'material-ui/svg-icons/file/folder' {
    export import FileFolder = __MaterialUI.SvgIcon;
    export default FileFolder;
}

declare module 'material-ui/svg-icons/file/attachment' {
    export import FileAttachment = __MaterialUI.SvgIcon;
    export default FileAttachment;
}

declare module 'material-ui/svg-icons/file/create-new-folder' {
    export import FileCreateNewFolder = __MaterialUI.SvgIcon;
    export default FileCreateNewFolder;
}

declare module 'material-ui/svg-icons/file/cloud-download' {
    export import FileCloudDownload = __MaterialUI.SvgIcon;
    export default FileCloudDownload;
}

declare module 'material-ui/svg-icons/file/cloud' {
    export import FileCloud = __MaterialUI.SvgIcon;
    export default FileCloud;
}

declare module 'material-ui/svg-icons/file/file-download' {
    export import FileFileDownload = __MaterialUI.SvgIcon;
    export default FileFileDownload;
}

declare module 'material-ui/svg-icons/navigation-arrow-drop-right' {
    export import NavigationArrowDropRight = __MaterialUI.SvgIcon;
    export default NavigationArrowDropRight;
}

declare module 'material-ui/svg-icons/hardware/keyboard' {
    export import HardwareKeyboard = __MaterialUI.SvgIcon;
    export default HardwareKeyboard;
}

declare module 'material-ui/svg-icons/hardware/toys' {
    export import HardwareToys = __MaterialUI.SvgIcon;
    export default HardwareToys;
}

declare module 'material-ui/svg-icons/hardware/dock' {
    export import HardwareDock = __MaterialUI.SvgIcon;
    export default HardwareDock;
}

declare module 'material-ui/svg-icons/hardware/headset' {
    export import HardwareHeadset = __MaterialUI.SvgIcon;
    export default HardwareHeadset;
}

declare module 'material-ui/svg-icons/hardware/keyboard-voice' {
    export import HardwareKeyboardVoice = __MaterialUI.SvgIcon;
    export default HardwareKeyboardVoice;
}

declare module 'material-ui/svg-icons/hardware/phonelink-off' {
    export import HardwarePhonelinkOff = __MaterialUI.SvgIcon;
    export default HardwarePhonelinkOff;
}

declare module 'material-ui/svg-icons/hardware/speaker-group' {
    export import HardwareSpeakerGroup = __MaterialUI.SvgIcon;
    export default HardwareSpeakerGroup;
}

declare module 'material-ui/svg-icons/hardware/desktop-windows' {
    export import HardwareDesktopWindows = __MaterialUI.SvgIcon;
    export default HardwareDesktopWindows;
}

declare module 'material-ui/svg-icons/hardware/laptop-mac' {
    export import HardwareLaptopMac = __MaterialUI.SvgIcon;
    export default HardwareLaptopMac;
}

declare module 'material-ui/svg-icons/hardware/keyboard-return' {
    export import HardwareKeyboardReturn = __MaterialUI.SvgIcon;
    export default HardwareKeyboardReturn;
}

declare module 'material-ui/svg-icons/hardware/gamepad' {
    export import HardwareGamepad = __MaterialUI.SvgIcon;
    export default HardwareGamepad;
}

declare module 'material-ui/svg-icons/hardware/keyboard-arrow-up' {
    export import HardwareKeyboardArrowUp = __MaterialUI.SvgIcon;
    export default HardwareKeyboardArrowUp;
}

declare module 'material-ui/svg-icons/hardware/laptop' {
    export import HardwareLaptop = __MaterialUI.SvgIcon;
    export default HardwareLaptop;
}

declare module 'material-ui/svg-icons/hardware/phone-iphone' {
    export import HardwarePhoneIphone = __MaterialUI.SvgIcon;
    export default HardwarePhoneIphone;
}

declare module 'material-ui/svg-icons/hardware/memory' {
    export import HardwareMemory = __MaterialUI.SvgIcon;
    export default HardwareMemory;
}

declare module 'material-ui/svg-icons/hardware/security' {
    export import HardwareSecurity = __MaterialUI.SvgIcon;
    export default HardwareSecurity;
}

declare module 'material-ui/svg-icons/hardware/keyboard-capslock' {
    export import HardwareKeyboardCapslock = __MaterialUI.SvgIcon;
    export default HardwareKeyboardCapslock;
}

declare module 'material-ui/svg-icons/hardware/sim-card' {
    export import HardwareSimCard = __MaterialUI.SvgIcon;
    export default HardwareSimCard;
}

declare module 'material-ui/svg-icons/hardware/devices-other' {
    export import HardwareDevicesOther = __MaterialUI.SvgIcon;
    export default HardwareDevicesOther;
}

declare module 'material-ui/svg-icons/hardware/tablet-android' {
    export import HardwareTabletAndroid = __MaterialUI.SvgIcon;
    export default HardwareTabletAndroid;
}

declare module 'material-ui/svg-icons/hardware/keyboard-arrow-right' {
    export import HardwareKeyboardArrowRight = __MaterialUI.SvgIcon;
    export default HardwareKeyboardArrowRight;
}

declare module 'material-ui/svg-icons/hardware/keyboard-tab' {
    export import HardwareKeyboardTab = __MaterialUI.SvgIcon;
    export default HardwareKeyboardTab;
}

declare module 'material-ui/svg-icons/hardware/watch' {
    export import HardwareWatch = __MaterialUI.SvgIcon;
    export default HardwareWatch;
}

declare module 'material-ui/svg-icons/hardware/speaker' {
    export import HardwareSpeaker = __MaterialUI.SvgIcon;
    export default HardwareSpeaker;
}

declare module 'material-ui/svg-icons/hardware/phonelink' {
    export import HardwarePhonelink = __MaterialUI.SvgIcon;
    export default HardwarePhonelink;
}

declare module 'material-ui/svg-icons/hardware/laptop-windows' {
    export import HardwareLaptopWindows = __MaterialUI.SvgIcon;
    export default HardwareLaptopWindows;
}

declare module 'material-ui/svg-icons/hardware/tv' {
    export import HardwareTv = __MaterialUI.SvgIcon;
    export default HardwareTv;
}

declare module 'material-ui/svg-icons/hardware/headset-mic' {
    export import HardwareHeadsetMic = __MaterialUI.SvgIcon;
    export default HardwareHeadsetMic;
}

declare module 'material-ui/svg-icons/hardware/videogame-asset' {
    export import HardwareVideogameAsset = __MaterialUI.SvgIcon;
    export default HardwareVideogameAsset;
}

declare module 'material-ui/svg-icons/hardware/keyboard-arrow-down' {
    export import HardwareKeyboardArrowDown = __MaterialUI.SvgIcon;
    export default HardwareKeyboardArrowDown;
}

declare module 'material-ui/svg-icons/hardware/keyboard-hide' {
    export import HardwareKeyboardHide = __MaterialUI.SvgIcon;
    export default HardwareKeyboardHide;
}

declare module 'material-ui/svg-icons/hardware/scanner' {
    export import HardwareScanner = __MaterialUI.SvgIcon;
    export default HardwareScanner;
}

declare module 'material-ui/svg-icons/hardware/laptop-chromebook' {
    export import HardwareLaptopChromebook = __MaterialUI.SvgIcon;
    export default HardwareLaptopChromebook;
}

declare module 'material-ui/svg-icons/hardware/tablet-mac' {
    export import HardwareTabletMac = __MaterialUI.SvgIcon;
    export default HardwareTabletMac;
}

declare module 'material-ui/svg-icons/hardware/cast' {
    export import HardwareCast = __MaterialUI.SvgIcon;
    export default HardwareCast;
}

declare module 'material-ui/svg-icons/hardware/cast-connected' {
    export import HardwareCastConnected = __MaterialUI.SvgIcon;
    export default HardwareCastConnected;
}

declare module 'material-ui/svg-icons/hardware/keyboard-arrow-left' {
    export import HardwareKeyboardArrowLeft = __MaterialUI.SvgIcon;
    export default HardwareKeyboardArrowLeft;
}

declare module 'material-ui/svg-icons/hardware/phone-android' {
    export import HardwarePhoneAndroid = __MaterialUI.SvgIcon;
    export default HardwarePhoneAndroid;
}

declare module 'material-ui/svg-icons/hardware/computer' {
    export import HardwareComputer = __MaterialUI.SvgIcon;
    export default HardwareComputer;
}

declare module 'material-ui/svg-icons/hardware/power-input' {
    export import HardwarePowerInput = __MaterialUI.SvgIcon;
    export default HardwarePowerInput;
}

declare module 'material-ui/svg-icons/hardware/smartphone' {
    export import HardwareSmartphone = __MaterialUI.SvgIcon;
    export default HardwareSmartphone;
}

declare module 'material-ui/svg-icons/hardware/router' {
    export import HardwareRouter = __MaterialUI.SvgIcon;
    export default HardwareRouter;
}

declare module 'material-ui/svg-icons/hardware/keyboard-backspace' {
    export import HardwareKeyboardBackspace = __MaterialUI.SvgIcon;
    export default HardwareKeyboardBackspace;
}

declare module 'material-ui/svg-icons/hardware/developer-board' {
    export import HardwareDeveloperBoard = __MaterialUI.SvgIcon;
    export default HardwareDeveloperBoard;
}

declare module 'material-ui/svg-icons/hardware/device-hub' {
    export import HardwareDeviceHub = __MaterialUI.SvgIcon;
    export default HardwareDeviceHub;
}

declare module 'material-ui/svg-icons/hardware/mouse' {
    export import HardwareMouse = __MaterialUI.SvgIcon;
    export default HardwareMouse;
}

declare module 'material-ui/svg-icons/hardware/desktop-mac' {
    export import HardwareDesktopMac = __MaterialUI.SvgIcon;
    export default HardwareDesktopMac;
}

declare module 'material-ui/svg-icons/hardware/tablet' {
    export import HardwareTablet = __MaterialUI.SvgIcon;
    export default HardwareTablet;
}

declare module 'material-ui/svg-icons/content/add-box' {
    export import ContentAddBox = __MaterialUI.SvgIcon;
    export default ContentAddBox;
}

declare module 'material-ui/svg-icons/content/filter-list' {
    export import ContentFilterList = __MaterialUI.SvgIcon;
    export default ContentFilterList;
}

declare module 'material-ui/svg-icons/content/save' {
    export import ContentSave = __MaterialUI.SvgIcon;
    export default ContentSave;
}

declare module 'material-ui/svg-icons/content/unarchive' {
    export import ContentUnarchive = __MaterialUI.SvgIcon;
    export default ContentUnarchive;
}

declare module 'material-ui/svg-icons/content/link' {
    export import ContentLink = __MaterialUI.SvgIcon;
    export default ContentLink;
}

declare module 'material-ui/svg-icons/content/sort' {
    export import ContentSort = __MaterialUI.SvgIcon;
    export default ContentSort;
}

declare module 'material-ui/svg-icons/content/text-format' {
    export import ContentTextFormat = __MaterialUI.SvgIcon;
    export default ContentTextFormat;
}

declare module 'material-ui/svg-icons/content/add' {
    export import ContentAdd = __MaterialUI.SvgIcon;
    export default ContentAdd;
}

declare module 'material-ui/svg-icons/content/send' {
    export import ContentSend = __MaterialUI.SvgIcon;
    export default ContentSend;
}

declare module 'material-ui/svg-icons/content/gesture' {
    export import ContentGesture = __MaterialUI.SvgIcon;
    export default ContentGesture;
}

declare module 'material-ui/svg-icons/content/archive' {
    export import ContentArchive = __MaterialUI.SvgIcon;
    export default ContentArchive;
}

declare module 'material-ui/svg-icons/content/weekend' {
    export import ContentWeekend = __MaterialUI.SvgIcon;
    export default ContentWeekend;
}

declare module 'material-ui/svg-icons/content/markunread' {
    export import ContentMarkunread = __MaterialUI.SvgIcon;
    export default ContentMarkunread;
}

declare module 'material-ui/svg-icons/content/create' {
    export import ContentCreate = __MaterialUI.SvgIcon;
    export default ContentCreate;
}

declare module 'material-ui/svg-icons/content/content-cut' {
    export import ContentContentCut = __MaterialUI.SvgIcon;
    export default ContentContentCut;
}

declare module 'material-ui/svg-icons/content/clear' {
    export import ContentClear = __MaterialUI.SvgIcon;
    export default ContentClear;
}

declare module 'material-ui/svg-icons/content/redo' {
    export import ContentRedo = __MaterialUI.SvgIcon;
    export default ContentRedo;
}

declare module 'material-ui/svg-icons/content/block' {
    export import ContentBlock = __MaterialUI.SvgIcon;
    export default ContentBlock;
}

declare module 'material-ui/svg-icons/content/forward' {
    export import ContentForward = __MaterialUI.SvgIcon;
    export default ContentForward;
}

declare module 'material-ui/svg-icons/content/mail' {
    export import ContentMail = __MaterialUI.SvgIcon;
    export default ContentMail;
}

declare module 'material-ui/svg-icons/content/inbox' {
    export import ContentInbox = __MaterialUI.SvgIcon;
    export default ContentInbox;
}

declare module 'material-ui/svg-icons/content/remove-circle' {
    export import ContentRemoveCircle = __MaterialUI.SvgIcon;
    export default ContentRemoveCircle;
}

declare module 'material-ui/svg-icons/content/move-to-inbox' {
    export import ContentMoveToInbox = __MaterialUI.SvgIcon;
    export default ContentMoveToInbox;
}

declare module 'material-ui/svg-icons/content/flag' {
    export import ContentFlag = __MaterialUI.SvgIcon;
    export default ContentFlag;
}

declare module 'material-ui/svg-icons/content/reply-all' {
    export import ContentReplyAll = __MaterialUI.SvgIcon;
    export default ContentReplyAll;
}

declare module 'material-ui/svg-icons/content/remove' {
    export import ContentRemove = __MaterialUI.SvgIcon;
    export default ContentRemove;
}

declare module 'material-ui/svg-icons/content/next-week' {
    export import ContentNextWeek = __MaterialUI.SvgIcon;
    export default ContentNextWeek;
}

declare module 'material-ui/svg-icons/content/undo' {
    export import ContentUndo = __MaterialUI.SvgIcon;
    export default ContentUndo;
}

declare module 'material-ui/svg-icons/content/font-download' {
    export import ContentFontDownload = __MaterialUI.SvgIcon;
    export default ContentFontDownload;
}

declare module 'material-ui/svg-icons/content/remove-circle-outline' {
    export import ContentRemoveCircleOutline = __MaterialUI.SvgIcon;
    export default ContentRemoveCircleOutline;
}

declare module 'material-ui/svg-icons/content/backspace' {
    export import ContentBackspace = __MaterialUI.SvgIcon;
    export default ContentBackspace;
}

declare module 'material-ui/svg-icons/content/reply' {
    export import ContentReply = __MaterialUI.SvgIcon;
    export default ContentReply;
}

declare module 'material-ui/svg-icons/content/report' {
    export import ContentReport = __MaterialUI.SvgIcon;
    export default ContentReport;
}

declare module 'material-ui/svg-icons/content/add-circle' {
    export import ContentAddCircle = __MaterialUI.SvgIcon;
    export default ContentAddCircle;
}

declare module 'material-ui/svg-icons/content/content-copy' {
    export import ContentContentCopy = __MaterialUI.SvgIcon;
    export default ContentContentCopy;
}

declare module 'material-ui/svg-icons/content/content-paste' {
    export import ContentContentPaste = __MaterialUI.SvgIcon;
    export default ContentContentPaste;
}

declare module 'material-ui/svg-icons/content/select-all' {
    export import ContentSelectAll = __MaterialUI.SvgIcon;
    export default ContentSelectAll;
}

declare module 'material-ui/svg-icons/content/add-circle-outline' {
    export import ContentAddCircleOutline = __MaterialUI.SvgIcon;
    export default ContentAddCircleOutline;
}

declare module 'material-ui/svg-icons/content/drafts' {
    export import ContentDrafts = __MaterialUI.SvgIcon;
    export default ContentDrafts;
}

declare module 'material-ui/svg-icons/editor/wrap-text' {
    export import EditorWrapText = __MaterialUI.SvgIcon;
    export default EditorWrapText;
}

declare module 'material-ui/svg-icons/editor/format-size' {
    export import EditorFormatSize = __MaterialUI.SvgIcon;
    export default EditorFormatSize;
}

declare module 'material-ui/svg-icons/editor/functions' {
    export import EditorFunctions = __MaterialUI.SvgIcon;
    export default EditorFunctions;
}

declare module 'material-ui/svg-icons/editor/format-bold' {
    export import EditorFormatBold = __MaterialUI.SvgIcon;
    export default EditorFormatBold;
}

declare module 'material-ui/svg-icons/editor/format-align-center' {
    export import EditorFormatAlignCenter = __MaterialUI.SvgIcon;
    export default EditorFormatAlignCenter;
}

declare module 'material-ui/svg-icons/editor/mode-comment' {
    export import EditorModeComment = __MaterialUI.SvgIcon;
    export default EditorModeComment;
}

declare module 'material-ui/svg-icons/editor/money-off' {
    export import EditorMoneyOff = __MaterialUI.SvgIcon;
    export default EditorMoneyOff;
}

declare module 'material-ui/svg-icons/editor/format-textdirection-r-to-l' {
    export import EditorFormatTextdirectionRToL = __MaterialUI.SvgIcon;
    export default EditorFormatTextdirectionRToL;
}

declare module 'material-ui/svg-icons/editor/insert-drive-file' {
    export import EditorInsertDriveFile = __MaterialUI.SvgIcon;
    export default EditorInsertDriveFile;
}

declare module 'material-ui/svg-icons/editor/highlight' {
    export import EditorHighlight = __MaterialUI.SvgIcon;
    export default EditorHighlight;
}

declare module 'material-ui/svg-icons/editor/format-clear' {
    export import EditorFormatClear = __MaterialUI.SvgIcon;
    export default EditorFormatClear;
}

declare module 'material-ui/svg-icons/editor/border-style' {
    export import EditorBorderStyle = __MaterialUI.SvgIcon;
    export default EditorBorderStyle;
}

declare module 'material-ui/svg-icons/editor/format-shapes' {
    export import EditorFormatShapes = __MaterialUI.SvgIcon;
    export default EditorFormatShapes;
}

declare module 'material-ui/svg-icons/editor/format-paint' {
    export import EditorFormatPaint = __MaterialUI.SvgIcon;
    export default EditorFormatPaint;
}

declare module 'material-ui/svg-icons/editor/linear-scale' {
    export import EditorLinearScale = __MaterialUI.SvgIcon;
    export default EditorLinearScale;
}

declare module 'material-ui/svg-icons/editor/insert-photo' {
    export import EditorInsertPhoto = __MaterialUI.SvgIcon;
    export default EditorInsertPhoto;
}

declare module 'material-ui/svg-icons/editor/drag-handle' {
    export import EditorDragHandle = __MaterialUI.SvgIcon;
    export default EditorDragHandle;
}

declare module 'material-ui/svg-icons/editor/merge-type' {
    export import EditorMergeType = __MaterialUI.SvgIcon;
    export default EditorMergeType;
}

declare module 'material-ui/svg-icons/editor/attach-money' {
    export import EditorAttachMoney = __MaterialUI.SvgIcon;
    export default EditorAttachMoney;
}

declare module 'material-ui/svg-icons/editor/border-vertical' {
    export import EditorBorderVertical = __MaterialUI.SvgIcon;
    export default EditorBorderVertical;
}

declare module 'material-ui/svg-icons/editor/format-indent-decrease' {
    export import EditorFormatIndentDecrease = __MaterialUI.SvgIcon;
    export default EditorFormatIndentDecrease;
}

declare module 'material-ui/svg-icons/editor/insert-emoticon' {
    export import EditorInsertEmoticon = __MaterialUI.SvgIcon;
    export default EditorInsertEmoticon;
}

declare module 'material-ui/svg-icons/editor/insert-invitation' {
    export import EditorInsertInvitation = __MaterialUI.SvgIcon;
    export default EditorInsertInvitation;
}

declare module 'material-ui/svg-icons/editor/format-color-fill' {
    export import EditorFormatColorFill = __MaterialUI.SvgIcon;
    export default EditorFormatColorFill;
}

declare module 'material-ui/svg-icons/editor/mode-edit' {
    export import EditorModeEdit = __MaterialUI.SvgIcon;
    export default EditorModeEdit;
}

declare module 'material-ui/svg-icons/editor/vertical-align-bottom' {
    export import EditorVerticalAlignBottom = __MaterialUI.SvgIcon;
    export default EditorVerticalAlignBottom;
}

declare module 'material-ui/svg-icons/editor/format-align-justify' {
    export import EditorFormatAlignJustify = __MaterialUI.SvgIcon;
    export default EditorFormatAlignJustify;
}

declare module 'material-ui/svg-icons/editor/attach-file' {
    export import EditorAttachFile = __MaterialUI.SvgIcon;
    export default EditorAttachFile;
}

declare module 'material-ui/svg-icons/editor/space-bar' {
    export import EditorSpaceBar = __MaterialUI.SvgIcon;
    export default EditorSpaceBar;
}

declare module 'material-ui/svg-icons/editor/border-clear' {
    export import EditorBorderClear = __MaterialUI.SvgIcon;
    export default EditorBorderClear;
}

declare module 'material-ui/svg-icons/editor/short-text' {
    export import EditorShortText = __MaterialUI.SvgIcon;
    export default EditorShortText;
}

declare module 'material-ui/svg-icons/editor/insert-link' {
    export import EditorInsertLink = __MaterialUI.SvgIcon;
    export default EditorInsertLink;
}

declare module 'material-ui/svg-icons/editor/format-list-numbered' {
    export import EditorFormatListNumbered = __MaterialUI.SvgIcon;
    export default EditorFormatListNumbered;
}

declare module 'material-ui/svg-icons/editor/format-quote' {
    export import EditorFormatQuote = __MaterialUI.SvgIcon;
    export default EditorFormatQuote;
}

declare module 'material-ui/svg-icons/editor/border-left' {
    export import EditorBorderLeft = __MaterialUI.SvgIcon;
    export default EditorBorderLeft;
}

declare module 'material-ui/svg-icons/editor/format-underlined' {
    export import EditorFormatUnderlined = __MaterialUI.SvgIcon;
    export default EditorFormatUnderlined;
}

declare module 'material-ui/svg-icons/editor/text-fields' {
    export import EditorTextFields = __MaterialUI.SvgIcon;
    export default EditorTextFields;
}

declare module 'material-ui/svg-icons/editor/format-italic' {
    export import EditorFormatItalic = __MaterialUI.SvgIcon;
    export default EditorFormatItalic;
}

declare module 'material-ui/svg-icons/editor/publish' {
    export import EditorPublish = __MaterialUI.SvgIcon;
    export default EditorPublish;
}

declare module 'material-ui/svg-icons/editor/border-top' {
    export import EditorBorderTop = __MaterialUI.SvgIcon;
    export default EditorBorderTop;
}

declare module 'material-ui/svg-icons/editor/format-indent-increase' {
    export import EditorFormatIndentIncrease = __MaterialUI.SvgIcon;
    export default EditorFormatIndentIncrease;
}

declare module 'material-ui/svg-icons/editor/border-bottom' {
    export import EditorBorderBottom = __MaterialUI.SvgIcon;
    export default EditorBorderBottom;
}

declare module 'material-ui/svg-icons/editor/format-align-right' {
    export import EditorFormatAlignRight = __MaterialUI.SvgIcon;
    export default EditorFormatAlignRight;
}

declare module 'material-ui/svg-icons/editor/border-right' {
    export import EditorBorderRight = __MaterialUI.SvgIcon;
    export default EditorBorderRight;
}

declare module 'material-ui/svg-icons/editor/insert-comment' {
    export import EditorInsertComment = __MaterialUI.SvgIcon;
    export default EditorInsertComment;
}

declare module 'material-ui/svg-icons/editor/strikethrough-s' {
    export import EditorStrikethroughS = __MaterialUI.SvgIcon;
    export default EditorStrikethroughS;
}

declare module 'material-ui/svg-icons/editor/format-strikethrough' {
    export import EditorFormatStrikethrough = __MaterialUI.SvgIcon;
    export default EditorFormatStrikethrough;
}

declare module 'material-ui/svg-icons/editor/insert-chart' {
    export import EditorInsertChart = __MaterialUI.SvgIcon;
    export default EditorInsertChart;
}

declare module 'material-ui/svg-icons/editor/format-color-reset' {
    export import EditorFormatColorReset = __MaterialUI.SvgIcon;
    export default EditorFormatColorReset;
}

declare module 'material-ui/svg-icons/editor/border-inner' {
    export import EditorBorderInner = __MaterialUI.SvgIcon;
    export default EditorBorderInner;
}

declare module 'material-ui/svg-icons/editor/format-color-text' {
    export import EditorFormatColorText = __MaterialUI.SvgIcon;
    export default EditorFormatColorText;
}

declare module 'material-ui/svg-icons/editor/border-horizontal' {
    export import EditorBorderHorizontal = __MaterialUI.SvgIcon;
    export default EditorBorderHorizontal;
}

declare module 'material-ui/svg-icons/editor/format-list-bulleted' {
    export import EditorFormatListBulleted = __MaterialUI.SvgIcon;
    export default EditorFormatListBulleted;
}

declare module 'material-ui/svg-icons/editor/border-outer' {
    export import EditorBorderOuter = __MaterialUI.SvgIcon;
    export default EditorBorderOuter;
}

declare module 'material-ui/svg-icons/editor/format-align-left' {
    export import EditorFormatAlignLeft = __MaterialUI.SvgIcon;
    export default EditorFormatAlignLeft;
}

declare module 'material-ui/svg-icons/editor/border-color' {
    export import EditorBorderColor = __MaterialUI.SvgIcon;
    export default EditorBorderColor;
}

declare module 'material-ui/svg-icons/editor/format-textdirection-l-to-r' {
    export import EditorFormatTextdirectionLToR = __MaterialUI.SvgIcon;
    export default EditorFormatTextdirectionLToR;
}

declare module 'material-ui/svg-icons/editor/vertical-align-center' {
    export import EditorVerticalAlignCenter = __MaterialUI.SvgIcon;
    export default EditorVerticalAlignCenter;
}

declare module 'material-ui/svg-icons/editor/vertical-align-top' {
    export import EditorVerticalAlignTop = __MaterialUI.SvgIcon;
    export default EditorVerticalAlignTop;
}

declare module 'material-ui/svg-icons/editor/format-line-spacing' {
    export import EditorFormatLineSpacing = __MaterialUI.SvgIcon;
    export default EditorFormatLineSpacing;
}

declare module 'material-ui/svg-icons/editor/border-all' {
    export import EditorBorderAll = __MaterialUI.SvgIcon;
    export default EditorBorderAll;
}

declare module 'material-ui/svg-icons/device/screen-lock-portrait' {
    export import DeviceScreenLockPortrait = __MaterialUI.SvgIcon;
    export default DeviceScreenLockPortrait;
}

declare module 'material-ui/svg-icons/device/signal-cellular-off' {
    export import DeviceSignalCellularOff = __MaterialUI.SvgIcon;
    export default DeviceSignalCellularOff;
}

declare module 'material-ui/svg-icons/device/bluetooth-searching' {
    export import DeviceBluetoothSearching = __MaterialUI.SvgIcon;
    export default DeviceBluetoothSearching;
}

declare module 'material-ui/svg-icons/device/signal-cellular-3-bar' {
    export import DeviceSignalCellular3Bar = __MaterialUI.SvgIcon;
    export default DeviceSignalCellular3Bar;
}

declare module 'material-ui/svg-icons/device/network-cell' {
    export import DeviceNetworkCell = __MaterialUI.SvgIcon;
    export default DeviceNetworkCell;
}

declare module 'material-ui/svg-icons/device/signal-cellular-no-sim' {
    export import DeviceSignalCellularNoSim = __MaterialUI.SvgIcon;
    export default DeviceSignalCellularNoSim;
}

declare module 'material-ui/svg-icons/device/signal-wifi-2-bar' {
    export import DeviceSignalWifi2Bar = __MaterialUI.SvgIcon;
    export default DeviceSignalWifi2Bar;
}

declare module 'material-ui/svg-icons/device/devices' {
    export import DeviceDevices = __MaterialUI.SvgIcon;
    export default DeviceDevices;
}

declare module 'material-ui/svg-icons/device/battery-90' {
    export import DeviceBattery90 = __MaterialUI.SvgIcon;
    export default DeviceBattery90;
}

declare module 'material-ui/svg-icons/device/battery-charging-80' {
    export import DeviceBatteryCharging80 = __MaterialUI.SvgIcon;
    export default DeviceBatteryCharging80;
}

declare module 'material-ui/svg-icons/device/location-searching' {
    export import DeviceLocationSearching = __MaterialUI.SvgIcon;
    export default DeviceLocationSearching;
}

declare module 'material-ui/svg-icons/device/wallpaper' {
    export import DeviceWallpaper = __MaterialUI.SvgIcon;
    export default DeviceWallpaper;
}

declare module 'material-ui/svg-icons/device/screen-lock-rotation' {
    export import DeviceScreenLockRotation = __MaterialUI.SvgIcon;
    export default DeviceScreenLockRotation;
}

declare module 'material-ui/svg-icons/device/screen-lock-landscape' {
    export import DeviceScreenLockLandscape = __MaterialUI.SvgIcon;
    export default DeviceScreenLockLandscape;
}

declare module 'material-ui/svg-icons/device/battery-charging-20' {
    export import DeviceBatteryCharging20 = __MaterialUI.SvgIcon;
    export default DeviceBatteryCharging20;
}

declare module 'material-ui/svg-icons/device/usb' {
    export import DeviceUsb = __MaterialUI.SvgIcon;
    export default DeviceUsb;
}

declare module 'material-ui/svg-icons/device/airplanemode-active' {
    export import DeviceAirplanemodeActive = __MaterialUI.SvgIcon;
    export default DeviceAirplanemodeActive;
}

declare module 'material-ui/svg-icons/device/network-wifi' {
    export import DeviceNetworkWifi = __MaterialUI.SvgIcon;
    export default DeviceNetworkWifi;
}

declare module 'material-ui/svg-icons/device/graphic-eq' {
    export import DeviceGraphicEq = __MaterialUI.SvgIcon;
    export default DeviceGraphicEq;
}

declare module 'material-ui/svg-icons/device/bluetooth-connected' {
    export import DeviceBluetoothConnected = __MaterialUI.SvgIcon;
    export default DeviceBluetoothConnected;
}

declare module 'material-ui/svg-icons/device/gps-fixed' {
    export import DeviceGpsFixed = __MaterialUI.SvgIcon;
    export default DeviceGpsFixed;
}

declare module 'material-ui/svg-icons/device/signal-cellular-connected-no-internet-4-bar' {
    export import DeviceSignalCellularConnectedNoInternet4Bar = __MaterialUI.SvgIcon;
    export default DeviceSignalCellularConnectedNoInternet4Bar;
}

declare module 'material-ui/svg-icons/device/brightness-medium' {
    export import DeviceBrightnessMedium = __MaterialUI.SvgIcon;
    export default DeviceBrightnessMedium;
}

declare module 'material-ui/svg-icons/device/signal-cellular-connected-no-internet-3-bar' {
    export import DeviceSignalCellularConnectedNoInternet3Bar = __MaterialUI.SvgIcon;
    export default DeviceSignalCellularConnectedNoInternet3Bar;
}

declare module 'material-ui/svg-icons/device/signal-wifi-3-bar-lock' {
    export import DeviceSignalWifi3BarLock = __MaterialUI.SvgIcon;
    export default DeviceSignalWifi3BarLock;
}

declare module 'material-ui/svg-icons/device/battery-80' {
    export import DeviceBattery80 = __MaterialUI.SvgIcon;
    export default DeviceBattery80;
}

declare module 'material-ui/svg-icons/device/wifi-lock' {
    export import DeviceWifiLock = __MaterialUI.SvgIcon;
    export default DeviceWifiLock;
}

declare module 'material-ui/svg-icons/device/signal-wifi-2-bar-lock' {
    export import DeviceSignalWifi2BarLock = __MaterialUI.SvgIcon;
    export default DeviceSignalWifi2BarLock;
}

declare module 'material-ui/svg-icons/device/bluetooth' {
    export import DeviceBluetooth = __MaterialUI.SvgIcon;
    export default DeviceBluetooth;
}

declare module 'material-ui/svg-icons/device/access-time' {
    export import DeviceAccessTime = __MaterialUI.SvgIcon;
    export default DeviceAccessTime;
}

declare module 'material-ui/svg-icons/device/battery-charging-30' {
    export import DeviceBatteryCharging30 = __MaterialUI.SvgIcon;
    export default DeviceBatteryCharging30;
}

declare module 'material-ui/svg-icons/device/signal-wifi-off' {
    export import DeviceSignalWifiOff = __MaterialUI.SvgIcon;
    export default DeviceSignalWifiOff;
}

declare module 'material-ui/svg-icons/device/dvr' {
    export import DeviceDvr = __MaterialUI.SvgIcon;
    export default DeviceDvr;
}

declare module 'material-ui/svg-icons/device/battery-60' {
    export import DeviceBattery60 = __MaterialUI.SvgIcon;
    export default DeviceBattery60;
}

declare module 'material-ui/svg-icons/device/access-alarm' {
    export import DeviceAccessAlarm = __MaterialUI.SvgIcon;
    export default DeviceAccessAlarm;
}

declare module 'material-ui/svg-icons/device/nfc' {
    export import DeviceNfc = __MaterialUI.SvgIcon;
    export default DeviceNfc;
}

declare module 'material-ui/svg-icons/device/data-usage' {
    export import DeviceDataUsage = __MaterialUI.SvgIcon;
    export default DeviceDataUsage;
}

declare module 'material-ui/svg-icons/device/access-alarms' {
    export import DeviceAccessAlarms = __MaterialUI.SvgIcon;
    export default DeviceAccessAlarms;
}

declare module 'material-ui/svg-icons/device/battery-full' {
    export import DeviceBatteryFull = __MaterialUI.SvgIcon;
    export default DeviceBatteryFull;
}

declare module 'material-ui/svg-icons/device/battery-charging-full' {
    export import DeviceBatteryChargingFull = __MaterialUI.SvgIcon;
    export default DeviceBatteryChargingFull;
}

declare module 'material-ui/svg-icons/device/settings-system-daydream' {
    export import DeviceSettingsSystemDaydream = __MaterialUI.SvgIcon;
    export default DeviceSettingsSystemDaydream;
}

declare module 'material-ui/svg-icons/device/battery-std' {
    export import DeviceBatteryStd = __MaterialUI.SvgIcon;
    export default DeviceBatteryStd;
}

declare module 'material-ui/svg-icons/device/battery-unknown' {
    export import DeviceBatteryUnknown = __MaterialUI.SvgIcon;
    export default DeviceBatteryUnknown;
}

declare module 'material-ui/svg-icons/device/add-alarm' {
    export import DeviceAddAlarm = __MaterialUI.SvgIcon;
    export default DeviceAddAlarm;
}

declare module 'material-ui/svg-icons/device/storage' {
    export import DeviceStorage = __MaterialUI.SvgIcon;
    export default DeviceStorage;
}

declare module 'material-ui/svg-icons/device/battery-charging-90' {
    export import DeviceBatteryCharging90 = __MaterialUI.SvgIcon;
    export default DeviceBatteryCharging90;
}

declare module 'material-ui/svg-icons/device/screen-rotation' {
    export import DeviceScreenRotation = __MaterialUI.SvgIcon;
    export default DeviceScreenRotation;
}

declare module 'material-ui/svg-icons/device/signal-wifi-4-bar' {
    export import DeviceSignalWifi4Bar = __MaterialUI.SvgIcon;
    export default DeviceSignalWifi4Bar;
}

declare module 'material-ui/svg-icons/device/battery-charging-50' {
    export import DeviceBatteryCharging50 = __MaterialUI.SvgIcon;
    export default DeviceBatteryCharging50;
}

declare module 'material-ui/svg-icons/device/battery-30' {
    export import DeviceBattery30 = __MaterialUI.SvgIcon;
    export default DeviceBattery30;
}

declare module 'material-ui/svg-icons/device/signal-cellular-connected-no-internet-0-bar' {
    export import DeviceSignalCellularConnectedNoInternet0Bar = __MaterialUI.SvgIcon;
    export default DeviceSignalCellularConnectedNoInternet0Bar;
}

declare module 'material-ui/svg-icons/device/battery-alert' {
    export import DeviceBatteryAlert = __MaterialUI.SvgIcon;
    export default DeviceBatteryAlert;
}

declare module 'material-ui/svg-icons/device/signal-wifi-1-bar' {
    export import DeviceSignalWifi1Bar = __MaterialUI.SvgIcon;
    export default DeviceSignalWifi1Bar;
}

declare module 'material-ui/svg-icons/device/signal-cellular-4-bar' {
    export import DeviceSignalCellular4Bar = __MaterialUI.SvgIcon;
    export default DeviceSignalCellular4Bar;
}

declare module 'material-ui/svg-icons/device/wifi-tethering' {
    export import DeviceWifiTethering = __MaterialUI.SvgIcon;
    export default DeviceWifiTethering;
}

declare module 'material-ui/svg-icons/device/signal-wifi-0-bar' {
    export import DeviceSignalWifi0Bar = __MaterialUI.SvgIcon;
    export default DeviceSignalWifi0Bar;
}

declare module 'material-ui/svg-icons/device/brightness-auto' {
    export import DeviceBrightnessAuto = __MaterialUI.SvgIcon;
    export default DeviceBrightnessAuto;
}

declare module 'material-ui/svg-icons/device/location-disabled' {
    export import DeviceLocationDisabled = __MaterialUI.SvgIcon;
    export default DeviceLocationDisabled;
}

declare module 'material-ui/svg-icons/device/signal-wifi-3-bar' {
    export import DeviceSignalWifi3Bar = __MaterialUI.SvgIcon;
    export default DeviceSignalWifi3Bar;
}

declare module 'material-ui/svg-icons/device/gps-not-fixed' {
    export import DeviceGpsNotFixed = __MaterialUI.SvgIcon;
    export default DeviceGpsNotFixed;
}

declare module 'material-ui/svg-icons/device/signal-cellular-1-bar' {
    export import DeviceSignalCellular1Bar = __MaterialUI.SvgIcon;
    export default DeviceSignalCellular1Bar;
}

declare module 'material-ui/svg-icons/device/battery-charging-60' {
    export import DeviceBatteryCharging60 = __MaterialUI.SvgIcon;
    export default DeviceBatteryCharging60;
}

declare module 'material-ui/svg-icons/device/gps-off' {
    export import DeviceGpsOff = __MaterialUI.SvgIcon;
    export default DeviceGpsOff;
}

declare module 'material-ui/svg-icons/device/signal-cellular-null' {
    export import DeviceSignalCellularNull = __MaterialUI.SvgIcon;
    export default DeviceSignalCellularNull;
}

declare module 'material-ui/svg-icons/device/brightness-low' {
    export import DeviceBrightnessLow = __MaterialUI.SvgIcon;
    export default DeviceBrightnessLow;
}

declare module 'material-ui/svg-icons/device/sd-storage' {
    export import DeviceSdStorage = __MaterialUI.SvgIcon;
    export default DeviceSdStorage;
}

declare module 'material-ui/svg-icons/device/airplanemode-inactive' {
    export import DeviceAirplanemodeInactive = __MaterialUI.SvgIcon;
    export default DeviceAirplanemodeInactive;
}

declare module 'material-ui/svg-icons/device/widgets' {
    export import DeviceWidgets = __MaterialUI.SvgIcon;
    export default DeviceWidgets;
}

declare module 'material-ui/svg-icons/device/brightness-high' {
    export import DeviceBrightnessHigh = __MaterialUI.SvgIcon;
    export default DeviceBrightnessHigh;
}

declare module 'material-ui/svg-icons/device/battery-20' {
    export import DeviceBattery20 = __MaterialUI.SvgIcon;
    export default DeviceBattery20;
}

declare module 'material-ui/svg-icons/device/bluetooth-disabled' {
    export import DeviceBluetoothDisabled = __MaterialUI.SvgIcon;
    export default DeviceBluetoothDisabled;
}

declare module 'material-ui/svg-icons/device/signal-wifi-4-bar-lock' {
    export import DeviceSignalWifi4BarLock = __MaterialUI.SvgIcon;
    export default DeviceSignalWifi4BarLock;
}

declare module 'material-ui/svg-icons/device/developer-mode' {
    export import DeviceDeveloperMode = __MaterialUI.SvgIcon;
    export default DeviceDeveloperMode;
}

declare module 'material-ui/svg-icons/device/battery-50' {
    export import DeviceBattery50 = __MaterialUI.SvgIcon;
    export default DeviceBattery50;
}

declare module 'material-ui/svg-icons/device/signal-cellular-connected-no-internet-1-bar' {
    export import DeviceSignalCellularConnectedNoInternet1Bar = __MaterialUI.SvgIcon;
    export default DeviceSignalCellularConnectedNoInternet1Bar;
}

declare module 'material-ui/svg-icons/device/signal-cellular-2-bar' {
    export import DeviceSignalCellular2Bar = __MaterialUI.SvgIcon;
    export default DeviceSignalCellular2Bar;
}

declare module 'material-ui/svg-icons/device/signal-cellular-connected-no-internet-2-bar' {
    export import DeviceSignalCellularConnectedNoInternet2Bar = __MaterialUI.SvgIcon;
    export default DeviceSignalCellularConnectedNoInternet2Bar;
}

declare module 'material-ui/svg-icons/device/signal-cellular-0-bar' {
    export import DeviceSignalCellular0Bar = __MaterialUI.SvgIcon;
    export default DeviceSignalCellular0Bar;
}

declare module 'material-ui/svg-icons/device/signal-wifi-1-bar-lock' {
    export import DeviceSignalWifi1BarLock = __MaterialUI.SvgIcon;
    export default DeviceSignalWifi1BarLock;
}

declare module 'material-ui/svg-icons/navigation/arrow-forward' {
    export import NavigationArrowForward = __MaterialUI.SvgIcon;
    export default NavigationArrowForward;
}

declare module 'material-ui/svg-icons/navigation/unfold-more' {
    export import NavigationUnfoldMore = __MaterialUI.SvgIcon;
    export default NavigationUnfoldMore;
}

declare module 'material-ui/svg-icons/navigation/arrow-drop-down' {
    export import NavigationArrowDropDown = __MaterialUI.SvgIcon;
    export default NavigationArrowDropDown;
}

declare module 'material-ui/svg-icons/navigation/arrow-back' {
    export import NavigationArrowBack = __MaterialUI.SvgIcon;
    export default NavigationArrowBack;
}

declare module 'material-ui/svg-icons/navigation/arrow-downward' {
    export import NavigationArrowDownward = __MaterialUI.SvgIcon;
    export default NavigationArrowDownward;
}

declare module 'material-ui/svg-icons/navigation/fullscreen' {
    export import NavigationFullscreen = __MaterialUI.SvgIcon;
    export default NavigationFullscreen;
}

declare module 'material-ui/svg-icons/navigation/unfold-less' {
    export import NavigationUnfoldLess = __MaterialUI.SvgIcon;
    export default NavigationUnfoldLess;
}

declare module 'material-ui/svg-icons/navigation/chevron-right' {
    export import NavigationChevronRight = __MaterialUI.SvgIcon;
    export default NavigationChevronRight;
}

declare module 'material-ui/svg-icons/navigation/arrow-drop-down-circle' {
    export import NavigationArrowDropDownCircle = __MaterialUI.SvgIcon;
    export default NavigationArrowDropDownCircle;
}

declare module 'material-ui/svg-icons/navigation/check' {
    export import NavigationCheck = __MaterialUI.SvgIcon;
    export default NavigationCheck;
}

declare module 'material-ui/svg-icons/navigation/fullscreen-exit' {
    export import NavigationFullscreenExit = __MaterialUI.SvgIcon;
    export default NavigationFullscreenExit;
}

declare module 'material-ui/svg-icons/navigation/chevron-left' {
    export import NavigationChevronLeft = __MaterialUI.SvgIcon;
    export default NavigationChevronLeft;
}

declare module 'material-ui/svg-icons/navigation/menu' {
    export import NavigationMenu = __MaterialUI.SvgIcon;
    export default NavigationMenu;
}

declare module 'material-ui/svg-icons/navigation/apps' {
    export import NavigationApps = __MaterialUI.SvgIcon;
    export default NavigationApps;
}

declare module 'material-ui/svg-icons/navigation/arrow-upward' {
    export import NavigationArrowUpward = __MaterialUI.SvgIcon;
    export default NavigationArrowUpward;
}

declare module 'material-ui/svg-icons/navigation/close' {
    export import NavigationClose = __MaterialUI.SvgIcon;
    export default NavigationClose;
}

declare module 'material-ui/svg-icons/navigation/more-horiz' {
    export import NavigationMoreHoriz = __MaterialUI.SvgIcon;
    export default NavigationMoreHoriz;
}

declare module 'material-ui/svg-icons/navigation/cancel' {
    export import NavigationCancel = __MaterialUI.SvgIcon;
    export default NavigationCancel;
}

declare module 'material-ui/svg-icons/navigation/subdirectory-arrow-right' {
    export import NavigationSubdirectoryArrowRight = __MaterialUI.SvgIcon;
    export default NavigationSubdirectoryArrowRight;
}

declare module 'material-ui/svg-icons/navigation/expand-more' {
    export import NavigationExpandMore = __MaterialUI.SvgIcon;
    export default NavigationExpandMore;
}

declare module 'material-ui/svg-icons/navigation/arrow-drop-up' {
    export import NavigationArrowDropUp = __MaterialUI.SvgIcon;
    export default NavigationArrowDropUp;
}

declare module 'material-ui/svg-icons/navigation/subdirectory-arrow-left' {
    export import NavigationSubdirectoryArrowLeft = __MaterialUI.SvgIcon;
    export default NavigationSubdirectoryArrowLeft;
}

declare module 'material-ui/svg-icons/navigation/expand-less' {
    export import NavigationExpandLess = __MaterialUI.SvgIcon;
    export default NavigationExpandLess;
}

declare module 'material-ui/svg-icons/navigation/refresh' {
    export import NavigationRefresh = __MaterialUI.SvgIcon;
    export default NavigationRefresh;
}

declare module 'material-ui/svg-icons/navigation/more-vert' {
    export import NavigationMoreVert = __MaterialUI.SvgIcon;
    export default NavigationMoreVert;
}

declare module 'material-ui/svg-icons/notification/rv-hookup' {
    export import NotificationRvHookup = __MaterialUI.SvgIcon;
    export default NotificationRvHookup;
}

declare module 'material-ui/svg-icons/notification/no-encryption' {
    export import NotificationNoEncryption = __MaterialUI.SvgIcon;
    export default NotificationNoEncryption;
}

declare module 'material-ui/svg-icons/notification/phone-forwarded' {
    export import NotificationPhoneForwarded = __MaterialUI.SvgIcon;
    export default NotificationPhoneForwarded;
}

declare module 'material-ui/svg-icons/notification/airline-seat-flat-angled' {
    export import NotificationAirlineSeatFlatAngled = __MaterialUI.SvgIcon;
    export default NotificationAirlineSeatFlatAngled;
}

declare module 'material-ui/svg-icons/notification/time-to-leave' {
    export import NotificationTimeToLeave = __MaterialUI.SvgIcon;
    export default NotificationTimeToLeave;
}

declare module 'material-ui/svg-icons/notification/airline-seat-legroom-extra' {
    export import NotificationAirlineSeatLegroomExtra = __MaterialUI.SvgIcon;
    export default NotificationAirlineSeatLegroomExtra;
}

declare module 'material-ui/svg-icons/notification/airline-seat-recline-extra' {
    export import NotificationAirlineSeatReclineExtra = __MaterialUI.SvgIcon;
    export default NotificationAirlineSeatReclineExtra;
}

declare module 'material-ui/svg-icons/notification/airline-seat-individual-suite' {
    export import NotificationAirlineSeatIndividualSuite = __MaterialUI.SvgIcon;
    export default NotificationAirlineSeatIndividualSuite;
}

declare module 'material-ui/svg-icons/notification/vibration' {
    export import NotificationVibration = __MaterialUI.SvgIcon;
    export default NotificationVibration;
}

declare module 'material-ui/svg-icons/notification/sim-card-alert' {
    export import NotificationSimCardAlert = __MaterialUI.SvgIcon;
    export default NotificationSimCardAlert;
}

declare module 'material-ui/svg-icons/notification/sms-failed' {
    export import NotificationSmsFailed = __MaterialUI.SvgIcon;
    export default NotificationSmsFailed;
}

declare module 'material-ui/svg-icons/notification/airline-seat-flat' {
    export import NotificationAirlineSeatFlat = __MaterialUI.SvgIcon;
    export default NotificationAirlineSeatFlat;
}

declare module 'material-ui/svg-icons/notification/do-not-disturb' {
    export import NotificationDoNotDisturb = __MaterialUI.SvgIcon;
    export default NotificationDoNotDisturb;
}

declare module 'material-ui/svg-icons/notification/sync-problem' {
    export import NotificationSyncProblem = __MaterialUI.SvgIcon;
    export default NotificationSyncProblem;
}

declare module 'material-ui/svg-icons/notification/event-available' {
    export import NotificationEventAvailable = __MaterialUI.SvgIcon;
    export default NotificationEventAvailable;
}

declare module 'material-ui/svg-icons/notification/network-check' {
    export import NotificationNetworkCheck = __MaterialUI.SvgIcon;
    export default NotificationNetworkCheck;
}

declare module 'material-ui/svg-icons/notification/sms' {
    export import NotificationSms = __MaterialUI.SvgIcon;
    export default NotificationSms;
}

declare module 'material-ui/svg-icons/notification/disc-full' {
    export import NotificationDiscFull = __MaterialUI.SvgIcon;
    export default NotificationDiscFull;
}

declare module 'material-ui/svg-icons/notification/do-not-disturb-alt' {
    export import NotificationDoNotDisturbAlt = __MaterialUI.SvgIcon;
    export default NotificationDoNotDisturbAlt;
}

declare module 'material-ui/svg-icons/notification/system-update' {
    export import NotificationSystemUpdate = __MaterialUI.SvgIcon;
    export default NotificationSystemUpdate;
}

declare module 'material-ui/svg-icons/notification/phone-bluetooth-speaker' {
    export import NotificationPhoneBluetoothSpeaker = __MaterialUI.SvgIcon;
    export default NotificationPhoneBluetoothSpeaker;
}

declare module 'material-ui/svg-icons/notification/ondemand-video' {
    export import NotificationOndemandVideo = __MaterialUI.SvgIcon;
    export default NotificationOndemandVideo;
}

declare module 'material-ui/svg-icons/notification/power' {
    export import NotificationPower = __MaterialUI.SvgIcon;
    export default NotificationPower;
}

declare module 'material-ui/svg-icons/notification/phone-locked' {
    export import NotificationPhoneLocked = __MaterialUI.SvgIcon;
    export default NotificationPhoneLocked;
}

declare module 'material-ui/svg-icons/notification/sd-card' {
    export import NotificationSdCard = __MaterialUI.SvgIcon;
    export default NotificationSdCard;
}

declare module 'material-ui/svg-icons/notification/event-busy' {
    export import NotificationEventBusy = __MaterialUI.SvgIcon;
    export default NotificationEventBusy;
}

declare module 'material-ui/svg-icons/notification/personal-video' {
    export import NotificationPersonalVideo = __MaterialUI.SvgIcon;
    export default NotificationPersonalVideo;
}

declare module 'material-ui/svg-icons/notification/airline-seat-legroom-normal' {
    export import NotificationAirlineSeatLegroomNormal = __MaterialUI.SvgIcon;
    export default NotificationAirlineSeatLegroomNormal;
}

declare module 'material-ui/svg-icons/notification/phone-in-talk' {
    export import NotificationPhoneInTalk = __MaterialUI.SvgIcon;
    export default NotificationPhoneInTalk;
}

declare module 'material-ui/svg-icons/notification/airline-seat-legroom-reduced' {
    export import NotificationAirlineSeatLegroomReduced = __MaterialUI.SvgIcon;
    export default NotificationAirlineSeatLegroomReduced;
}

declare module 'material-ui/svg-icons/notification/phone-paused' {
    export import NotificationPhonePaused = __MaterialUI.SvgIcon;
    export default NotificationPhonePaused;
}

declare module 'material-ui/svg-icons/notification/sync-disabled' {
    export import NotificationSyncDisabled = __MaterialUI.SvgIcon;
    export default NotificationSyncDisabled;
}

declare module 'material-ui/svg-icons/notification/enhanced-encryption' {
    export import NotificationEnhancedEncryption = __MaterialUI.SvgIcon;
    export default NotificationEnhancedEncryption;
}

declare module 'material-ui/svg-icons/notification/mms' {
    export import NotificationMms = __MaterialUI.SvgIcon;
    export default NotificationMms;
}

declare module 'material-ui/svg-icons/notification/drive-eta' {
    export import NotificationDriveEta = __MaterialUI.SvgIcon;
    export default NotificationDriveEta;
}

declare module 'material-ui/svg-icons/notification/voice-chat' {
    export import NotificationVoiceChat = __MaterialUI.SvgIcon;
    export default NotificationVoiceChat;
}

declare module 'material-ui/svg-icons/notification/wifi' {
    export import NotificationWifi = __MaterialUI.SvgIcon;
    export default NotificationWifi;
}

declare module 'material-ui/svg-icons/notification/airline-seat-recline-normal' {
    export import NotificationAirlineSeatReclineNormal = __MaterialUI.SvgIcon;
    export default NotificationAirlineSeatReclineNormal;
}

declare module 'material-ui/svg-icons/notification/more' {
    export import NotificationMore = __MaterialUI.SvgIcon;
    export default NotificationMore;
}

declare module 'material-ui/svg-icons/notification/vpn-lock' {
    export import NotificationVpnLock = __MaterialUI.SvgIcon;
    export default NotificationVpnLock;
}

declare module 'material-ui/svg-icons/notification/event-note' {
    export import NotificationEventNote = __MaterialUI.SvgIcon;
    export default NotificationEventNote;
}

declare module 'material-ui/svg-icons/notification/confirmation-number' {
    export import NotificationConfirmationNumber = __MaterialUI.SvgIcon;
    export default NotificationConfirmationNumber;
}

declare module 'material-ui/svg-icons/notification/network-locked' {
    export import NotificationNetworkLocked = __MaterialUI.SvgIcon;
    export default NotificationNetworkLocked;
}

declare module 'material-ui/svg-icons/notification/adb' {
    export import NotificationAdb = __MaterialUI.SvgIcon;
    export default NotificationAdb;
}

declare module 'material-ui/svg-icons/notification/bluetooth-audio' {
    export import NotificationBluetoothAudio = __MaterialUI.SvgIcon;
    export default NotificationBluetoothAudio;
}

declare module 'material-ui/svg-icons/notification/wc' {
    export import NotificationWc = __MaterialUI.SvgIcon;
    export default NotificationWc;
}

declare module 'material-ui/svg-icons/notification/tap-and-play' {
    export import NotificationTapAndPlay = __MaterialUI.SvgIcon;
    export default NotificationTapAndPlay;
}

declare module 'material-ui/svg-icons/notification/folder-special' {
    export import NotificationFolderSpecial = __MaterialUI.SvgIcon;
    export default NotificationFolderSpecial;
}

declare module 'material-ui/svg-icons/notification/live-tv' {
    export import NotificationLiveTv = __MaterialUI.SvgIcon;
    export default NotificationLiveTv;
}

declare module 'material-ui/svg-icons/notification/sync' {
    export import NotificationSync = __MaterialUI.SvgIcon;
    export default NotificationSync;
}

declare module 'material-ui/svg-icons/notification/phone-missed' {
    export import NotificationPhoneMissed = __MaterialUI.SvgIcon;
    export default NotificationPhoneMissed;
}

declare module 'material-ui/svg-icons/av/skip-previous' {
    export import AvSkipPrevious = __MaterialUI.SvgIcon;
    export default AvSkipPrevious;
}

declare module 'material-ui/svg-icons/av/volume-off' {
    export import AvVolumeOff = __MaterialUI.SvgIcon;
    export default AvVolumeOff;
}

declare module 'material-ui/svg-icons/av/subscriptions' {
    export import AvSubscriptions = __MaterialUI.SvgIcon;
    export default AvSubscriptions;
}

declare module 'material-ui/svg-icons/av/play-arrow' {
    export import AvPlayArrow = __MaterialUI.SvgIcon;
    export default AvPlayArrow;
}

declare module 'material-ui/svg-icons/av/play-circle-outline' {
    export import AvPlayCircleOutline = __MaterialUI.SvgIcon;
    export default AvPlayCircleOutline;
}

declare module 'material-ui/svg-icons/av/replay-30' {
    export import AvReplay30 = __MaterialUI.SvgIcon;
    export default AvReplay30;
}

declare module 'material-ui/svg-icons/av/videocam' {
    export import AvVideocam = __MaterialUI.SvgIcon;
    export default AvVideocam;
}

declare module 'material-ui/svg-icons/av/replay-5' {
    export import AvReplay5 = __MaterialUI.SvgIcon;
    export default AvReplay5;
}

declare module 'material-ui/svg-icons/av/forward-10' {
    export import AvForward10 = __MaterialUI.SvgIcon;
    export default AvForward10;
}

declare module 'material-ui/svg-icons/av/recent-actors' {
    export import AvRecentActors = __MaterialUI.SvgIcon;
    export default AvRecentActors;
}

declare module 'material-ui/svg-icons/av/replay-10' {
    export import AvReplay10 = __MaterialUI.SvgIcon;
    export default AvReplay10;
}

declare module 'material-ui/svg-icons/av/repeat' {
    export import AvRepeat = __MaterialUI.SvgIcon;
    export default AvRepeat;
}

declare module 'material-ui/svg-icons/av/queue-music' {
    export import AvQueueMusic = __MaterialUI.SvgIcon;
    export default AvQueueMusic;
}

declare module 'material-ui/svg-icons/av/fiber-pin' {
    export import AvFiberPin = __MaterialUI.SvgIcon;
    export default AvFiberPin;
}

declare module 'material-ui/svg-icons/av/new-releases' {
    export import AvNewReleases = __MaterialUI.SvgIcon;
    export default AvNewReleases;
}

declare module 'material-ui/svg-icons/av/fiber-new' {
    export import AvFiberNew = __MaterialUI.SvgIcon;
    export default AvFiberNew;
}

declare module 'material-ui/svg-icons/av/fiber-manual-record' {
    export import AvFiberManualRecord = __MaterialUI.SvgIcon;
    export default AvFiberManualRecord;
}

declare module 'material-ui/svg-icons/av/hearing' {
    export import AvHearing = __MaterialUI.SvgIcon;
    export default AvHearing;
}

declare module 'material-ui/svg-icons/av/loop' {
    export import AvLoop = __MaterialUI.SvgIcon;
    export default AvLoop;
}

declare module 'material-ui/svg-icons/av/volume-up' {
    export import AvVolumeUp = __MaterialUI.SvgIcon;
    export default AvVolumeUp;
}

declare module 'material-ui/svg-icons/av/high-quality' {
    export import AvHighQuality = __MaterialUI.SvgIcon;
    export default AvHighQuality;
}

declare module 'material-ui/svg-icons/av/surround-sound' {
    export import AvSurroundSound = __MaterialUI.SvgIcon;
    export default AvSurroundSound;
}

declare module 'material-ui/svg-icons/av/equalizer' {
    export import AvEqualizer = __MaterialUI.SvgIcon;
    export default AvEqualizer;
}

declare module 'material-ui/svg-icons/av/music-video' {
    export import AvMusicVideo = __MaterialUI.SvgIcon;
    export default AvMusicVideo;
}

declare module 'material-ui/svg-icons/av/shuffle' {
    export import AvShuffle = __MaterialUI.SvgIcon;
    export default AvShuffle;
}

declare module 'material-ui/svg-icons/av/volume-down' {
    export import AvVolumeDown = __MaterialUI.SvgIcon;
    export default AvVolumeDown;
}

declare module 'material-ui/svg-icons/av/radio' {
    export import AvRadio = __MaterialUI.SvgIcon;
    export default AvRadio;
}

declare module 'material-ui/svg-icons/av/web-asset' {
    export import AvWebAsset = __MaterialUI.SvgIcon;
    export default AvWebAsset;
}

declare module 'material-ui/svg-icons/av/replay' {
    export import AvReplay = __MaterialUI.SvgIcon;
    export default AvReplay;
}

declare module 'material-ui/svg-icons/av/queue-play-next' {
    export import AvQueuePlayNext = __MaterialUI.SvgIcon;
    export default AvQueuePlayNext;
}

declare module 'material-ui/svg-icons/av/closed-caption' {
    export import AvClosedCaption = __MaterialUI.SvgIcon;
    export default AvClosedCaption;
}

declare module 'material-ui/svg-icons/av/fiber-dvr' {
    export import AvFiberDvr = __MaterialUI.SvgIcon;
    export default AvFiberDvr;
}

declare module 'material-ui/svg-icons/av/explicit' {
    export import AvExplicit = __MaterialUI.SvgIcon;
    export default AvExplicit;
}

declare module 'material-ui/svg-icons/av/games' {
    export import AvGames = __MaterialUI.SvgIcon;
    export default AvGames;
}

declare module 'material-ui/svg-icons/av/videocam-off' {
    export import AvVideocamOff = __MaterialUI.SvgIcon;
    export default AvVideocamOff;
}

declare module 'material-ui/svg-icons/av/hd' {
    export import AvHd = __MaterialUI.SvgIcon;
    export default AvHd;
}

declare module 'material-ui/svg-icons/av/fast-rewind' {
    export import AvFastRewind = __MaterialUI.SvgIcon;
    export default AvFastRewind;
}

declare module 'material-ui/svg-icons/av/add-to-queue' {
    export import AvAddToQueue = __MaterialUI.SvgIcon;
    export default AvAddToQueue;
}

declare module 'material-ui/svg-icons/av/movie' {
    export import AvMovie = __MaterialUI.SvgIcon;
    export default AvMovie;
}

declare module 'material-ui/svg-icons/av/library-books' {
    export import AvLibraryBooks = __MaterialUI.SvgIcon;
    export default AvLibraryBooks;
}

declare module 'material-ui/svg-icons/av/art-track' {
    export import AvArtTrack = __MaterialUI.SvgIcon;
    export default AvArtTrack;
}

declare module 'material-ui/svg-icons/av/web' {
    export import AvWeb = __MaterialUI.SvgIcon;
    export default AvWeb;
}

declare module 'material-ui/svg-icons/av/play-circle-filled' {
    export import AvPlayCircleFilled = __MaterialUI.SvgIcon;
    export default AvPlayCircleFilled;
}

declare module 'material-ui/svg-icons/av/snooze' {
    export import AvSnooze = __MaterialUI.SvgIcon;
    export default AvSnooze;
}

declare module 'material-ui/svg-icons/av/forward-5' {
    export import AvForward5 = __MaterialUI.SvgIcon;
    export default AvForward5;
}

declare module 'material-ui/svg-icons/av/sort-by-alpha' {
    export import AvSortByAlpha = __MaterialUI.SvgIcon;
    export default AvSortByAlpha;
}

declare module 'material-ui/svg-icons/av/pause-circle-filled' {
    export import AvPauseCircleFilled = __MaterialUI.SvgIcon;
    export default AvPauseCircleFilled;
}

declare module 'material-ui/svg-icons/av/fiber-smart-record' {
    export import AvFiberSmartRecord = __MaterialUI.SvgIcon;
    export default AvFiberSmartRecord;
}

declare module 'material-ui/svg-icons/av/stop' {
    export import AvStop = __MaterialUI.SvgIcon;
    export default AvStop;
}

declare module 'material-ui/svg-icons/av/playlist-play' {
    export import AvPlaylistPlay = __MaterialUI.SvgIcon;
    export default AvPlaylistPlay;
}

declare module 'material-ui/svg-icons/av/library-add' {
    export import AvLibraryAdd = __MaterialUI.SvgIcon;
    export default AvLibraryAdd;
}

declare module 'material-ui/svg-icons/av/volume-mute' {
    export import AvVolumeMute = __MaterialUI.SvgIcon;
    export default AvVolumeMute;
}

declare module 'material-ui/svg-icons/av/skip-next' {
    export import AvSkipNext = __MaterialUI.SvgIcon;
    export default AvSkipNext;
}

declare module 'material-ui/svg-icons/av/forward-30' {
    export import AvForward30 = __MaterialUI.SvgIcon;
    export default AvForward30;
}

declare module 'material-ui/svg-icons/av/playlist-add' {
    export import AvPlaylistAdd = __MaterialUI.SvgIcon;
    export default AvPlaylistAdd;
}

declare module 'material-ui/svg-icons/av/album' {
    export import AvAlbum = __MaterialUI.SvgIcon;
    export default AvAlbum;
}

declare module 'material-ui/svg-icons/av/video-library' {
    export import AvVideoLibrary = __MaterialUI.SvgIcon;
    export default AvVideoLibrary;
}

declare module 'material-ui/svg-icons/av/library-music' {
    export import AvLibraryMusic = __MaterialUI.SvgIcon;
    export default AvLibraryMusic;
}

declare module 'material-ui/svg-icons/av/not-interested' {
    export import AvNotInterested = __MaterialUI.SvgIcon;
    export default AvNotInterested;
}

declare module 'material-ui/svg-icons/av/playlist-add-check' {
    export import AvPlaylistAddCheck = __MaterialUI.SvgIcon;
    export default AvPlaylistAddCheck;
}

declare module 'material-ui/svg-icons/av/mic-none' {
    export import AvMicNone = __MaterialUI.SvgIcon;
    export default AvMicNone;
}

declare module 'material-ui/svg-icons/av/pause' {
    export import AvPause = __MaterialUI.SvgIcon;
    export default AvPause;
}

declare module 'material-ui/svg-icons/av/remove-from-queue' {
    export import AvRemoveFromQueue = __MaterialUI.SvgIcon;
    export default AvRemoveFromQueue;
}

declare module 'material-ui/svg-icons/av/slow-motion-video' {
    export import AvSlowMotionVideo = __MaterialUI.SvgIcon;
    export default AvSlowMotionVideo;
}

declare module 'material-ui/svg-icons/av/subtitles' {
    export import AvSubtitles = __MaterialUI.SvgIcon;
    export default AvSubtitles;
}

declare module 'material-ui/svg-icons/av/mic-off' {
    export import AvMicOff = __MaterialUI.SvgIcon;
    export default AvMicOff;
}

declare module 'material-ui/svg-icons/av/repeat-one' {
    export import AvRepeatOne = __MaterialUI.SvgIcon;
    export default AvRepeatOne;
}

declare module 'material-ui/svg-icons/av/queue' {
    export import AvQueue = __MaterialUI.SvgIcon;
    export default AvQueue;
}

declare module 'material-ui/svg-icons/av/fast-forward' {
    export import AvFastForward = __MaterialUI.SvgIcon;
    export default AvFastForward;
}

declare module 'material-ui/svg-icons/av/mic' {
    export import AvMic = __MaterialUI.SvgIcon;
    export default AvMic;
}

declare module 'material-ui/svg-icons/av/av-timer' {
    export import AvAvTimer = __MaterialUI.SvgIcon;
    export default AvAvTimer;
}

declare module 'material-ui/svg-icons/av/pause-circle-outline' {
    export import AvPauseCircleOutline = __MaterialUI.SvgIcon;
    export default AvPauseCircleOutline;
}

declare module 'material-ui/svg-icons/av/airplay' {
    export import AvAirplay = __MaterialUI.SvgIcon;
    export default AvAirplay;
}

declare module 'material-ui/svg-icons/image/camera-rear' {
    export import ImageCameraRear = __MaterialUI.SvgIcon;
    export default ImageCameraRear;
}

declare module 'material-ui/svg-icons/image/add-a-photo' {
    export import ImageAddAPhoto = __MaterialUI.SvgIcon;
    export default ImageAddAPhoto;
}

declare module 'material-ui/svg-icons/image/portrait' {
    export import ImagePortrait = __MaterialUI.SvgIcon;
    export default ImagePortrait;
}

declare module 'material-ui/svg-icons/image/looks' {
    export import ImageLooks = __MaterialUI.SvgIcon;
    export default ImageLooks;
}

declare module 'material-ui/svg-icons/image/exposure-neg-2' {
    export import ImageExposureNeg2 = __MaterialUI.SvgIcon;
    export default ImageExposureNeg2;
}

declare module 'material-ui/svg-icons/image/wb-cloudy' {
    export import ImageWbCloudy = __MaterialUI.SvgIcon;
    export default ImageWbCloudy;
}

declare module 'material-ui/svg-icons/image/switch-video' {
    export import ImageSwitchVideo = __MaterialUI.SvgIcon;
    export default ImageSwitchVideo;
}

declare module 'material-ui/svg-icons/image/wb-auto' {
    export import ImageWbAuto = __MaterialUI.SvgIcon;
    export default ImageWbAuto;
}

declare module 'material-ui/svg-icons/image/filter-center-focus' {
    export import ImageFilterCenterFocus = __MaterialUI.SvgIcon;
    export default ImageFilterCenterFocus;
}

declare module 'material-ui/svg-icons/image/crop-7-5' {
    export import ImageCrop75 = __MaterialUI.SvgIcon;
    export default ImageCrop75;
}

declare module 'material-ui/svg-icons/image/crop-3-2' {
    export import ImageCrop32 = __MaterialUI.SvgIcon;
    export default ImageCrop32;
}

declare module 'material-ui/svg-icons/image/assistant-photo' {
    export import ImageAssistantPhoto = __MaterialUI.SvgIcon;
    export default ImageAssistantPhoto;
}

declare module 'material-ui/svg-icons/image/looks-one' {
    export import ImageLooksOne = __MaterialUI.SvgIcon;
    export default ImageLooksOne;
}

declare module 'material-ui/svg-icons/image/collections-bookmark' {
    export import ImageCollectionsBookmark = __MaterialUI.SvgIcon;
    export default ImageCollectionsBookmark;
}

declare module 'material-ui/svg-icons/image/image-aspect-ratio' {
    export import ImageImageAspectRatio = __MaterialUI.SvgIcon;
    export default ImageImageAspectRatio;
}

declare module 'material-ui/svg-icons/image/brush' {
    export import ImageBrush = __MaterialUI.SvgIcon;
    export default ImageBrush;
}

declare module 'material-ui/svg-icons/image/linked-camera' {
    export import ImageLinkedCamera = __MaterialUI.SvgIcon;
    export default ImageLinkedCamera;
}

declare module 'material-ui/svg-icons/image/filter-1' {
    export import ImageFilter1 = __MaterialUI.SvgIcon;
    export default ImageFilter1;
}

declare module 'material-ui/svg-icons/image/edit' {
    export import ImageEdit = __MaterialUI.SvgIcon;
    export default ImageEdit;
}

declare module 'material-ui/svg-icons/image/timelapse' {
    export import ImageTimelapse = __MaterialUI.SvgIcon;
    export default ImageTimelapse;
}

declare module 'material-ui/svg-icons/image/nature' {
    export import ImageNature = __MaterialUI.SvgIcon;
    export default ImageNature;
}

declare module 'material-ui/svg-icons/image/monochrome-photos' {
    export import ImageMonochromePhotos = __MaterialUI.SvgIcon;
    export default ImageMonochromePhotos;
}

declare module 'material-ui/svg-icons/image/brightness-6' {
    export import ImageBrightness6 = __MaterialUI.SvgIcon;
    export default ImageBrightness6;
}

declare module 'material-ui/svg-icons/image/music-note' {
    export import ImageMusicNote = __MaterialUI.SvgIcon;
    export default ImageMusicNote;
}

declare module 'material-ui/svg-icons/image/collections' {
    export import ImageCollections = __MaterialUI.SvgIcon;
    export default ImageCollections;
}

declare module 'material-ui/svg-icons/image/wb-sunny' {
    export import ImageWbSunny = __MaterialUI.SvgIcon;
    export default ImageWbSunny;
}

declare module 'material-ui/svg-icons/image/hdr-strong' {
    export import ImageHdrStrong = __MaterialUI.SvgIcon;
    export default ImageHdrStrong;
}

declare module 'material-ui/svg-icons/image/panorama-vertical' {
    export import ImagePanoramaVertical = __MaterialUI.SvgIcon;
    export default ImagePanoramaVertical;
}

declare module 'material-ui/svg-icons/image/navigate-next' {
    export import ImageNavigateNext = __MaterialUI.SvgIcon;
    export default ImageNavigateNext;
}

declare module 'material-ui/svg-icons/image/looks-4' {
    export import ImageLooks4 = __MaterialUI.SvgIcon;
    export default ImageLooks4;
}

declare module 'material-ui/svg-icons/image/filter-4' {
    export import ImageFilter4 = __MaterialUI.SvgIcon;
    export default ImageFilter4;
}

declare module 'material-ui/svg-icons/image/brightness-1' {
    export import ImageBrightness1 = __MaterialUI.SvgIcon;
    export default ImageBrightness1;
}

declare module 'material-ui/svg-icons/image/exposure-plus-1' {
    export import ImageExposurePlus1 = __MaterialUI.SvgIcon;
    export default ImageExposurePlus1;
}

declare module 'material-ui/svg-icons/image/timer-3' {
    export import ImageTimer3 = __MaterialUI.SvgIcon;
    export default ImageTimer3;
}

declare module 'material-ui/svg-icons/image/exposure-zero' {
    export import ImageExposureZero = __MaterialUI.SvgIcon;
    export default ImageExposureZero;
}

declare module 'material-ui/svg-icons/image/blur-linear' {
    export import ImageBlurLinear = __MaterialUI.SvgIcon;
    export default ImageBlurLinear;
}

declare module 'material-ui/svg-icons/image/photo-library' {
    export import ImagePhotoLibrary = __MaterialUI.SvgIcon;
    export default ImagePhotoLibrary;
}

declare module 'material-ui/svg-icons/image/filter-drama' {
    export import ImageFilterDrama = __MaterialUI.SvgIcon;
    export default ImageFilterDrama;
}

declare module 'material-ui/svg-icons/image/dehaze' {
    export import ImageDehaze = __MaterialUI.SvgIcon;
    export default ImageDehaze;
}

declare module 'material-ui/svg-icons/image/control-point-duplicate' {
    export import ImageControlPointDuplicate = __MaterialUI.SvgIcon;
    export default ImageControlPointDuplicate;
}

declare module 'material-ui/svg-icons/image/image' {
    export import ImageImage = __MaterialUI.SvgIcon;
    export default ImageImage;
}

declare module 'material-ui/svg-icons/image/flash-auto' {
    export import ImageFlashAuto = __MaterialUI.SvgIcon;
    export default ImageFlashAuto;
}

declare module 'material-ui/svg-icons/image/rotate-90-degrees-ccw' {
    export import ImageRotate90DegreesCcw = __MaterialUI.SvgIcon;
    export default ImageRotate90DegreesCcw;
}

declare module 'material-ui/svg-icons/image/blur-circular' {
    export import ImageBlurCircular = __MaterialUI.SvgIcon;
    export default ImageBlurCircular;
}

declare module 'material-ui/svg-icons/image/filter-3' {
    export import ImageFilter3 = __MaterialUI.SvgIcon;
    export default ImageFilter3;
}

declare module 'material-ui/svg-icons/image/exposure-plus-2' {
    export import ImageExposurePlus2 = __MaterialUI.SvgIcon;
    export default ImageExposurePlus2;
}

declare module 'material-ui/svg-icons/image/flash-on' {
    export import ImageFlashOn = __MaterialUI.SvgIcon;
    export default ImageFlashOn;
}

declare module 'material-ui/svg-icons/image/view-comfy' {
    export import ImageViewComfy = __MaterialUI.SvgIcon;
    export default ImageViewComfy;
}

declare module 'material-ui/svg-icons/image/colorize' {
    export import ImageColorize = __MaterialUI.SvgIcon;
    export default ImageColorize;
}

declare module 'material-ui/svg-icons/image/brightness-4' {
    export import ImageBrightness4 = __MaterialUI.SvgIcon;
    export default ImageBrightness4;
}

declare module 'material-ui/svg-icons/image/crop-free' {
    export import ImageCropFree = __MaterialUI.SvgIcon;
    export default ImageCropFree;
}

declare module 'material-ui/svg-icons/image/vignette' {
    export import ImageVignette = __MaterialUI.SvgIcon;
    export default ImageVignette;
}

declare module 'material-ui/svg-icons/image/tag-faces' {
    export import ImageTagFaces = __MaterialUI.SvgIcon;
    export default ImageTagFaces;
}

declare module 'material-ui/svg-icons/image/brightness-7' {
    export import ImageBrightness7 = __MaterialUI.SvgIcon;
    export default ImageBrightness7;
}

declare module 'material-ui/svg-icons/image/healing' {
    export import ImageHealing = __MaterialUI.SvgIcon;
    export default ImageHealing;
}

declare module 'material-ui/svg-icons/image/nature-people' {
    export import ImageNaturePeople = __MaterialUI.SvgIcon;
    export default ImageNaturePeople;
}

declare module 'material-ui/svg-icons/image/gradient' {
    export import ImageGradient = __MaterialUI.SvgIcon;
    export default ImageGradient;
}

declare module 'material-ui/svg-icons/image/flash-off' {
    export import ImageFlashOff = __MaterialUI.SvgIcon;
    export default ImageFlashOff;
}

declare module 'material-ui/svg-icons/image/movie-creation' {
    export import ImageMovieCreation = __MaterialUI.SvgIcon;
    export default ImageMovieCreation;
}

declare module 'material-ui/svg-icons/image/leak-add' {
    export import ImageLeakAdd = __MaterialUI.SvgIcon;
    export default ImageLeakAdd;
}

declare module 'material-ui/svg-icons/image/filter-5' {
    export import ImageFilter5 = __MaterialUI.SvgIcon;
    export default ImageFilter5;
}

declare module 'material-ui/svg-icons/image/photo' {
    export import ImagePhoto = __MaterialUI.SvgIcon;
    export default ImagePhoto;
}

declare module 'material-ui/svg-icons/image/color-lens' {
    export import ImageColorLens = __MaterialUI.SvgIcon;
    export default ImageColorLens;
}

declare module 'material-ui/svg-icons/image/broken-image' {
    export import ImageBrokenImage = __MaterialUI.SvgIcon;
    export default ImageBrokenImage;
}

declare module 'material-ui/svg-icons/image/looks-6' {
    export import ImageLooks6 = __MaterialUI.SvgIcon;
    export default ImageLooks6;
}

declare module 'material-ui/svg-icons/image/picture-as-pdf' {
    export import ImagePictureAsPdf = __MaterialUI.SvgIcon;
    export default ImagePictureAsPdf;
}

declare module 'material-ui/svg-icons/image/palette' {
    export import ImagePalette = __MaterialUI.SvgIcon;
    export default ImagePalette;
}

declare module 'material-ui/svg-icons/image/crop-landscape' {
    export import ImageCropLandscape = __MaterialUI.SvgIcon;
    export default ImageCropLandscape;
}

declare module 'material-ui/svg-icons/image/grid-on' {
    export import ImageGridOn = __MaterialUI.SvgIcon;
    export default ImageGridOn;
}

declare module 'material-ui/svg-icons/image/slideshow' {
    export import ImageSlideshow = __MaterialUI.SvgIcon;
    export default ImageSlideshow;
}

declare module 'material-ui/svg-icons/image/brightness-3' {
    export import ImageBrightness3 = __MaterialUI.SvgIcon;
    export default ImageBrightness3;
}

declare module 'material-ui/svg-icons/image/style' {
    export import ImageStyle = __MaterialUI.SvgIcon;
    export default ImageStyle;
}

declare module 'material-ui/svg-icons/image/filter-vintage' {
    export import ImageFilterVintage = __MaterialUI.SvgIcon;
    export default ImageFilterVintage;
}

declare module 'material-ui/svg-icons/image/tune' {
    export import ImageTune = __MaterialUI.SvgIcon;
    export default ImageTune;
}

declare module 'material-ui/svg-icons/image/camera' {
    export import ImageCamera = __MaterialUI.SvgIcon;
    export default ImageCamera;
}

declare module 'material-ui/svg-icons/image/timer' {
    export import ImageTimer = __MaterialUI.SvgIcon;
    export default ImageTimer;
}

declare module 'material-ui/svg-icons/image/landscape' {
    export import ImageLandscape = __MaterialUI.SvgIcon;
    export default ImageLandscape;
}

declare module 'material-ui/svg-icons/image/crop-16-9' {
    export import ImageCrop169 = __MaterialUI.SvgIcon;
    export default ImageCrop169;
}

declare module 'material-ui/svg-icons/image/add-to-photos' {
    export import ImageAddToPhotos = __MaterialUI.SvgIcon;
    export default ImageAddToPhotos;
}

declare module 'material-ui/svg-icons/image/wb-incandescent' {
    export import ImageWbIncandescent = __MaterialUI.SvgIcon;
    export default ImageWbIncandescent;
}

declare module 'material-ui/svg-icons/image/hdr-weak' {
    export import ImageHdrWeak = __MaterialUI.SvgIcon;
    export default ImageHdrWeak;
}

declare module 'material-ui/svg-icons/image/details' {
    export import ImageDetails = __MaterialUI.SvgIcon;
    export default ImageDetails;
}

declare module 'material-ui/svg-icons/image/view-compact' {
    export import ImageViewCompact = __MaterialUI.SvgIcon;
    export default ImageViewCompact;
}

declare module 'material-ui/svg-icons/image/brightness-5' {
    export import ImageBrightness5 = __MaterialUI.SvgIcon;
    export default ImageBrightness5;
}

declare module 'material-ui/svg-icons/image/center-focus-weak' {
    export import ImageCenterFocusWeak = __MaterialUI.SvgIcon;
    export default ImageCenterFocusWeak;
}

declare module 'material-ui/svg-icons/image/adjust' {
    export import ImageAdjust = __MaterialUI.SvgIcon;
    export default ImageAdjust;
}

declare module 'material-ui/svg-icons/image/camera-front' {
    export import ImageCameraFront = __MaterialUI.SvgIcon;
    export default ImageCameraFront;
}

declare module 'material-ui/svg-icons/image/transform' {
    export import ImageTransform = __MaterialUI.SvgIcon;
    export default ImageTransform;
}

declare module 'material-ui/svg-icons/image/filter' {
    export import ImageFilter = __MaterialUI.SvgIcon;
    export default ImageFilter;
}

declare module 'material-ui/svg-icons/image/grain' {
    export import ImageGrain = __MaterialUI.SvgIcon;
    export default ImageGrain;
}

declare module 'material-ui/svg-icons/image/filter-9-plus' {
    export import ImageFilter9Plus = __MaterialUI.SvgIcon;
    export default ImageFilter9Plus;
}

declare module 'material-ui/svg-icons/image/looks-5' {
    export import ImageLooks5 = __MaterialUI.SvgIcon;
    export default ImageLooks5;
}

declare module 'material-ui/svg-icons/image/hdr-on' {
    export import ImageHdrOn = __MaterialUI.SvgIcon;
    export default ImageHdrOn;
}

declare module 'material-ui/svg-icons/image/audiotrack' {
    export import ImageAudiotrack = __MaterialUI.SvgIcon;
    export default ImageAudiotrack;
}

declare module 'material-ui/svg-icons/image/compare' {
    export import ImageCompare = __MaterialUI.SvgIcon;
    export default ImageCompare;
}

declare module 'material-ui/svg-icons/image/crop' {
    export import ImageCrop = __MaterialUI.SvgIcon;
    export default ImageCrop;
}

declare module 'material-ui/svg-icons/image/texture' {
    export import ImageTexture = __MaterialUI.SvgIcon;
    export default ImageTexture;
}

declare module 'material-ui/svg-icons/image/movie-filter' {
    export import ImageMovieFilter = __MaterialUI.SvgIcon;
    export default ImageMovieFilter;
}

declare module 'material-ui/svg-icons/image/exposure' {
    export import ImageExposure = __MaterialUI.SvgIcon;
    export default ImageExposure;
}

declare module 'material-ui/svg-icons/image/filter-b-and-w' {
    export import ImageFilterBAndW = __MaterialUI.SvgIcon;
    export default ImageFilterBAndW;
}

declare module 'material-ui/svg-icons/image/photo-size-select-actual' {
    export import ImagePhotoSizeSelectActual = __MaterialUI.SvgIcon;
    export default ImagePhotoSizeSelectActual;
}

declare module 'material-ui/svg-icons/image/crop-5-4' {
    export import ImageCrop54 = __MaterialUI.SvgIcon;
    export default ImageCrop54;
}

declare module 'material-ui/svg-icons/image/brightness-2' {
    export import ImageBrightness2 = __MaterialUI.SvgIcon;
    export default ImageBrightness2;
}

declare module 'material-ui/svg-icons/image/tonality' {
    export import ImageTonality = __MaterialUI.SvgIcon;
    export default ImageTonality;
}

declare module 'material-ui/svg-icons/image/panorama-wide-angle' {
    export import ImagePanoramaWideAngle = __MaterialUI.SvgIcon;
    export default ImagePanoramaWideAngle;
}

declare module 'material-ui/svg-icons/image/flip' {
    export import ImageFlip = __MaterialUI.SvgIcon;
    export default ImageFlip;
}

declare module 'material-ui/svg-icons/image/filter-9' {
    export import ImageFilter9 = __MaterialUI.SvgIcon;
    export default ImageFilter9;
}

declare module 'material-ui/svg-icons/image/blur-on' {
    export import ImageBlurOn = __MaterialUI.SvgIcon;
    export default ImageBlurOn;
}

declare module 'material-ui/svg-icons/image/assistant' {
    export import ImageAssistant = __MaterialUI.SvgIcon;
    export default ImageAssistant;
}

declare module 'material-ui/svg-icons/image/lens' {
    export import ImageLens = __MaterialUI.SvgIcon;
    export default ImageLens;
}

declare module 'material-ui/svg-icons/image/switch-camera' {
    export import ImageSwitchCamera = __MaterialUI.SvgIcon;
    export default ImageSwitchCamera;
}

declare module 'material-ui/svg-icons/image/photo-filter' {
    export import ImagePhotoFilter = __MaterialUI.SvgIcon;
    export default ImagePhotoFilter;
}

declare module 'material-ui/svg-icons/image/wb-iridescent' {
    export import ImageWbIridescent = __MaterialUI.SvgIcon;
    export default ImageWbIridescent;
}

declare module 'material-ui/svg-icons/image/crop-square' {
    export import ImageCropSquare = __MaterialUI.SvgIcon;
    export default ImageCropSquare;
}

declare module 'material-ui/svg-icons/image/timer-10' {
    export import ImageTimer10 = __MaterialUI.SvgIcon;
    export default ImageTimer10;
}

declare module 'material-ui/svg-icons/image/rotate-right' {
    export import ImageRotateRight = __MaterialUI.SvgIcon;
    export default ImageRotateRight;
}

declare module 'material-ui/svg-icons/image/grid-off' {
    export import ImageGridOff = __MaterialUI.SvgIcon;
    export default ImageGridOff;
}

declare module 'material-ui/svg-icons/image/filter-7' {
    export import ImageFilter7 = __MaterialUI.SvgIcon;
    export default ImageFilter7;
}

declare module 'material-ui/svg-icons/image/loupe' {
    export import ImageLoupe = __MaterialUI.SvgIcon;
    export default ImageLoupe;
}

declare module 'material-ui/svg-icons/image/filter-6' {
    export import ImageFilter6 = __MaterialUI.SvgIcon;
    export default ImageFilter6;
}

declare module 'material-ui/svg-icons/image/filter-tilt-shift' {
    export import ImageFilterTiltShift = __MaterialUI.SvgIcon;
    export default ImageFilterTiltShift;
}

declare module 'material-ui/svg-icons/image/crop-din' {
    export import ImageCropDin = __MaterialUI.SvgIcon;
    export default ImageCropDin;
}

declare module 'material-ui/svg-icons/image/center-focus-strong' {
    export import ImageCenterFocusStrong = __MaterialUI.SvgIcon;
    export default ImageCenterFocusStrong;
}

declare module 'material-ui/svg-icons/image/rotate-left' {
    export import ImageRotateLeft = __MaterialUI.SvgIcon;
    export default ImageRotateLeft;
}

declare module 'material-ui/svg-icons/image/filter-hdr' {
    export import ImageFilterHdr = __MaterialUI.SvgIcon;
    export default ImageFilterHdr;
}

declare module 'material-ui/svg-icons/image/timer-off' {
    export import ImageTimerOff = __MaterialUI.SvgIcon;
    export default ImageTimerOff;
}

declare module 'material-ui/svg-icons/image/straighten' {
    export import ImageStraighten = __MaterialUI.SvgIcon;
    export default ImageStraighten;
}

declare module 'material-ui/svg-icons/image/exposure-neg-1' {
    export import ImageExposureNeg1 = __MaterialUI.SvgIcon;
    export default ImageExposureNeg1;
}

declare module 'material-ui/svg-icons/image/navigate-before' {
    export import ImageNavigateBefore = __MaterialUI.SvgIcon;
    export default ImageNavigateBefore;
}

declare module 'material-ui/svg-icons/image/iso' {
    export import ImageIso = __MaterialUI.SvgIcon;
    export default ImageIso;
}

declare module 'material-ui/svg-icons/image/photo-album' {
    export import ImagePhotoAlbum = __MaterialUI.SvgIcon;
    export default ImagePhotoAlbum;
}

declare module 'material-ui/svg-icons/image/crop-rotate' {
    export import ImageCropRotate = __MaterialUI.SvgIcon;
    export default ImageCropRotate;
}

declare module 'material-ui/svg-icons/image/remove-red-eye' {
    export import ImageRemoveRedEye = __MaterialUI.SvgIcon;
    export default ImageRemoveRedEye;
}

declare module 'material-ui/svg-icons/image/crop-portrait' {
    export import ImageCropPortrait = __MaterialUI.SvgIcon;
    export default ImageCropPortrait;
}

declare module 'material-ui/svg-icons/image/camera-alt' {
    export import ImageCameraAlt = __MaterialUI.SvgIcon;
    export default ImageCameraAlt;
}

declare module 'material-ui/svg-icons/image/control-point' {
    export import ImageControlPoint = __MaterialUI.SvgIcon;
    export default ImageControlPoint;
}

declare module 'material-ui/svg-icons/image/panorama' {
    export import ImagePanorama = __MaterialUI.SvgIcon;
    export default ImagePanorama;
}

declare module 'material-ui/svg-icons/image/panorama-fish-eye' {
    export import ImagePanoramaFishEye = __MaterialUI.SvgIcon;
    export default ImagePanoramaFishEye;
}

declare module 'material-ui/svg-icons/image/filter-8' {
    export import ImageFilter8 = __MaterialUI.SvgIcon;
    export default ImageFilter8;
}

declare module 'material-ui/svg-icons/image/looks-two' {
    export import ImageLooksTwo = __MaterialUI.SvgIcon;
    export default ImageLooksTwo;
}

declare module 'material-ui/svg-icons/image/panorama-horizontal' {
    export import ImagePanoramaHorizontal = __MaterialUI.SvgIcon;
    export default ImagePanoramaHorizontal;
}

declare module 'material-ui/svg-icons/image/looks-3' {
    export import ImageLooks3 = __MaterialUI.SvgIcon;
    export default ImageLooks3;
}

declare module 'material-ui/svg-icons/image/filter-none' {
    export import ImageFilterNone = __MaterialUI.SvgIcon;
    export default ImageFilterNone;
}

declare module 'material-ui/svg-icons/image/photo-size-select-large' {
    export import ImagePhotoSizeSelectLarge = __MaterialUI.SvgIcon;
    export default ImagePhotoSizeSelectLarge;
}

declare module 'material-ui/svg-icons/image/blur-off' {
    export import ImageBlurOff = __MaterialUI.SvgIcon;
    export default ImageBlurOff;
}

declare module 'material-ui/svg-icons/image/camera-roll' {
    export import ImageCameraRoll = __MaterialUI.SvgIcon;
    export default ImageCameraRoll;
}

declare module 'material-ui/svg-icons/image/leak-remove' {
    export import ImageLeakRemove = __MaterialUI.SvgIcon;
    export default ImageLeakRemove;
}

declare module 'material-ui/svg-icons/image/filter-frames' {
    export import ImageFilterFrames = __MaterialUI.SvgIcon;
    export default ImageFilterFrames;
}

declare module 'material-ui/svg-icons/image/flare' {
    export import ImageFlare = __MaterialUI.SvgIcon;
    export default ImageFlare;
}

declare module 'material-ui/svg-icons/image/photo-size-select-small' {
    export import ImagePhotoSizeSelectSmall = __MaterialUI.SvgIcon;
    export default ImagePhotoSizeSelectSmall;
}

declare module 'material-ui/svg-icons/image/photo-camera' {
    export import ImagePhotoCamera = __MaterialUI.SvgIcon;
    export default ImagePhotoCamera;
}

declare module 'material-ui/svg-icons/image/hdr-off' {
    export import ImageHdrOff = __MaterialUI.SvgIcon;
    export default ImageHdrOff;
}

declare module 'material-ui/svg-icons/image/filter-2' {
    export import ImageFilter2 = __MaterialUI.SvgIcon;
    export default ImageFilter2;
}

declare module 'material-ui/svg-icons/image/crop-original' {
    export import ImageCropOriginal = __MaterialUI.SvgIcon;
    export default ImageCropOriginal;
}

declare module 'material-ui/svg-icons/places/kitchen' {
    export import PlacesKitchen = __MaterialUI.SvgIcon;
    export default PlacesKitchen;
}

declare module 'material-ui/svg-icons/places/spa' {
    export import PlacesSpa = __MaterialUI.SvgIcon;
    export default PlacesSpa;
}

declare module 'material-ui/svg-icons/places/all-inclusive' {
    export import PlacesAllInclusive = __MaterialUI.SvgIcon;
    export default PlacesAllInclusive;
}

declare module 'material-ui/svg-icons/places/ac-unit' {
    export import PlacesAcUnit = __MaterialUI.SvgIcon;
    export default PlacesAcUnit;
}

declare module 'material-ui/svg-icons/places/child-care' {
    export import PlacesChildCare = __MaterialUI.SvgIcon;
    export default PlacesChildCare;
}

declare module 'material-ui/svg-icons/places/golf-course' {
    export import PlacesGolfCourse = __MaterialUI.SvgIcon;
    export default PlacesGolfCourse;
}

declare module 'material-ui/svg-icons/places/business-center' {
    export import PlacesBusinessCenter = __MaterialUI.SvgIcon;
    export default PlacesBusinessCenter;
}

declare module 'material-ui/svg-icons/places/free-breakfast' {
    export import PlacesFreeBreakfast = __MaterialUI.SvgIcon;
    export default PlacesFreeBreakfast;
}

declare module 'material-ui/svg-icons/places/fitness-center' {
    export import PlacesFitnessCenter = __MaterialUI.SvgIcon;
    export default PlacesFitnessCenter;
}

declare module 'material-ui/svg-icons/places/pool' {
    export import PlacesPool = __MaterialUI.SvgIcon;
    export default PlacesPool;
}

declare module 'material-ui/svg-icons/places/child-friendly' {
    export import PlacesChildFriendly = __MaterialUI.SvgIcon;
    export default PlacesChildFriendly;
}

declare module 'material-ui/svg-icons/places/casino' {
    export import PlacesCasino = __MaterialUI.SvgIcon;
    export default PlacesCasino;
}

declare module 'material-ui/svg-icons/places/hot-tub' {
    export import PlacesHotTub = __MaterialUI.SvgIcon;
    export default PlacesHotTub;
}

declare module 'material-ui/svg-icons/places/smoke-free' {
    export import PlacesSmokeFree = __MaterialUI.SvgIcon;
    export default PlacesSmokeFree;
}

declare module 'material-ui/svg-icons/places/room-service' {
    export import PlacesRoomService = __MaterialUI.SvgIcon;
    export default PlacesRoomService;
}

declare module 'material-ui/svg-icons/places/smoking-rooms' {
    export import PlacesSmokingRooms = __MaterialUI.SvgIcon;
    export default PlacesSmokingRooms;
}

declare module 'material-ui/svg-icons/places/beach-access' {
    export import PlacesBeachAccess = __MaterialUI.SvgIcon;
    export default PlacesBeachAccess;
}

declare module 'material-ui/svg-icons/places/airport-shuttle' {
    export import PlacesAirportShuttle = __MaterialUI.SvgIcon;
    export default PlacesAirportShuttle;
}

declare module 'material-ui/styles' {
    export import MuiThemeProvider = __MaterialUI.Styles.MuiThemeProvider;
    export import colors = __MaterialUI.Styles.Colors;
    export import darkBaseTheme = __MaterialUI.Styles.darkBaseTheme;
    export import DarkRawTheme = __MaterialUI.Styles.darkBaseTheme;
    export import lightBaseTheme = __MaterialUI.Styles.lightBaseTheme;
    export import LightRawTheme = __MaterialUI.Styles.lightBaseTheme;
    export import getMuiTheme = __MaterialUI.Styles.getMuiTheme;
    export import spacing = __MaterialUI.Styles.Spacing;
    export import transitions = __MaterialUI.Styles.Transitions;
    export import typography = __MaterialUI.Styles.Typography;
    export import zIndex = __MaterialUI.Styles.zIndex;

    export type MuiTheme = __MaterialUI.Styles.MuiTheme;
}

declare module 'material-ui/styles/getMuiTheme' {
    export import getMuiTheme = __MaterialUI.Styles.getMuiTheme;
    export default getMuiTheme;
}

declare module 'material-ui/styles/muiThemeable' {
    export import muiThemeable = __MaterialUI.Styles.muiThemeable;
    export default muiThemeable;
}

declare module 'material-ui/styles/MuiThemeProvider' {
    export import MuiThemeProvider = __MaterialUI.Styles.MuiThemeProvider;
    export default MuiThemeProvider;
}

declare module 'material-ui/styles/spacing' {
    type Spacing = __MaterialUI.Styles.Spacing;
    var Spacing: Spacing;
    export default Spacing;
}

declare module 'material-ui/styles/transitions' {
    export import Transitions = __MaterialUI.Styles.Transitions;
    export default Transitions;
}

declare module 'material-ui/styles/typography' {
    export import Typography = __MaterialUI.Styles.Typography;
    export default Typography;
}

declare module 'material-ui/styles/baseThemes/lightBaseTheme' {
    export import lightBaseTheme = __MaterialUI.Styles.lightBaseTheme;
    export default lightBaseTheme;
}

declare module 'material-ui/styles/baseThemes/darkBaseTheme' {
    export import darkBaseTheme = __MaterialUI.Styles.darkBaseTheme;
    export default darkBaseTheme;
}

declare module 'material-ui/styles/zIndex' {
    export import zIndex = __MaterialUI.Styles.zIndex;
    export default zIndex;
}

declare module "material-ui/styles/colors" {
    export const red50: string;
    export const red100: string;
    export const red200: string;
    export const red300: string;
    export const red400: string;
    export const red500: string;
    export const red600: string;
    export const red700: string;
    export const red800: string;
    export const red900: string;
    export const redA100: string;
    export const redA200: string;
    export const redA400: string;
    export const redA700: string;

    export const pink50: string;
    export const pink100: string;
    export const pink200: string;
    export const pink300: string;
    export const pink400: string;
    export const pink500: string;
    export const pink600: string;
    export const pink700: string;
    export const pink800: string;
    export const pink900: string;
    export const pinkA100: string;
    export const pinkA200: string;
    export const pinkA400: string;
    export const pinkA700: string;

    export const purple50: string;
    export const purple100: string;
    export const purple200: string;
    export const purple300: string;
    export const purple400: string;
    export const purple500: string;
    export const purple600: string;
    export const purple700: string;
    export const purple800: string;
    export const purple900: string;
    export const purpleA100: string;
    export const purpleA200: string;
    export const purpleA400: string;
    export const purpleA700: string;

    export const deepPurple50: string;
    export const deepPurple100: string;
    export const deepPurple200: string;
    export const deepPurple300: string;
    export const deepPurple400: string;
    export const deepPurple500: string;
    export const deepPurple600: string;
    export const deepPurple700: string;
    export const deepPurple800: string;
    export const deepPurple900: string;
    export const deepPurpleA100: string;
    export const deepPurpleA200: string;
    export const deepPurpleA400: string;
    export const deepPurpleA700: string;

    export const indigo50: string;
    export const indigo100: string;
    export const indigo200: string;
    export const indigo300: string;
    export const indigo400: string;
    export const indigo500: string;
    export const indigo600: string;
    export const indigo700: string;
    export const indigo800: string;
    export const indigo900: string;
    export const indigoA100: string;
    export const indigoA200: string;
    export const indigoA400: string;
    export const indigoA700: string;

    export const blue50: string;
    export const blue100: string;
    export const blue200: string;
    export const blue300: string;
    export const blue400: string;
    export const blue500: string;
    export const blue600: string;
    export const blue700: string;
    export const blue800: string;
    export const blue900: string;
    export const blueA100: string;
    export const blueA200: string;
    export const blueA400: string;
    export const blueA700: string;

    export const lightBlue50: string;
    export const lightBlue100: string;
    export const lightBlue200: string;
    export const lightBlue300: string;
    export const lightBlue400: string;
    export const lightBlue500: string;
    export const lightBlue600: string;
    export const lightBlue700: string;
    export const lightBlue800: string;
    export const lightBlue900: string;
    export const lightBlueA100: string;
    export const lightBlueA200: string;
    export const lightBlueA400: string;
    export const lightBlueA700: string;

    export const cyan50: string;
    export const cyan100: string;
    export const cyan200: string;
    export const cyan300: string;
    export const cyan400: string;
    export const cyan500: string;
    export const cyan600: string;
    export const cyan700: string;
    export const cyan800: string;
    export const cyan900: string;
    export const cyanA100: string;
    export const cyanA200: string;
    export const cyanA400: string;
    export const cyanA700: string;

    export const teal50: string;
    export const teal100: string;
    export const teal200: string;
    export const teal300: string;
    export const teal400: string;
    export const teal500: string;
    export const teal600: string;
    export const teal700: string;
    export const teal800: string;
    export const teal900: string;
    export const tealA100: string;
    export const tealA200: string;
    export const tealA400: string;
    export const tealA700: string;

    export const green50: string;
    export const green100: string;
    export const green200: string;
    export const green300: string;
    export const green400: string;
    export const green500: string;
    export const green600: string;
    export const green700: string;
    export const green800: string;
    export const green900: string;
    export const greenA100: string;
    export const greenA200: string;
    export const greenA400: string;
    export const greenA700: string;

    export const lightGreen50: string;
    export const lightGreen100: string;
    export const lightGreen200: string;
    export const lightGreen300: string;
    export const lightGreen400: string;
    export const lightGreen500: string;
    export const lightGreen600: string;
    export const lightGreen700: string;
    export const lightGreen800: string;
    export const lightGreen900: string;
    export const lightGreenA100: string;
    export const lightGreenA200: string;
    export const lightGreenA400: string;
    export const lightGreenA700: string;

    export const lime50: string;
    export const lime100: string;
    export const lime200: string;
    export const lime300: string;
    export const lime400: string;
    export const lime500: string;
    export const lime600: string;
    export const lime700: string;
    export const lime800: string;
    export const lime900: string;
    export const limeA100: string;
    export const limeA200: string;
    export const limeA400: string;
    export const limeA700: string;

    export const yellow50: string;
    export const yellow100: string;
    export const yellow200: string;
    export const yellow300: string;
    export const yellow400: string;
    export const yellow500: string;
    export const yellow600: string;
    export const yellow700: string;
    export const yellow800: string;
    export const yellow900: string;
    export const yellowA100: string;
    export const yellowA200: string;
    export const yellowA400: string;
    export const yellowA700: string;

    export const amber50: string;
    export const amber100: string;
    export const amber200: string;
    export const amber300: string;
    export const amber400: string;
    export const amber500: string;
    export const amber600: string;
    export const amber700: string;
    export const amber800: string;
    export const amber900: string;
    export const amberA100: string;
    export const amberA200: string;
    export const amberA400: string;
    export const amberA700: string;

    export const orange50: string;
    export const orange100: string;
    export const orange200: string;
    export const orange300: string;
    export const orange400: string;
    export const orange500: string;
    export const orange600: string;
    export const orange700: string;
    export const orange800: string;
    export const orange900: string;
    export const orangeA100: string;
    export const orangeA200: string;
    export const orangeA400: string;
    export const orangeA700: string;

    export const deepOrange50: string;
    export const deepOrange100: string;
    export const deepOrange200: string;
    export const deepOrange300: string;
    export const deepOrange400: string;
    export const deepOrange500: string;
    export const deepOrange600: string;
    export const deepOrange700: string;
    export const deepOrange800: string;
    export const deepOrange900: string;
    export const deepOrangeA100: string;
    export const deepOrangeA200: string;
    export const deepOrangeA400: string;
    export const deepOrangeA700: string;

    export const brown50: string;
    export const brown100: string;
    export const brown200: string;
    export const brown300: string;
    export const brown400: string;
    export const brown500: string;
    export const brown600: string;
    export const brown700: string;
    export const brown800: string;
    export const brown900: string;

    export const blueGrey50: string;
    export const blueGrey100: string;
    export const blueGrey200: string;
    export const blueGrey300: string;
    export const blueGrey400: string;
    export const blueGrey500: string;
    export const blueGrey600: string;
    export const blueGrey700: string;
    export const blueGrey800: string;
    export const blueGrey900: string;

    export const grey50: string;
    export const grey100: string;
    export const grey200: string;
    export const grey300: string;
    export const grey400: string;
    export const grey500: string;
    export const grey600: string;
    export const grey700: string;
    export const grey800: string;
    export const grey900: string;

    export const black: string;
    export const white: string;

    export const transparent: string;
    export const fullBlack: string;
    export const darkBlack: string;
    export const lightBlack: string;
    export const minBlack: string;
    export const faintBlack: string;
    export const fullWhite: string;
    export const darkWhite: string;
    export const lightWhite: string;
}

declare module 'material-ui/Table' {
    export import Table = __MaterialUI.Table.Table;
    export import TableBody = __MaterialUI.Table.TableBody;
    export import TableFooter = __MaterialUI.Table.TableFooter;
    export import TableHeader = __MaterialUI.Table.TableHeader;
    export import TableHeaderColumn = __MaterialUI.Table.TableHeaderColumn;
    export import TableRow = __MaterialUI.Table.TableRow;
    export import TableRowColumn = __MaterialUI.Table.TableRowColumn;
    export default Table;
}

declare module 'material-ui/Table/Table' {
    export import Table = __MaterialUI.Table.Table;
    export default Table;
}

declare module 'material-ui/Table/TableBody' {
    export import TableBody = __MaterialUI.Table.TableBody;
    export default TableBody;
}

declare module 'material-ui/Table/TableFooter' {
    export import TableFooter = __MaterialUI.Table.TableFooter;
    export default TableFooter;
}

declare module 'material-ui/Table/TableHeader' {
    export import TableHeader = __MaterialUI.Table.TableHeader;
    export default TableHeader;
}

declare module 'material-ui/Table/TableHeaderColumn' {
    export import TableHeaderColumn = __MaterialUI.Table.TableHeaderColumn;
    export default TableHeaderColumn;
}

declare module 'material-ui/Table/TableRow' {
    export import TableRow = __MaterialUI.Table.TableRow;
    export default TableRow;
}

declare module 'material-ui/Table/TableRowColumn' {
    export import TableRowColumn = __MaterialUI.Table.TableRowColumn;
    export default TableRowColumn;
}

declare module 'material-ui/Tabs' {
    export import Tab = __MaterialUI.Tabs.Tab;
    export import Tabs = __MaterialUI.Tabs.Tabs;
    export default Tabs;
}

declare module 'material-ui/Tabs/Tab' {
    export import Tab = __MaterialUI.Tabs.Tab;
    export default Tab;
}

declare module 'material-ui/Tabs/Tabs' {
    export import Tabs = __MaterialUI.Tabs.Tabs;
    export default Tabs;
}

declare module 'material-ui/TextField' {
    export import TextField = __MaterialUI.TextField;
    export default TextField;
}

declare module 'material-ui/TimePicker' {
    export import TimePicker = __MaterialUI.TimePicker;
    export default TimePicker;
}

declare module 'material-ui/Toggle' {
    export import Toggle = __MaterialUI.Switches.Toggle;
    export default Toggle;
}

declare module 'material-ui/Toolbar' {
    export import Toolbar = __MaterialUI.Toolbar.Toolbar;
    export import ToolbarGroup = __MaterialUI.Toolbar.ToolbarGroup;
    export import ToolbarSeparator = __MaterialUI.Toolbar.ToolbarSeparator;
    export import ToolbarTitle = __MaterialUI.Toolbar.ToolbarTitle;
    export default Toolbar;
}

declare module 'material-ui/Toolbar/Toolbar' {
    export import Toolbar = __MaterialUI.Toolbar.Toolbar;
    export default Toolbar;
}

declare module 'material-ui/Toolbar/ToolbarGroup' {
    export import ToolbarGroup = __MaterialUI.Toolbar.ToolbarGroup;
    export default ToolbarGroup;
}

declare module 'material-ui/Toolbar/ToolbarSeparator' {
    export import ToolbarSeparator = __MaterialUI.Toolbar.ToolbarSeparator;
    export default ToolbarSeparator;
}

declare module 'material-ui/Toolbar/ToolbarTitle' {
    export import ToolbarTitle = __MaterialUI.Toolbar.ToolbarTitle;
    export default ToolbarTitle;
}

declare module 'material-ui/utils/colorManipulator' {
    export import convertColorToString = __MaterialUI.Utils.ColorManipulator.convertColorToString;
    export import convertHexToRGB = __MaterialUI.Utils.ColorManipulator.convertHexToRGB;
    export import decomposeColor = __MaterialUI.Utils.ColorManipulator.decomposeColor;
    export import getContrastRatio = __MaterialUI.Utils.ColorManipulator.getContrastRatio;
    export import getLuminance = __MaterialUI.Utils.ColorManipulator.getLuminance;
    export import emphasize = __MaterialUI.Utils.ColorManipulator.emphasize;
    export import fade = __MaterialUI.Utils.ColorManipulator.fade;
    export import darken = __MaterialUI.Utils.ColorManipulator.darken;
    export import lighten = __MaterialUI.Utils.ColorManipulator.lighten;
}
declare module 'material-ui/utils/dom' {
    export import Dom = __MaterialUI.Utils.Dom;
    export default Dom;
}
declare module 'material-ui/utils/events' {
    export import Events = __MaterialUI.Utils.Events;
    export default Events;
}
declare module 'material-ui/utils/withWidth' {
    export const SMALL: number;
    export const MEDIUM: number;
    export const LARGE: number;

    interface Options {
        largeWidth?: number;
        mediumWidth?: number;
        resizeInterval?: number;
    }
    export default function withWidth<C extends Function>(options?: Options): (component: C) => C;
}

declare namespace __MaterialUI.Styles {
    interface Colors {
        red50: string;
        red100: string;
        red200: string;
        red300: string;
        red400: string;
        red500: string;
        red600: string;
        red700: string;
        red800: string;
        red900: string;
        redA100: string;
        redA200: string;
        redA400: string;
        redA700: string;

        pink50: string;
        pink100: string;
        pink200: string;
        pink300: string;
        pink400: string;
        pink500: string;
        pink600: string;
        pink700: string;
        pink800: string;
        pink900: string;
        pinkA100: string;
        pinkA200: string;
        pinkA400: string;
        pinkA700: string;

        purple50: string;
        purple100: string;
        purple200: string;
        purple300: string;
        purple400: string;
        purple500: string;
        purple600: string;
        purple700: string;
        purple800: string;
        purple900: string;
        purpleA100: string;
        purpleA200: string;
        purpleA400: string;
        purpleA700: string;

        deepPurple50: string;
        deepPurple100: string;
        deepPurple200: string;
        deepPurple300: string;
        deepPurple400: string;
        deepPurple500: string;
        deepPurple600: string;
        deepPurple700: string;
        deepPurple800: string;
        deepPurple900: string;
        deepPurpleA100: string;
        deepPurpleA200: string;
        deepPurpleA400: string;
        deepPurpleA700: string;

        indigo50: string;
        indigo100: string;
        indigo200: string;
        indigo300: string;
        indigo400: string;
        indigo500: string;
        indigo600: string;
        indigo700: string;
        indigo800: string;
        indigo900: string;
        indigoA100: string;
        indigoA200: string;
        indigoA400: string;
        indigoA700: string;

        blue50: string;
        blue100: string;
        blue200: string;
        blue300: string;
        blue400: string;
        blue500: string;
        blue600: string;
        blue700: string;
        blue800: string;
        blue900: string;
        blueA100: string;
        blueA200: string;
        blueA400: string;
        blueA700: string;

        lightBlue50: string;
        lightBlue100: string;
        lightBlue200: string;
        lightBlue300: string;
        lightBlue400: string;
        lightBlue500: string;
        lightBlue600: string;
        lightBlue700: string;
        lightBlue800: string;
        lightBlue900: string;
        lightBlueA100: string;
        lightBlueA200: string;
        lightBlueA400: string;
        lightBlueA700: string;

        cyan50: string;
        cyan100: string;
        cyan200: string;
        cyan300: string;
        cyan400: string;
        cyan500: string;
        cyan600: string;
        cyan700: string;
        cyan800: string;
        cyan900: string;
        cyanA100: string;
        cyanA200: string;
        cyanA400: string;
        cyanA700: string;

        teal50: string;
        teal100: string;
        teal200: string;
        teal300: string;
        teal400: string;
        teal500: string;
        teal600: string;
        teal700: string;
        teal800: string;
        teal900: string;
        tealA100: string;
        tealA200: string;
        tealA400: string;
        tealA700: string;

        green50: string;
        green100: string;
        green200: string;
        green300: string;
        green400: string;
        green500: string;
        green600: string;
        green700: string;
        green800: string;
        green900: string;
        greenA100: string;
        greenA200: string;
        greenA400: string;
        greenA700: string;

        lightGreen50: string;
        lightGreen100: string;
        lightGreen200: string;
        lightGreen300: string;
        lightGreen400: string;
        lightGreen500: string;
        lightGreen600: string;
        lightGreen700: string;
        lightGreen800: string;
        lightGreen900: string;
        lightGreenA100: string;
        lightGreenA200: string;
        lightGreenA400: string;
        lightGreenA700: string;

        lime50: string;
        lime100: string;
        lime200: string;
        lime300: string;
        lime400: string;
        lime500: string;
        lime600: string;
        lime700: string;
        lime800: string;
        lime900: string;
        limeA100: string;
        limeA200: string;
        limeA400: string;
        limeA700: string;

        yellow50: string;
        yellow100: string;
        yellow200: string;
        yellow300: string;
        yellow400: string;
        yellow500: string;
        yellow600: string;
        yellow700: string;
        yellow800: string;
        yellow900: string;
        yellowA100: string;
        yellowA200: string;
        yellowA400: string;
        yellowA700: string;

        amber50: string;
        amber100: string;
        amber200: string;
        amber300: string;
        amber400: string;
        amber500: string;
        amber600: string;
        amber700: string;
        amber800: string;
        amber900: string;
        amberA100: string;
        amberA200: string;
        amberA400: string;
        amberA700: string;

        orange50: string;
        orange100: string;
        orange200: string;
        orange300: string;
        orange400: string;
        orange500: string;
        orange600: string;
        orange700: string;
        orange800: string;
        orange900: string;
        orangeA100: string;
        orangeA200: string;
        orangeA400: string;
        orangeA700: string;

        deepOrange50: string;
        deepOrange100: string;
        deepOrange200: string;
        deepOrange300: string;
        deepOrange400: string;
        deepOrange500: string;
        deepOrange600: string;
        deepOrange700: string;
        deepOrange800: string;
        deepOrange900: string;
        deepOrangeA100: string;
        deepOrangeA200: string;
        deepOrangeA400: string;
        deepOrangeA700: string;

        brown50: string;
        brown100: string;
        brown200: string;
        brown300: string;
        brown400: string;
        brown500: string;
        brown600: string;
        brown700: string;
        brown800: string;
        brown900: string;

        blueGrey50: string;
        blueGrey100: string;
        blueGrey200: string;
        blueGrey300: string;
        blueGrey400: string;
        blueGrey500: string;
        blueGrey600: string;
        blueGrey700: string;
        blueGrey800: string;
        blueGrey900: string;

        grey50: string;
        grey100: string;
        grey200: string;
        grey300: string;
        grey400: string;
        grey500: string;
        grey600: string;
        grey700: string;
        grey800: string;
        grey900: string;

        black: string;
        white: string;

        transparent: string;
        fullBlack: string;
        darkBlack: string;
        lightBlack: string;
        minBlack: string;
        faintBlack: string;
        fullWhite: string;
        darkWhite: string;
        lightWhite: string;
    }
    export var Colors: Colors;
}

declare module "material-ui/svg-icons" {
    export import ActionAccessibility = __MaterialUI.SvgIcon; // require('material-ui/svg-icons/action/accessibility');
    export import ActionAccessible = __MaterialUI.SvgIcon; // require('material-ui/svg-icons/action/accessible');
    export import ActionAccountBalance = __MaterialUI.SvgIcon; // require('material-ui/svg-icons/action/account-balance');
    export import ActionAccountBalanceWallet = __MaterialUI.SvgIcon; // require('material-ui/svg-icons/action/account-balance-wallet');
    export import ActionAccountBox = __MaterialUI.SvgIcon; // require('material-ui/svg-icons/action/account-box');
    export import ActionAccountCircle = __MaterialUI.SvgIcon; // require('material-ui/svg-icons/action/account-circle');
    export import ActionAddShoppingCart = __MaterialUI.SvgIcon; // require('material-ui/svg-icons/action/add-shopping-cart');
    export import ActionAlarm = __MaterialUI.SvgIcon; // require('material-ui/svg-icons/action/alarm');
    export import ActionAlarmAdd = __MaterialUI.SvgIcon; // require('material-ui/svg-icons/action/alarm-add');
    export import ActionAlarmOff = __MaterialUI.SvgIcon; // require('material-ui/svg-icons/action/alarm-off');
    export import ActionAlarmOn = __MaterialUI.SvgIcon; // require('material-ui/svg-icons/action/alarm-on');
    export import ActionAllOut = __MaterialUI.SvgIcon; // require('material-ui/svg-icons/action/all-out');
    export import ActionAndroid = __MaterialUI.SvgIcon; // require('material-ui/svg-icons/action/android');
    export import ActionAnnouncement = __MaterialUI.SvgIcon; // require('material-ui/svg-icons/action/announcement');
    export import ActionAspectRatio = __MaterialUI.SvgIcon; // require('material-ui/svg-icons/action/aspect-ratio');
    export import ActionAssessment = __MaterialUI.SvgIcon; // require('material-ui/svg-icons/action/assessment');
    export import ActionAssignment = __MaterialUI.SvgIcon; // require('material-ui/svg-icons/action/assignment');
    export import ActionAssignmentInd = __MaterialUI.SvgIcon; // require('material-ui/svg-icons/action/assignment-ind');
    export import ActionAssignmentLate = __MaterialUI.SvgIcon; // require('material-ui/svg-icons/action/assignment-late');
    export import ActionAssignmentReturn = __MaterialUI.SvgIcon; // require('material-ui/svg-icons/action/assignment-return');
    export import ActionAssignmentReturned = __MaterialUI.SvgIcon; // require('material-ui/svg-icons/action/assignment-returned');
    export import ActionAssignmentTurnedIn = __MaterialUI.SvgIcon; // require('material-ui/svg-icons/action/assignment-turned-in');
    export import ActionAutorenew = __MaterialUI.SvgIcon; // require('material-ui/svg-icons/action/autorenew');
    export import ActionBackup = __MaterialUI.SvgIcon; // require('material-ui/svg-icons/action/backup');
    export import ActionBook = __MaterialUI.SvgIcon; // require('material-ui/svg-icons/action/book');
    export import ActionBookmark = __MaterialUI.SvgIcon; // require('material-ui/svg-icons/action/bookmark');
    export import ActionBookmarkBorder = __MaterialUI.SvgIcon; // require('material-ui/svg-icons/action/bookmark-border');
    export import ActionBugReport = __MaterialUI.SvgIcon; // require('material-ui/svg-icons/action/bug-report');
    export import ActionBuild = __MaterialUI.SvgIcon; // require('material-ui/svg-icons/action/build');
    export import ActionCached = __MaterialUI.SvgIcon; // require('material-ui/svg-icons/action/cached');
    export import ActionCameraEnhance = __MaterialUI.SvgIcon; // require('material-ui/svg-icons/action/camera-enhance');
    export import ActionCardGiftcard = __MaterialUI.SvgIcon; // require('material-ui/svg-icons/action/card-giftcard');
    export import ActionCardMembership = __MaterialUI.SvgIcon; // require('material-ui/svg-icons/action/card-membership');
    export import ActionCardTravel = __MaterialUI.SvgIcon; // require('material-ui/svg-icons/action/card-travel');
    export import ActionChangeHistory = __MaterialUI.SvgIcon; // require('material-ui/svg-icons/action/change-history');
    export import ActionCheckCircle = __MaterialUI.SvgIcon; // require('material-ui/svg-icons/action/check-circle');
    export import ActionChromeReaderMode = __MaterialUI.SvgIcon; // require('material-ui/svg-icons/action/chrome-reader-mode');
    export import ActionClass = __MaterialUI.SvgIcon; // require('material-ui/svg-icons/action/class');
    export import ActionCode = __MaterialUI.SvgIcon; // require('material-ui/svg-icons/action/code');
    export import ActionCompareArrows = __MaterialUI.SvgIcon; // require('material-ui/svg-icons/action/compare-arrows');
    export import ActionCopyright = __MaterialUI.SvgIcon; // require('material-ui/svg-icons/action/copyright');
    export import ActionCreditCard = __MaterialUI.SvgIcon; // require('material-ui/svg-icons/action/credit-card');
    export import ActionDashboard = __MaterialUI.SvgIcon; // require('material-ui/svg-icons/action/dashboard');
    export import ActionDateRange = __MaterialUI.SvgIcon; // require('material-ui/svg-icons/action/date-range');
    export import ActionDelete = __MaterialUI.SvgIcon; // require('material-ui/svg-icons/action/delete');
    export import ActionDescription = __MaterialUI.SvgIcon; // require('material-ui/svg-icons/action/description');
    export import ActionDns = __MaterialUI.SvgIcon; // require('material-ui/svg-icons/action/dns');
    export import ActionDone = __MaterialUI.SvgIcon; // require('material-ui/svg-icons/action/done');
    export import ActionDoneAll = __MaterialUI.SvgIcon; // require('material-ui/svg-icons/action/done-all');
    export import ActionDonutLarge = __MaterialUI.SvgIcon; // require('material-ui/svg-icons/action/donut-large');
    export import ActionDonutSmall = __MaterialUI.SvgIcon; // require('material-ui/svg-icons/action/donut-small');
    export import ActionEject = __MaterialUI.SvgIcon; // require('material-ui/svg-icons/action/eject');
    export import ActionEvent = __MaterialUI.SvgIcon; // require('material-ui/svg-icons/action/event');
    export import ActionEventSeat = __MaterialUI.SvgIcon; // require('material-ui/svg-icons/action/event-seat');
    export import ActionExitToApp = __MaterialUI.SvgIcon; // require('material-ui/svg-icons/action/exit-to-app');
    export import ActionExplore = __MaterialUI.SvgIcon; // require('material-ui/svg-icons/action/explore');
    export import ActionExtension = __MaterialUI.SvgIcon; // require('material-ui/svg-icons/action/extension');
    export import ActionFace = __MaterialUI.SvgIcon; // require('material-ui/svg-icons/action/face');
    export import ActionFavorite = __MaterialUI.SvgIcon; // require('material-ui/svg-icons/action/favorite');
    export import ActionFavoriteBorder = __MaterialUI.SvgIcon; // require('material-ui/svg-icons/action/favorite-border');
    export import ActionFeedback = __MaterialUI.SvgIcon; // require('material-ui/svg-icons/action/feedback');
    export import ActionFindInPage = __MaterialUI.SvgIcon; // require('material-ui/svg-icons/action/find-in-page');
    export import ActionFindReplace = __MaterialUI.SvgIcon; // require('material-ui/svg-icons/action/find-replace');
    export import ActionFingerprint = __MaterialUI.SvgIcon; // require('material-ui/svg-icons/action/fingerprint');
    export import ActionFlightLand = __MaterialUI.SvgIcon; // require('material-ui/svg-icons/action/flight-land');
    export import ActionFlightTakeoff = __MaterialUI.SvgIcon; // require('material-ui/svg-icons/action/flight-takeoff');
    export import ActionFlipToBack = __MaterialUI.SvgIcon; // require('material-ui/svg-icons/action/flip-to-back');
    export import ActionFlipToFront = __MaterialUI.SvgIcon; // require('material-ui/svg-icons/action/flip-to-front');
    export import ActionGavel = __MaterialUI.SvgIcon; // require('material-ui/svg-icons/action/gavel');
    export import ActionGetApp = __MaterialUI.SvgIcon; // require('material-ui/svg-icons/action/get-app');
    export import ActionGif = __MaterialUI.SvgIcon; // require('material-ui/svg-icons/action/gif');
    export import ActionGrade = __MaterialUI.SvgIcon; // require('material-ui/svg-icons/action/grade');
    export import ActionGroupWork = __MaterialUI.SvgIcon; // require('material-ui/svg-icons/action/group-work');
    export import ActionHelp = __MaterialUI.SvgIcon; // require('material-ui/svg-icons/action/help');
    export import ActionHelpOutline = __MaterialUI.SvgIcon; // require('material-ui/svg-icons/action/help-outline');
    export import ActionHighlightOff = __MaterialUI.SvgIcon; // require('material-ui/svg-icons/action/highlight-off');
    export import ActionHistory = __MaterialUI.SvgIcon; // require('material-ui/svg-icons/action/history');
    export import ActionHome = __MaterialUI.SvgIcon; // require('material-ui/svg-icons/action/home');
    export import ActionHourglassEmpty = __MaterialUI.SvgIcon; // require('material-ui/svg-icons/action/hourglass-empty');
    export import ActionHourglassFull = __MaterialUI.SvgIcon; // require('material-ui/svg-icons/action/hourglass-full');
    export import ActionHttp = __MaterialUI.SvgIcon; // require('material-ui/svg-icons/action/http');
    export import ActionHttps = __MaterialUI.SvgIcon; // require('material-ui/svg-icons/action/https');
    export import ActionImportantDevices = __MaterialUI.SvgIcon; // require('material-ui/svg-icons/action/important-devices');
    export import ActionInfo = __MaterialUI.SvgIcon; // require('material-ui/svg-icons/action/info');
    export import ActionInfoOutline = __MaterialUI.SvgIcon; // require('material-ui/svg-icons/action/info-outline');
    export import ActionInput = __MaterialUI.SvgIcon; // require('material-ui/svg-icons/action/input');
    export import ActionInvertColors = __MaterialUI.SvgIcon; // require('material-ui/svg-icons/action/invert-colors');
    export import ActionLabel = __MaterialUI.SvgIcon; // require('material-ui/svg-icons/action/label');
    export import ActionLabelOutline = __MaterialUI.SvgIcon; // require('material-ui/svg-icons/action/label-outline');
    export import ActionLanguage = __MaterialUI.SvgIcon; // require('material-ui/svg-icons/action/language');
    export import ActionLaunch = __MaterialUI.SvgIcon; // require('material-ui/svg-icons/action/launch');
    export import ActionLightbulbOutline = __MaterialUI.SvgIcon; // require('material-ui/svg-icons/action/lightbulb-outline');
    export import ActionLineStyle = __MaterialUI.SvgIcon; // require('material-ui/svg-icons/action/line-style');
    export import ActionLineWeight = __MaterialUI.SvgIcon; // require('material-ui/svg-icons/action/line-weight');
    export import ActionList = __MaterialUI.SvgIcon; // require('material-ui/svg-icons/action/list');
    export import ActionLock = __MaterialUI.SvgIcon; // require('material-ui/svg-icons/action/lock');
    export import ActionLockOpen = __MaterialUI.SvgIcon; // require('material-ui/svg-icons/action/lock-open');
    export import ActionLockOutline = __MaterialUI.SvgIcon; // require('material-ui/svg-icons/action/lock-outline');
    export import ActionLoyalty = __MaterialUI.SvgIcon; // require('material-ui/svg-icons/action/loyalty');
    export import ActionMarkunreadMailbox = __MaterialUI.SvgIcon; // require('material-ui/svg-icons/action/markunread-mailbox');
    export import ActionMotorcycle = __MaterialUI.SvgIcon; // require('material-ui/svg-icons/action/motorcycle');
    export import ActionNoteAdd = __MaterialUI.SvgIcon; // require('material-ui/svg-icons/action/note-add');
    export import ActionOfflinePin = __MaterialUI.SvgIcon; // require('material-ui/svg-icons/action/offline-pin');
    export import ActionOpacity = __MaterialUI.SvgIcon; // require('material-ui/svg-icons/action/opacity');
    export import ActionOpenInBrowser = __MaterialUI.SvgIcon; // require('material-ui/svg-icons/action/open-in-browser');
    export import ActionOpenInNew = __MaterialUI.SvgIcon; // require('material-ui/svg-icons/action/open-in-new');
    export import ActionOpenWith = __MaterialUI.SvgIcon; // require('material-ui/svg-icons/action/open-with');
    export import ActionPageview = __MaterialUI.SvgIcon; // require('material-ui/svg-icons/action/pageview');
    export import ActionPanTool = __MaterialUI.SvgIcon; // require('material-ui/svg-icons/action/pan-tool');
    export import ActionPayment = __MaterialUI.SvgIcon; // require('material-ui/svg-icons/action/payment');
    export import ActionPermCameraMic = __MaterialUI.SvgIcon; // require('material-ui/svg-icons/action/perm-camera-mic');
    export import ActionPermContactCalendar = __MaterialUI.SvgIcon; // require('material-ui/svg-icons/action/perm-contact-calendar');
    export import ActionPermDataSetting = __MaterialUI.SvgIcon; // require('material-ui/svg-icons/action/perm-data-setting');
    export import ActionPermDeviceInformation = __MaterialUI.SvgIcon; // require('material-ui/svg-icons/action/perm-device-information');
    export import ActionPermIdentity = __MaterialUI.SvgIcon; // require('material-ui/svg-icons/action/perm-identity');
    export import ActionPermMedia = __MaterialUI.SvgIcon; // require('material-ui/svg-icons/action/perm-media');
    export import ActionPermPhoneMsg = __MaterialUI.SvgIcon; // require('material-ui/svg-icons/action/perm-phone-msg');
    export import ActionPermScanWifi = __MaterialUI.SvgIcon; // require('material-ui/svg-icons/action/perm-scan-wifi');
    export import ActionPets = __MaterialUI.SvgIcon; // require('material-ui/svg-icons/action/pets');
    export import ActionPictureInPicture = __MaterialUI.SvgIcon; // require('material-ui/svg-icons/action/picture-in-picture');
    export import ActionPictureInPictureAlt = __MaterialUI.SvgIcon; // require('material-ui/svg-icons/action/picture-in-picture-alt');
    export import ActionPlayForWork = __MaterialUI.SvgIcon; // require('material-ui/svg-icons/action/play-for-work');
    export import ActionPolymer = __MaterialUI.SvgIcon; // require('material-ui/svg-icons/action/polymer');
    export import ActionPowerSettingsNew = __MaterialUI.SvgIcon; // require('material-ui/svg-icons/action/power-settings-new');
    export import ActionPregnantWoman = __MaterialUI.SvgIcon; // require('material-ui/svg-icons/action/pregnant-woman');
    export import ActionPrint = __MaterialUI.SvgIcon; // require('material-ui/svg-icons/action/print');
    export import ActionQueryBuilder = __MaterialUI.SvgIcon; // require('material-ui/svg-icons/action/query-builder');
    export import ActionQuestionAnswer = __MaterialUI.SvgIcon; // require('material-ui/svg-icons/action/question-answer');
    export import ActionReceipt = __MaterialUI.SvgIcon; // require('material-ui/svg-icons/action/receipt');
    export import ActionRecordVoiceOver = __MaterialUI.SvgIcon; // require('material-ui/svg-icons/action/record-voice-over');
    export import ActionRedeem = __MaterialUI.SvgIcon; // require('material-ui/svg-icons/action/redeem');
    export import ActionReorder = __MaterialUI.SvgIcon; // require('material-ui/svg-icons/action/reorder');
    export import ActionReportProblem = __MaterialUI.SvgIcon; // require('material-ui/svg-icons/action/report-problem');
    export import ActionRestore = __MaterialUI.SvgIcon; // require('material-ui/svg-icons/action/restore');
    export import ActionRoom = __MaterialUI.SvgIcon; // require('material-ui/svg-icons/action/room');
    export import ActionRoundedCorner = __MaterialUI.SvgIcon; // require('material-ui/svg-icons/action/rounded-corner');
    export import ActionRowing = __MaterialUI.SvgIcon; // require('material-ui/svg-icons/action/rowing');
    export import ActionSchedule = __MaterialUI.SvgIcon; // require('material-ui/svg-icons/action/schedule');
    export import ActionSearch = __MaterialUI.SvgIcon; // require('material-ui/svg-icons/action/search');
    export import ActionSettings = __MaterialUI.SvgIcon; // require('material-ui/svg-icons/action/settings');
    export import ActionSettingsApplications = __MaterialUI.SvgIcon; // require('material-ui/svg-icons/action/settings-applications');
    export import ActionSettingsBackupRestore = __MaterialUI.SvgIcon; // require('material-ui/svg-icons/action/settings-backup-restore');
    export import ActionSettingsBluetooth = __MaterialUI.SvgIcon; // require('material-ui/svg-icons/action/settings-bluetooth');
    export import ActionSettingsBrightness = __MaterialUI.SvgIcon; // require('material-ui/svg-icons/action/settings-brightness');
    export import ActionSettingsCell = __MaterialUI.SvgIcon; // require('material-ui/svg-icons/action/settings-cell');
    export import ActionSettingsEthernet = __MaterialUI.SvgIcon; // require('material-ui/svg-icons/action/settings-ethernet');
    export import ActionSettingsInputAntenna = __MaterialUI.SvgIcon; // require('material-ui/svg-icons/action/settings-input-antenna');
    export import ActionSettingsInputComponent = __MaterialUI.SvgIcon; // require('material-ui/svg-icons/action/settings-input-component');
    export import ActionSettingsInputComposite = __MaterialUI.SvgIcon; // require('material-ui/svg-icons/action/settings-input-composite');
    export import ActionSettingsInputHdmi = __MaterialUI.SvgIcon; // require('material-ui/svg-icons/action/settings-input-hdmi');
    export import ActionSettingsInputSvideo = __MaterialUI.SvgIcon; // require('material-ui/svg-icons/action/settings-input-svideo');
    export import ActionSettingsOverscan = __MaterialUI.SvgIcon; // require('material-ui/svg-icons/action/settings-overscan');
    export import ActionSettingsPhone = __MaterialUI.SvgIcon; // require('material-ui/svg-icons/action/settings-phone');
    export import ActionSettingsPower = __MaterialUI.SvgIcon; // require('material-ui/svg-icons/action/settings-power');
    export import ActionSettingsRemote = __MaterialUI.SvgIcon; // require('material-ui/svg-icons/action/settings-remote');
    export import ActionSettingsVoice = __MaterialUI.SvgIcon; // require('material-ui/svg-icons/action/settings-voice');
    export import ActionShop = __MaterialUI.SvgIcon; // require('material-ui/svg-icons/action/shop');
    export import ActionShoppingBasket = __MaterialUI.SvgIcon; // require('material-ui/svg-icons/action/shopping-basket');
    export import ActionShoppingCart = __MaterialUI.SvgIcon; // require('material-ui/svg-icons/action/shopping-cart');
    export import ActionShopTwo = __MaterialUI.SvgIcon; // require('material-ui/svg-icons/action/shop-two');
    export import ActionSpeakerNotes = __MaterialUI.SvgIcon; // require('material-ui/svg-icons/action/speaker-notes');
    export import ActionSpellcheck = __MaterialUI.SvgIcon; // require('material-ui/svg-icons/action/spellcheck');
    export import ActionStars = __MaterialUI.SvgIcon; // require('material-ui/svg-icons/action/stars');
    export import ActionStore = __MaterialUI.SvgIcon; // require('material-ui/svg-icons/action/store');
    export import ActionSubject = __MaterialUI.SvgIcon; // require('material-ui/svg-icons/action/subject');
    export import ActionSupervisorAccount = __MaterialUI.SvgIcon; // require('material-ui/svg-icons/action/supervisor-account');
    export import ActionSwapHoriz = __MaterialUI.SvgIcon; // require('material-ui/svg-icons/action/swap-horiz');
    export import ActionSwapVert = __MaterialUI.SvgIcon; // require('material-ui/svg-icons/action/swap-vert');
    export import ActionSwapVerticalCircle = __MaterialUI.SvgIcon; // require('material-ui/svg-icons/action/swap-vertical-circle');
    export import ActionSystemUpdateAlt = __MaterialUI.SvgIcon; // require('material-ui/svg-icons/action/system-update-alt');
    export import ActionTab = __MaterialUI.SvgIcon; // require('material-ui/svg-icons/action/tab');
    export import ActionTabUnselected = __MaterialUI.SvgIcon; // require('material-ui/svg-icons/action/tab-unselected');
    export import ActionTheaters = __MaterialUI.SvgIcon; // require('material-ui/svg-icons/action/theaters');
    export import ActionThreeDRotation = __MaterialUI.SvgIcon; // require('material-ui/svg-icons/action/three-d-rotation');
    export import ActionThumbDown = __MaterialUI.SvgIcon; // require('material-ui/svg-icons/action/thumb-down');
    export import ActionThumbsUpDown = __MaterialUI.SvgIcon; // require('material-ui/svg-icons/action/thumbs-up-down');
    export import ActionThumbUp = __MaterialUI.SvgIcon; // require('material-ui/svg-icons/action/thumb-up');
    export import ActionTimeline = __MaterialUI.SvgIcon; // require('material-ui/svg-icons/action/timeline');
    export import ActionToc = __MaterialUI.SvgIcon; // require('material-ui/svg-icons/action/toc');
    export import ActionToday = __MaterialUI.SvgIcon; // require('material-ui/svg-icons/action/today');
    export import ActionToll = __MaterialUI.SvgIcon; // require('material-ui/svg-icons/action/toll');
    export import ActionTouchApp = __MaterialUI.SvgIcon; // require('material-ui/svg-icons/action/touch-app');
    export import ActionTrackChanges = __MaterialUI.SvgIcon; // require('material-ui/svg-icons/action/track-changes');
    export import ActionTranslate = __MaterialUI.SvgIcon; // require('material-ui/svg-icons/action/translate');
    export import ActionTrendingDown = __MaterialUI.SvgIcon; // require('material-ui/svg-icons/action/trending-down');
    export import ActionTrendingFlat = __MaterialUI.SvgIcon; // require('material-ui/svg-icons/action/trending-flat');
    export import ActionTrendingUp = __MaterialUI.SvgIcon; // require('material-ui/svg-icons/action/trending-up');
    export import ActionTurnedIn = __MaterialUI.SvgIcon; // require('material-ui/svg-icons/action/turned-in');
    export import ActionTurnedInNot = __MaterialUI.SvgIcon; // require('material-ui/svg-icons/action/turned-in-not');
    export import ActionUpdate = __MaterialUI.SvgIcon; // require('material-ui/svg-icons/action/update');
    export import ActionVerifiedUser = __MaterialUI.SvgIcon; // require('material-ui/svg-icons/action/verified-user');
    export import ActionViewAgenda = __MaterialUI.SvgIcon; // require('material-ui/svg-icons/action/view-agenda');
    export import ActionViewArray = __MaterialUI.SvgIcon; // require('material-ui/svg-icons/action/view-array');
    export import ActionViewCarousel = __MaterialUI.SvgIcon; // require('material-ui/svg-icons/action/view-carousel');
    export import ActionViewColumn = __MaterialUI.SvgIcon; // require('material-ui/svg-icons/action/view-column');
    export import ActionViewDay = __MaterialUI.SvgIcon; // require('material-ui/svg-icons/action/view-day');
    export import ActionViewHeadline = __MaterialUI.SvgIcon; // require('material-ui/svg-icons/action/view-headline');
    export import ActionViewList = __MaterialUI.SvgIcon; // require('material-ui/svg-icons/action/view-list');
    export import ActionViewModule = __MaterialUI.SvgIcon; // require('material-ui/svg-icons/action/view-module');
    export import ActionViewQuilt = __MaterialUI.SvgIcon; // require('material-ui/svg-icons/action/view-quilt');
    export import ActionViewStream = __MaterialUI.SvgIcon; // require('material-ui/svg-icons/action/view-stream');
    export import ActionViewWeek = __MaterialUI.SvgIcon; // require('material-ui/svg-icons/action/view-week');
    export import ActionVisibility = __MaterialUI.SvgIcon; // require('material-ui/svg-icons/action/visibility');
    export import ActionVisibilityOff = __MaterialUI.SvgIcon; // require('material-ui/svg-icons/action/visibility-off');
    export import ActionWatchLater = __MaterialUI.SvgIcon; // require('material-ui/svg-icons/action/watch-later');
    export import ActionWork = __MaterialUI.SvgIcon; // require('material-ui/svg-icons/action/work');
    export import ActionYoutubeSearchedFor = __MaterialUI.SvgIcon; // require('material-ui/svg-icons/action/youtube-searched-for');
    export import ActionZoomIn = __MaterialUI.SvgIcon; // require('material-ui/svg-icons/action/zoom-in');
    export import ActionZoomOut = __MaterialUI.SvgIcon; // require('material-ui/svg-icons/action/zoom-out');
    export import AlertAddAlert = __MaterialUI.SvgIcon; // require('material-ui/svg-icons/alert/add-alert');
    export import AlertError = __MaterialUI.SvgIcon; // require('material-ui/svg-icons/alert/error');
    export import AlertErrorOutline = __MaterialUI.SvgIcon; // require('material-ui/svg-icons/alert/error-outline');
    export import AlertWarning = __MaterialUI.SvgIcon; // require('material-ui/svg-icons/alert/warning');
    export import AvAddToQueue = __MaterialUI.SvgIcon; // require('material-ui/svg-icons/av/add-to-queue');
    export import AvAirplay = __MaterialUI.SvgIcon; // require('material-ui/svg-icons/av/airplay');
    export import AvAlbum = __MaterialUI.SvgIcon; // require('material-ui/svg-icons/av/album');
    export import AvArtTrack = __MaterialUI.SvgIcon; // require('material-ui/svg-icons/av/art-track');
    export import AvAvTimer = __MaterialUI.SvgIcon; // require('material-ui/svg-icons/av/av-timer');
    export import AvClosedCaption = __MaterialUI.SvgIcon; // require('material-ui/svg-icons/av/closed-caption');
    export import AvEqualizer = __MaterialUI.SvgIcon; // require('material-ui/svg-icons/av/equalizer');
    export import AvExplicit = __MaterialUI.SvgIcon; // require('material-ui/svg-icons/av/explicit');
    export import AvFastForward = __MaterialUI.SvgIcon; // require('material-ui/svg-icons/av/fast-forward');
    export import AvFastRewind = __MaterialUI.SvgIcon; // require('material-ui/svg-icons/av/fast-rewind');
    export import AvFiberDvr = __MaterialUI.SvgIcon; // require('material-ui/svg-icons/av/fiber-dvr');
    export import AvFiberManualRecord = __MaterialUI.SvgIcon; // require('material-ui/svg-icons/av/fiber-manual-record');
    export import AvFiberNew = __MaterialUI.SvgIcon; // require('material-ui/svg-icons/av/fiber-new');
    export import AvFiberPin = __MaterialUI.SvgIcon; // require('material-ui/svg-icons/av/fiber-pin');
    export import AvFiberSmartRecord = __MaterialUI.SvgIcon; // require('material-ui/svg-icons/av/fiber-smart-record');
    export import AvForward10 = __MaterialUI.SvgIcon; // require('material-ui/svg-icons/av/forward-10');
    export import AvForward30 = __MaterialUI.SvgIcon; // require('material-ui/svg-icons/av/forward-30');
    export import AvForward5 = __MaterialUI.SvgIcon; // require('material-ui/svg-icons/av/forward-5');
    export import AvGames = __MaterialUI.SvgIcon; // require('material-ui/svg-icons/av/games');
    export import AvHd = __MaterialUI.SvgIcon; // require('material-ui/svg-icons/av/hd');
    export import AvHearing = __MaterialUI.SvgIcon; // require('material-ui/svg-icons/av/hearing');
    export import AvHighQuality = __MaterialUI.SvgIcon; // require('material-ui/svg-icons/av/high-quality');
    export import AvLibraryAdd = __MaterialUI.SvgIcon; // require('material-ui/svg-icons/av/library-add');
    export import AvLibraryBooks = __MaterialUI.SvgIcon; // require('material-ui/svg-icons/av/library-books');
    export import AvLibraryMusic = __MaterialUI.SvgIcon; // require('material-ui/svg-icons/av/library-music');
    export import AvLoop = __MaterialUI.SvgIcon; // require('material-ui/svg-icons/av/loop');
    export import AvMic = __MaterialUI.SvgIcon; // require('material-ui/svg-icons/av/mic');
    export import AvMicNone = __MaterialUI.SvgIcon; // require('material-ui/svg-icons/av/mic-none');
    export import AvMicOff = __MaterialUI.SvgIcon; // require('material-ui/svg-icons/av/mic-off');
    export import AvMovie = __MaterialUI.SvgIcon; // require('material-ui/svg-icons/av/movie');
    export import AvMusicVideo = __MaterialUI.SvgIcon; // require('material-ui/svg-icons/av/music-video');
    export import AvNewReleases = __MaterialUI.SvgIcon; // require('material-ui/svg-icons/av/new-releases');
    export import AvNotInterested = __MaterialUI.SvgIcon; // require('material-ui/svg-icons/av/not-interested');
    export import AvPause = __MaterialUI.SvgIcon; // require('material-ui/svg-icons/av/pause');
    export import AvPauseCircleFilled = __MaterialUI.SvgIcon; // require('material-ui/svg-icons/av/pause-circle-filled');
    export import AvPauseCircleOutline = __MaterialUI.SvgIcon; // require('material-ui/svg-icons/av/pause-circle-outline');
    export import AvPlayArrow = __MaterialUI.SvgIcon; // require('material-ui/svg-icons/av/play-arrow');
    export import AvPlayCircleFilled = __MaterialUI.SvgIcon; // require('material-ui/svg-icons/av/play-circle-filled');
    export import AvPlayCircleOutline = __MaterialUI.SvgIcon; // require('material-ui/svg-icons/av/play-circle-outline');
    export import AvPlaylistAdd = __MaterialUI.SvgIcon; // require('material-ui/svg-icons/av/playlist-add');
    export import AvPlaylistAddCheck = __MaterialUI.SvgIcon; // require('material-ui/svg-icons/av/playlist-add-check');
    export import AvPlaylistPlay = __MaterialUI.SvgIcon; // require('material-ui/svg-icons/av/playlist-play');
    export import AvQueue = __MaterialUI.SvgIcon; // require('material-ui/svg-icons/av/queue');
    export import AvQueueMusic = __MaterialUI.SvgIcon; // require('material-ui/svg-icons/av/queue-music');
    export import AvQueuePlayNext = __MaterialUI.SvgIcon; // require('material-ui/svg-icons/av/queue-play-next');
    export import AvRadio = __MaterialUI.SvgIcon; // require('material-ui/svg-icons/av/radio');
    export import AvRecentActors = __MaterialUI.SvgIcon; // require('material-ui/svg-icons/av/recent-actors');
    export import AvRemoveFromQueue = __MaterialUI.SvgIcon; // require('material-ui/svg-icons/av/remove-from-queue');
    export import AvRepeat = __MaterialUI.SvgIcon; // require('material-ui/svg-icons/av/repeat');
    export import AvRepeatOne = __MaterialUI.SvgIcon; // require('material-ui/svg-icons/av/repeat-one');
    export import AvReplay = __MaterialUI.SvgIcon; // require('material-ui/svg-icons/av/replay');
    export import AvReplay10 = __MaterialUI.SvgIcon; // require('material-ui/svg-icons/av/replay-10');
    export import AvReplay30 = __MaterialUI.SvgIcon; // require('material-ui/svg-icons/av/replay-30');
    export import AvReplay5 = __MaterialUI.SvgIcon; // require('material-ui/svg-icons/av/replay-5');
    export import AvShuffle = __MaterialUI.SvgIcon; // require('material-ui/svg-icons/av/shuffle');
    export import AvSkipNext = __MaterialUI.SvgIcon; // require('material-ui/svg-icons/av/skip-next');
    export import AvSkipPrevious = __MaterialUI.SvgIcon; // require('material-ui/svg-icons/av/skip-previous');
    export import AvSlowMotionVideo = __MaterialUI.SvgIcon; // require('material-ui/svg-icons/av/slow-motion-video');
    export import AvSnooze = __MaterialUI.SvgIcon; // require('material-ui/svg-icons/av/snooze');
    export import AvSortByAlpha = __MaterialUI.SvgIcon; // require('material-ui/svg-icons/av/sort-by-alpha');
    export import AvStop = __MaterialUI.SvgIcon; // require('material-ui/svg-icons/av/stop');
    export import AvSubscriptions = __MaterialUI.SvgIcon; // require('material-ui/svg-icons/av/subscriptions');
    export import AvSubtitles = __MaterialUI.SvgIcon; // require('material-ui/svg-icons/av/subtitles');
    export import AvSurroundSound = __MaterialUI.SvgIcon; // require('material-ui/svg-icons/av/surround-sound');
    export import AvVideocam = __MaterialUI.SvgIcon; // require('material-ui/svg-icons/av/videocam');
    export import AvVideocamOff = __MaterialUI.SvgIcon; // require('material-ui/svg-icons/av/videocam-off');
    export import AvVideoLibrary = __MaterialUI.SvgIcon; // require('material-ui/svg-icons/av/video-library');
    export import AvVolumeDown = __MaterialUI.SvgIcon; // require('material-ui/svg-icons/av/volume-down');
    export import AvVolumeMute = __MaterialUI.SvgIcon; // require('material-ui/svg-icons/av/volume-mute');
    export import AvVolumeOff = __MaterialUI.SvgIcon; // require('material-ui/svg-icons/av/volume-off');
    export import AvVolumeUp = __MaterialUI.SvgIcon; // require('material-ui/svg-icons/av/volume-up');
    export import AvWeb = __MaterialUI.SvgIcon; // require('material-ui/svg-icons/av/web');
    export import AvWebAsset = __MaterialUI.SvgIcon; // require('material-ui/svg-icons/av/web-asset');
    export import CommunicationBusiness = __MaterialUI.SvgIcon; // require('material-ui/svg-icons/communication/business');
    export import CommunicationCall = __MaterialUI.SvgIcon; // require('material-ui/svg-icons/communication/call');
    export import CommunicationCallEnd = __MaterialUI.SvgIcon; // require('material-ui/svg-icons/communication/call-end');
    export import CommunicationCallMade = __MaterialUI.SvgIcon; // require('material-ui/svg-icons/communication/call-made');
    export import CommunicationCallMerge = __MaterialUI.SvgIcon; // require('material-ui/svg-icons/communication/call-merge');
    export import CommunicationCallMissed = __MaterialUI.SvgIcon; // require('material-ui/svg-icons/communication/call-missed');
    export import CommunicationCallMissedOutgoing = __MaterialUI.SvgIcon; // require('material-ui/svg-icons/communication/call-missed-outgoing');
    export import CommunicationCallReceived = __MaterialUI.SvgIcon; // require('material-ui/svg-icons/communication/call-received');
    export import CommunicationCallSplit = __MaterialUI.SvgIcon; // require('material-ui/svg-icons/communication/call-split');
    export import CommunicationChat = __MaterialUI.SvgIcon; // require('material-ui/svg-icons/communication/chat');
    export import CommunicationChatBubble = __MaterialUI.SvgIcon; // require('material-ui/svg-icons/communication/chat-bubble');
    export import CommunicationChatBubbleOutline = __MaterialUI.SvgIcon; // require('material-ui/svg-icons/communication/chat-bubble-outline');
    export import CommunicationClearAll = __MaterialUI.SvgIcon; // require('material-ui/svg-icons/communication/clear-all');
    export import CommunicationComment = __MaterialUI.SvgIcon; // require('material-ui/svg-icons/communication/comment');
    export import CommunicationContactMail = __MaterialUI.SvgIcon; // require('material-ui/svg-icons/communication/contact-mail');
    export import CommunicationContactPhone = __MaterialUI.SvgIcon; // require('material-ui/svg-icons/communication/contact-phone');
    export import CommunicationContacts = __MaterialUI.SvgIcon; // require('material-ui/svg-icons/communication/contacts');
    export import CommunicationDialerSip = __MaterialUI.SvgIcon; // require('material-ui/svg-icons/communication/dialer-sip');
    export import CommunicationDialpad = __MaterialUI.SvgIcon; // require('material-ui/svg-icons/communication/dialpad');
    export import CommunicationEmail = __MaterialUI.SvgIcon; // require('material-ui/svg-icons/communication/email');
    export import CommunicationForum = __MaterialUI.SvgIcon; // require('material-ui/svg-icons/communication/forum');
    export import CommunicationImportContacts = __MaterialUI.SvgIcon; // require('material-ui/svg-icons/communication/import-contacts');
    export import CommunicationImportExport = __MaterialUI.SvgIcon; // require('material-ui/svg-icons/communication/import-export');
    export import CommunicationInvertColorsOff = __MaterialUI.SvgIcon; // require('material-ui/svg-icons/communication/invert-colors-off');
    export import CommunicationLiveHelp = __MaterialUI.SvgIcon; // require('material-ui/svg-icons/communication/live-help');
    export import CommunicationLocationOff = __MaterialUI.SvgIcon; // require('material-ui/svg-icons/communication/location-off');
    export import CommunicationLocationOn = __MaterialUI.SvgIcon; // require('material-ui/svg-icons/communication/location-on');
    export import CommunicationMailOutline = __MaterialUI.SvgIcon; // require('material-ui/svg-icons/communication/mail-outline');
    export import CommunicationMessage = __MaterialUI.SvgIcon; // require('material-ui/svg-icons/communication/message');
    export import CommunicationNoSim = __MaterialUI.SvgIcon; // require('material-ui/svg-icons/communication/no-sim');
    export import CommunicationPhone = __MaterialUI.SvgIcon; // require('material-ui/svg-icons/communication/phone');
    export import CommunicationPhonelinkErase = __MaterialUI.SvgIcon; // require('material-ui/svg-icons/communication/phonelink-erase');
    export import CommunicationPhonelinkLock = __MaterialUI.SvgIcon; // require('material-ui/svg-icons/communication/phonelink-lock');
    export import CommunicationPhonelinkRing = __MaterialUI.SvgIcon; // require('material-ui/svg-icons/communication/phonelink-ring');
    export import CommunicationPhonelinkSetup = __MaterialUI.SvgIcon; // require('material-ui/svg-icons/communication/phonelink-setup');
    export import CommunicationPortableWifiOff = __MaterialUI.SvgIcon; // require('material-ui/svg-icons/communication/portable-wifi-off');
    export import CommunicationPresentToAll = __MaterialUI.SvgIcon; // require('material-ui/svg-icons/communication/present-to-all');
    export import CommunicationRingVolume = __MaterialUI.SvgIcon; // require('material-ui/svg-icons/communication/ring-volume');
    export import CommunicationScreenShare = __MaterialUI.SvgIcon; // require('material-ui/svg-icons/communication/screen-share');
    export import CommunicationSpeakerPhone = __MaterialUI.SvgIcon; // require('material-ui/svg-icons/communication/speaker-phone');
    export import CommunicationStayCurrentLandscape = __MaterialUI.SvgIcon; // require('material-ui/svg-icons/communication/stay-current-landscape');
    export import CommunicationStayCurrentPortrait = __MaterialUI.SvgIcon; // require('material-ui/svg-icons/communication/stay-current-portrait');
    export import CommunicationStayPrimaryLandscape = __MaterialUI.SvgIcon; // require('material-ui/svg-icons/communication/stay-primary-landscape');
    export import CommunicationStayPrimaryPortrait = __MaterialUI.SvgIcon; // require('material-ui/svg-icons/communication/stay-primary-portrait');
    export import CommunicationStopScreenShare = __MaterialUI.SvgIcon; // require('material-ui/svg-icons/communication/stop-screen-share');
    export import CommunicationSwapCalls = __MaterialUI.SvgIcon; // require('material-ui/svg-icons/communication/swap-calls');
    export import CommunicationTactMail = __MaterialUI.SvgIcon; // require('material-ui/svg-icons/communication/tact-mail');
    export import CommunicationTextsms = __MaterialUI.SvgIcon; // require('material-ui/svg-icons/communication/textsms');
    export import CommunicationVoicemail = __MaterialUI.SvgIcon; // require('material-ui/svg-icons/communication/voicemail');
    export import CommunicationVpnKey = __MaterialUI.SvgIcon; // require('material-ui/svg-icons/communication/vpn-key');
    export import ContentAdd = __MaterialUI.SvgIcon; // require('material-ui/svg-icons/content/add');
    export import ContentAddBox = __MaterialUI.SvgIcon; // require('material-ui/svg-icons/content/add-box');
    export import ContentAddCircle = __MaterialUI.SvgIcon; // require('material-ui/svg-icons/content/add-circle');
    export import ContentAddCircleOutline = __MaterialUI.SvgIcon; // require('material-ui/svg-icons/content/add-circle-outline');
    export import ContentArchive = __MaterialUI.SvgIcon; // require('material-ui/svg-icons/content/archive');
    export import ContentBackspace = __MaterialUI.SvgIcon; // require('material-ui/svg-icons/content/backspace');
    export import ContentBlock = __MaterialUI.SvgIcon; // require('material-ui/svg-icons/content/block');
    export import ContentClear = __MaterialUI.SvgIcon; // require('material-ui/svg-icons/content/clear');
    export import ContentContentCopy = __MaterialUI.SvgIcon; // require('material-ui/svg-icons/content/content-copy');
    export import ContentContentCut = __MaterialUI.SvgIcon; // require('material-ui/svg-icons/content/content-cut');
    export import ContentContentPaste = __MaterialUI.SvgIcon; // require('material-ui/svg-icons/content/content-paste');
    export import ContentCreate = __MaterialUI.SvgIcon; // require('material-ui/svg-icons/content/create');
    export import ContentDrafts = __MaterialUI.SvgIcon; // require('material-ui/svg-icons/content/drafts');
    export import ContentFilterList = __MaterialUI.SvgIcon; // require('material-ui/svg-icons/content/filter-list');
    export import ContentFlag = __MaterialUI.SvgIcon; // require('material-ui/svg-icons/content/flag');
    export import ContentFontDownload = __MaterialUI.SvgIcon; // require('material-ui/svg-icons/content/font-download');
    export import ContentForward = __MaterialUI.SvgIcon; // require('material-ui/svg-icons/content/forward');
    export import ContentGesture = __MaterialUI.SvgIcon; // require('material-ui/svg-icons/content/gesture');
    export import ContentInbox = __MaterialUI.SvgIcon; // require('material-ui/svg-icons/content/inbox');
    export import ContentLink = __MaterialUI.SvgIcon; // require('material-ui/svg-icons/content/link');
    export import ContentMail = __MaterialUI.SvgIcon; // require('material-ui/svg-icons/content/mail');
    export import ContentMarkunread = __MaterialUI.SvgIcon; // require('material-ui/svg-icons/content/markunread');
    export import ContentMoveToInbox = __MaterialUI.SvgIcon; // require('material-ui/svg-icons/content/move-to-inbox');
    export import ContentNextWeek = __MaterialUI.SvgIcon; // require('material-ui/svg-icons/content/next-week');
    export import ContentRedo = __MaterialUI.SvgIcon; // require('material-ui/svg-icons/content/redo');
    export import ContentRemove = __MaterialUI.SvgIcon; // require('material-ui/svg-icons/content/remove');
    export import ContentRemoveCircle = __MaterialUI.SvgIcon; // require('material-ui/svg-icons/content/remove-circle');
    export import ContentRemoveCircleOutline = __MaterialUI.SvgIcon; // require('material-ui/svg-icons/content/remove-circle-outline');
    export import ContentReply = __MaterialUI.SvgIcon; // require('material-ui/svg-icons/content/reply');
    export import ContentReplyAll = __MaterialUI.SvgIcon; // require('material-ui/svg-icons/content/reply-all');
    export import ContentReport = __MaterialUI.SvgIcon; // require('material-ui/svg-icons/content/report');
    export import ContentSave = __MaterialUI.SvgIcon; // require('material-ui/svg-icons/content/save');
    export import ContentSelectAll = __MaterialUI.SvgIcon; // require('material-ui/svg-icons/content/select-all');
    export import ContentSend = __MaterialUI.SvgIcon; // require('material-ui/svg-icons/content/send');
    export import ContentSort = __MaterialUI.SvgIcon; // require('material-ui/svg-icons/content/sort');
    export import ContentTextFormat = __MaterialUI.SvgIcon; // require('material-ui/svg-icons/content/text-format');
    export import ContentUnarchive = __MaterialUI.SvgIcon; // require('material-ui/svg-icons/content/unarchive');
    export import ContentUndo = __MaterialUI.SvgIcon; // require('material-ui/svg-icons/content/undo');
    export import ContentWeekend = __MaterialUI.SvgIcon; // require('material-ui/svg-icons/content/weekend');
    export import DeviceAccessAlarm = __MaterialUI.SvgIcon; // require('material-ui/svg-icons/device/access-alarm');
    export import DeviceAccessAlarms = __MaterialUI.SvgIcon; // require('material-ui/svg-icons/device/access-alarms');
    export import DeviceAccessTime = __MaterialUI.SvgIcon; // require('material-ui/svg-icons/device/access-time');
    export import DeviceAddAlarm = __MaterialUI.SvgIcon; // require('material-ui/svg-icons/device/add-alarm');
    export import DeviceAirplanemodeActive = __MaterialUI.SvgIcon; // require('material-ui/svg-icons/device/airplanemode-active');
    export import DeviceAirplanemodeInactive = __MaterialUI.SvgIcon; // require('material-ui/svg-icons/device/airplanemode-inactive');
    export import DeviceBattery20 = __MaterialUI.SvgIcon; // require('material-ui/svg-icons/device/battery-20');
    export import DeviceBattery30 = __MaterialUI.SvgIcon; // require('material-ui/svg-icons/device/battery-30');
    export import DeviceBattery50 = __MaterialUI.SvgIcon; // require('material-ui/svg-icons/device/battery-50');
    export import DeviceBattery60 = __MaterialUI.SvgIcon; // require('material-ui/svg-icons/device/battery-60');
    export import DeviceBattery80 = __MaterialUI.SvgIcon; // require('material-ui/svg-icons/device/battery-80');
    export import DeviceBattery90 = __MaterialUI.SvgIcon; // require('material-ui/svg-icons/device/battery-90');
    export import DeviceBatteryAlert = __MaterialUI.SvgIcon; // require('material-ui/svg-icons/device/battery-alert');
    export import DeviceBatteryCharging20 = __MaterialUI.SvgIcon; // require('material-ui/svg-icons/device/battery-charging-20');
    export import DeviceBatteryCharging30 = __MaterialUI.SvgIcon; // require('material-ui/svg-icons/device/battery-charging-30');
    export import DeviceBatteryCharging50 = __MaterialUI.SvgIcon; // require('material-ui/svg-icons/device/battery-charging-50');
    export import DeviceBatteryCharging60 = __MaterialUI.SvgIcon; // require('material-ui/svg-icons/device/battery-charging-60');
    export import DeviceBatteryCharging80 = __MaterialUI.SvgIcon; // require('material-ui/svg-icons/device/battery-charging-80');
    export import DeviceBatteryCharging90 = __MaterialUI.SvgIcon; // require('material-ui/svg-icons/device/battery-charging-90');
    export import DeviceBatteryChargingFull = __MaterialUI.SvgIcon; // require('material-ui/svg-icons/device/battery-charging-full');
    export import DeviceBatteryFull = __MaterialUI.SvgIcon; // require('material-ui/svg-icons/device/battery-full');
    export import DeviceBatteryStd = __MaterialUI.SvgIcon; // require('material-ui/svg-icons/device/battery-std');
    export import DeviceBatteryUnknown = __MaterialUI.SvgIcon; // require('material-ui/svg-icons/device/battery-unknown');
    export import DeviceBluetooth = __MaterialUI.SvgIcon; // require('material-ui/svg-icons/device/bluetooth');
    export import DeviceBluetoothConnected = __MaterialUI.SvgIcon; // require('material-ui/svg-icons/device/bluetooth-connected');
    export import DeviceBluetoothDisabled = __MaterialUI.SvgIcon; // require('material-ui/svg-icons/device/bluetooth-disabled');
    export import DeviceBluetoothSearching = __MaterialUI.SvgIcon; // require('material-ui/svg-icons/device/bluetooth-searching');
    export import DeviceBrightnessAuto = __MaterialUI.SvgIcon; // require('material-ui/svg-icons/device/brightness-auto');
    export import DeviceBrightnessHigh = __MaterialUI.SvgIcon; // require('material-ui/svg-icons/device/brightness-high');
    export import DeviceBrightnessLow = __MaterialUI.SvgIcon; // require('material-ui/svg-icons/device/brightness-low');
    export import DeviceBrightnessMedium = __MaterialUI.SvgIcon; // require('material-ui/svg-icons/device/brightness-medium');
    export import DeviceDataUsage = __MaterialUI.SvgIcon; // require('material-ui/svg-icons/device/data-usage');
    export import DeviceDeveloperMode = __MaterialUI.SvgIcon; // require('material-ui/svg-icons/device/developer-mode');
    export import DeviceDevices = __MaterialUI.SvgIcon; // require('material-ui/svg-icons/device/devices');
    export import DeviceDvr = __MaterialUI.SvgIcon; // require('material-ui/svg-icons/device/dvr');
    export import DeviceGpsFixed = __MaterialUI.SvgIcon; // require('material-ui/svg-icons/device/gps-fixed');
    export import DeviceGpsNotFixed = __MaterialUI.SvgIcon; // require('material-ui/svg-icons/device/gps-not-fixed');
    export import DeviceGpsOff = __MaterialUI.SvgIcon; // require('material-ui/svg-icons/device/gps-off');
    export import DeviceGraphicEq = __MaterialUI.SvgIcon; // require('material-ui/svg-icons/device/graphic-eq');
    export import DeviceLocationDisabled = __MaterialUI.SvgIcon; // require('material-ui/svg-icons/device/location-disabled');
    export import DeviceLocationSearching = __MaterialUI.SvgIcon; // require('material-ui/svg-icons/device/location-searching');
    export import DeviceNetworkCell = __MaterialUI.SvgIcon; // require('material-ui/svg-icons/device/network-cell');
    export import DeviceNetworkWifi = __MaterialUI.SvgIcon; // require('material-ui/svg-icons/device/network-wifi');
    export import DeviceNfc = __MaterialUI.SvgIcon; // require('material-ui/svg-icons/device/nfc');
    export import DeviceScreenLockLandscape = __MaterialUI.SvgIcon; // require('material-ui/svg-icons/device/screen-lock-landscape');
    export import DeviceScreenLockPortrait = __MaterialUI.SvgIcon; // require('material-ui/svg-icons/device/screen-lock-portrait');
    export import DeviceScreenLockRotation = __MaterialUI.SvgIcon; // require('material-ui/svg-icons/device/screen-lock-rotation');
    export import DeviceScreenRotation = __MaterialUI.SvgIcon; // require('material-ui/svg-icons/device/screen-rotation');
    export import DeviceSdStorage = __MaterialUI.SvgIcon; // require('material-ui/svg-icons/device/sd-storage');
    export import DeviceSettingsSystemDaydream = __MaterialUI.SvgIcon; // require('material-ui/svg-icons/device/settings-system-daydream');
    export import DeviceSignalCellular0Bar = __MaterialUI.SvgIcon; // require('material-ui/svg-icons/device/signal-cellular-0-bar');
    export import DeviceSignalCellular1Bar = __MaterialUI.SvgIcon; // require('material-ui/svg-icons/device/signal-cellular-1-bar');
    export import DeviceSignalCellular2Bar = __MaterialUI.SvgIcon; // require('material-ui/svg-icons/device/signal-cellular-2-bar');
    export import DeviceSignalCellular3Bar = __MaterialUI.SvgIcon; // require('material-ui/svg-icons/device/signal-cellular-3-bar');
    export import DeviceSignalCellular4Bar = __MaterialUI.SvgIcon; // require('material-ui/svg-icons/device/signal-cellular-4-bar');
    export import DeviceSignalCellularConnectedNoInternet0Bar = __MaterialUI.SvgIcon; // require('material-ui/svg-icons/device/signal-cellular-connected-no-internet-0-bar');
    export import DeviceSignalCellularConnectedNoInternet1Bar = __MaterialUI.SvgIcon; // require('material-ui/svg-icons/device/signal-cellular-connected-no-internet-1-bar');
    export import DeviceSignalCellularConnectedNoInternet2Bar = __MaterialUI.SvgIcon; // require('material-ui/svg-icons/device/signal-cellular-connected-no-internet-2-bar');
    export import DeviceSignalCellularConnectedNoInternet3Bar = __MaterialUI.SvgIcon; // require('material-ui/svg-icons/device/signal-cellular-connected-no-internet-3-bar');
    export import DeviceSignalCellularConnectedNoInternet4Bar = __MaterialUI.SvgIcon; // require('material-ui/svg-icons/device/signal-cellular-connected-no-internet-4-bar');
    export import DeviceSignalCellularNoSim = __MaterialUI.SvgIcon; // require('material-ui/svg-icons/device/signal-cellular-no-sim');
    export import DeviceSignalCellularNull = __MaterialUI.SvgIcon; // require('material-ui/svg-icons/device/signal-cellular-null');
    export import DeviceSignalCellularOff = __MaterialUI.SvgIcon; // require('material-ui/svg-icons/device/signal-cellular-off');
    export import DeviceSignalWifi0Bar = __MaterialUI.SvgIcon; // require('material-ui/svg-icons/device/signal-wifi-0-bar');
    export import DeviceSignalWifi1Bar = __MaterialUI.SvgIcon; // require('material-ui/svg-icons/device/signal-wifi-1-bar');
    export import DeviceSignalWifi1BarLock = __MaterialUI.SvgIcon; // require('material-ui/svg-icons/device/signal-wifi-1-bar-lock');
    export import DeviceSignalWifi2Bar = __MaterialUI.SvgIcon; // require('material-ui/svg-icons/device/signal-wifi-2-bar');
    export import DeviceSignalWifi2BarLock = __MaterialUI.SvgIcon; // require('material-ui/svg-icons/device/signal-wifi-2-bar-lock');
    export import DeviceSignalWifi3Bar = __MaterialUI.SvgIcon; // require('material-ui/svg-icons/device/signal-wifi-3-bar');
    export import DeviceSignalWifi3BarLock = __MaterialUI.SvgIcon; // require('material-ui/svg-icons/device/signal-wifi-3-bar-lock');
    export import DeviceSignalWifi4Bar = __MaterialUI.SvgIcon; // require('material-ui/svg-icons/device/signal-wifi-4-bar');
    export import DeviceSignalWifi4BarLock = __MaterialUI.SvgIcon; // require('material-ui/svg-icons/device/signal-wifi-4-bar-lock');
    export import DeviceSignalWifiOff = __MaterialUI.SvgIcon; // require('material-ui/svg-icons/device/signal-wifi-off');
    export import DeviceStorage = __MaterialUI.SvgIcon; // require('material-ui/svg-icons/device/storage');
    export import DeviceUsb = __MaterialUI.SvgIcon; // require('material-ui/svg-icons/device/usb');
    export import DeviceWallpaper = __MaterialUI.SvgIcon; // require('material-ui/svg-icons/device/wallpaper');
    export import DeviceWidgets = __MaterialUI.SvgIcon; // require('material-ui/svg-icons/device/widgets');
    export import DeviceWifiLock = __MaterialUI.SvgIcon; // require('material-ui/svg-icons/device/wifi-lock');
    export import DeviceWifiTethering = __MaterialUI.SvgIcon; // require('material-ui/svg-icons/device/wifi-tethering');
    export import EditorAttachFile = __MaterialUI.SvgIcon; // require('material-ui/svg-icons/editor/attach-file');
    export import EditorAttachMoney = __MaterialUI.SvgIcon; // require('material-ui/svg-icons/editor/attach-money');
    export import EditorBorderAll = __MaterialUI.SvgIcon; // require('material-ui/svg-icons/editor/border-all');
    export import EditorBorderBottom = __MaterialUI.SvgIcon; // require('material-ui/svg-icons/editor/border-bottom');
    export import EditorBorderClear = __MaterialUI.SvgIcon; // require('material-ui/svg-icons/editor/border-clear');
    export import EditorBorderColor = __MaterialUI.SvgIcon; // require('material-ui/svg-icons/editor/border-color');
    export import EditorBorderHorizontal = __MaterialUI.SvgIcon; // require('material-ui/svg-icons/editor/border-horizontal');
    export import EditorBorderInner = __MaterialUI.SvgIcon; // require('material-ui/svg-icons/editor/border-inner');
    export import EditorBorderLeft = __MaterialUI.SvgIcon; // require('material-ui/svg-icons/editor/border-left');
    export import EditorBorderOuter = __MaterialUI.SvgIcon; // require('material-ui/svg-icons/editor/border-outer');
    export import EditorBorderRight = __MaterialUI.SvgIcon; // require('material-ui/svg-icons/editor/border-right');
    export import EditorBorderStyle = __MaterialUI.SvgIcon; // require('material-ui/svg-icons/editor/border-style');
    export import EditorBorderTop = __MaterialUI.SvgIcon; // require('material-ui/svg-icons/editor/border-top');
    export import EditorBorderVertical = __MaterialUI.SvgIcon; // require('material-ui/svg-icons/editor/border-vertical');
    export import EditorDragHandle = __MaterialUI.SvgIcon; // require('material-ui/svg-icons/editor/drag-handle');
    export import EditorFormatAlignCenter = __MaterialUI.SvgIcon; // require('material-ui/svg-icons/editor/format-align-center');
    export import EditorFormatAlignJustify = __MaterialUI.SvgIcon; // require('material-ui/svg-icons/editor/format-align-justify');
    export import EditorFormatAlignLeft = __MaterialUI.SvgIcon; // require('material-ui/svg-icons/editor/format-align-left');
    export import EditorFormatAlignRight = __MaterialUI.SvgIcon; // require('material-ui/svg-icons/editor/format-align-right');
    export import EditorFormatBold = __MaterialUI.SvgIcon; // require('material-ui/svg-icons/editor/format-bold');
    export import EditorFormatClear = __MaterialUI.SvgIcon; // require('material-ui/svg-icons/editor/format-clear');
    export import EditorFormatColorFill = __MaterialUI.SvgIcon; // require('material-ui/svg-icons/editor/format-color-fill');
    export import EditorFormatColorReset = __MaterialUI.SvgIcon; // require('material-ui/svg-icons/editor/format-color-reset');
    export import EditorFormatColorText = __MaterialUI.SvgIcon; // require('material-ui/svg-icons/editor/format-color-text');
    export import EditorFormatIndentDecrease = __MaterialUI.SvgIcon; // require('material-ui/svg-icons/editor/format-indent-decrease');
    export import EditorFormatIndentIncrease = __MaterialUI.SvgIcon; // require('material-ui/svg-icons/editor/format-indent-increase');
    export import EditorFormatItalic = __MaterialUI.SvgIcon; // require('material-ui/svg-icons/editor/format-italic');
    export import EditorFormatLineSpacing = __MaterialUI.SvgIcon; // require('material-ui/svg-icons/editor/format-line-spacing');
    export import EditorFormatListBulleted = __MaterialUI.SvgIcon; // require('material-ui/svg-icons/editor/format-list-bulleted');
    export import EditorFormatListNumbered = __MaterialUI.SvgIcon; // require('material-ui/svg-icons/editor/format-list-numbered');
    export import EditorFormatPaint = __MaterialUI.SvgIcon; // require('material-ui/svg-icons/editor/format-paint');
    export import EditorFormatQuote = __MaterialUI.SvgIcon; // require('material-ui/svg-icons/editor/format-quote');
    export import EditorFormatShapes = __MaterialUI.SvgIcon; // require('material-ui/svg-icons/editor/format-shapes');
    export import EditorFormatSize = __MaterialUI.SvgIcon; // require('material-ui/svg-icons/editor/format-size');
    export import EditorFormatStrikethrough = __MaterialUI.SvgIcon; // require('material-ui/svg-icons/editor/format-strikethrough');
    export import EditorFormatTextdirectionLToR = __MaterialUI.SvgIcon; // require('material-ui/svg-icons/editor/format-textdirection-l-to-r');
    export import EditorFormatTextdirectionRToL = __MaterialUI.SvgIcon; // require('material-ui/svg-icons/editor/format-textdirection-r-to-l');
    export import EditorFormatUnderlined = __MaterialUI.SvgIcon; // require('material-ui/svg-icons/editor/format-underlined');
    export import EditorFunctions = __MaterialUI.SvgIcon; // require('material-ui/svg-icons/editor/functions');
    export import EditorHighlight = __MaterialUI.SvgIcon; // require('material-ui/svg-icons/editor/highlight');
    export import EditorInsertChart = __MaterialUI.SvgIcon; // require('material-ui/svg-icons/editor/insert-chart');
    export import EditorInsertComment = __MaterialUI.SvgIcon; // require('material-ui/svg-icons/editor/insert-comment');
    export import EditorInsertDriveFile = __MaterialUI.SvgIcon; // require('material-ui/svg-icons/editor/insert-drive-file');
    export import EditorInsertEmoticon = __MaterialUI.SvgIcon; // require('material-ui/svg-icons/editor/insert-emoticon');
    export import EditorInsertInvitation = __MaterialUI.SvgIcon; // require('material-ui/svg-icons/editor/insert-invitation');
    export import EditorInsertLink = __MaterialUI.SvgIcon; // require('material-ui/svg-icons/editor/insert-link');
    export import EditorInsertPhoto = __MaterialUI.SvgIcon; // require('material-ui/svg-icons/editor/insert-photo');
    export import EditorLinearScale = __MaterialUI.SvgIcon; // require('material-ui/svg-icons/editor/linear-scale');
    export import EditorMergeType = __MaterialUI.SvgIcon; // require('material-ui/svg-icons/editor/merge-type');
    export import EditorModeComment = __MaterialUI.SvgIcon; // require('material-ui/svg-icons/editor/mode-comment');
    export import EditorModeEdit = __MaterialUI.SvgIcon; // require('material-ui/svg-icons/editor/mode-edit');
    export import EditorMoneyOff = __MaterialUI.SvgIcon; // require('material-ui/svg-icons/editor/money-off');
    export import EditorPublish = __MaterialUI.SvgIcon; // require('material-ui/svg-icons/editor/publish');
    export import EditorShortText = __MaterialUI.SvgIcon; // require('material-ui/svg-icons/editor/short-text');
    export import EditorSpaceBar = __MaterialUI.SvgIcon; // require('material-ui/svg-icons/editor/space-bar');
    export import EditorStrikethroughS = __MaterialUI.SvgIcon; // require('material-ui/svg-icons/editor/strikethrough-s');
    export import EditorTextFields = __MaterialUI.SvgIcon; // require('material-ui/svg-icons/editor/text-fields');
    export import EditorVerticalAlignBottom = __MaterialUI.SvgIcon; // require('material-ui/svg-icons/editor/vertical-align-bottom');
    export import EditorVerticalAlignCenter = __MaterialUI.SvgIcon; // require('material-ui/svg-icons/editor/vertical-align-center');
    export import EditorVerticalAlignTop = __MaterialUI.SvgIcon; // require('material-ui/svg-icons/editor/vertical-align-top');
    export import EditorWrapText = __MaterialUI.SvgIcon; // require('material-ui/svg-icons/editor/wrap-text');
    export import FileAttachment = __MaterialUI.SvgIcon; // require('material-ui/svg-icons/file/attachment');
    export import FileCloud = __MaterialUI.SvgIcon; // require('material-ui/svg-icons/file/cloud');
    export import FileCloudCircle = __MaterialUI.SvgIcon; // require('material-ui/svg-icons/file/cloud-circle');
    export import FileCloudDone = __MaterialUI.SvgIcon; // require('material-ui/svg-icons/file/cloud-done');
    export import FileCloudDownload = __MaterialUI.SvgIcon; // require('material-ui/svg-icons/file/cloud-download');
    export import FileCloudOff = __MaterialUI.SvgIcon; // require('material-ui/svg-icons/file/cloud-off');
    export import FileCloudQueue = __MaterialUI.SvgIcon; // require('material-ui/svg-icons/file/cloud-queue');
    export import FileCloudUpload = __MaterialUI.SvgIcon; // require('material-ui/svg-icons/file/cloud-upload');
    export import FileCreateNewFolder = __MaterialUI.SvgIcon; // require('material-ui/svg-icons/file/create-new-folder');
    export import FileFileDownload = __MaterialUI.SvgIcon; // require('material-ui/svg-icons/file/file-download');
    export import FileFileUpload = __MaterialUI.SvgIcon; // require('material-ui/svg-icons/file/file-upload');
    export import FileFolder = __MaterialUI.SvgIcon; // require('material-ui/svg-icons/file/folder');
    export import FileFolderOpen = __MaterialUI.SvgIcon; // require('material-ui/svg-icons/file/folder-open');
    export import FileFolderShared = __MaterialUI.SvgIcon; // require('material-ui/svg-icons/file/folder-shared');
    export import HardwareCast = __MaterialUI.SvgIcon; // require('material-ui/svg-icons/hardware/cast');
    export import HardwareCastConnected = __MaterialUI.SvgIcon; // require('material-ui/svg-icons/hardware/cast-connected');
    export import HardwareComputer = __MaterialUI.SvgIcon; // require('material-ui/svg-icons/hardware/computer');
    export import HardwareDesktopMac = __MaterialUI.SvgIcon; // require('material-ui/svg-icons/hardware/desktop-mac');
    export import HardwareDesktopWindows = __MaterialUI.SvgIcon; // require('material-ui/svg-icons/hardware/desktop-windows');
    export import HardwareDeveloperBoard = __MaterialUI.SvgIcon; // require('material-ui/svg-icons/hardware/developer-board');
    export import HardwareDeviceHub = __MaterialUI.SvgIcon; // require('material-ui/svg-icons/hardware/device-hub');
    export import HardwareDevicesOther = __MaterialUI.SvgIcon; // require('material-ui/svg-icons/hardware/devices-other');
    export import HardwareDock = __MaterialUI.SvgIcon; // require('material-ui/svg-icons/hardware/dock');
    export import HardwareGamepad = __MaterialUI.SvgIcon; // require('material-ui/svg-icons/hardware/gamepad');
    export import HardwareHeadset = __MaterialUI.SvgIcon; // require('material-ui/svg-icons/hardware/headset');
    export import HardwareHeadsetMic = __MaterialUI.SvgIcon; // require('material-ui/svg-icons/hardware/headset-mic');
    export import HardwareKeyboard = __MaterialUI.SvgIcon; // require('material-ui/svg-icons/hardware/keyboard');
    export import HardwareKeyboardArrowDown = __MaterialUI.SvgIcon; // require('material-ui/svg-icons/hardware/keyboard-arrow-down');
    export import HardwareKeyboardArrowLeft = __MaterialUI.SvgIcon; // require('material-ui/svg-icons/hardware/keyboard-arrow-left');
    export import HardwareKeyboardArrowRight = __MaterialUI.SvgIcon; // require('material-ui/svg-icons/hardware/keyboard-arrow-right');
    export import HardwareKeyboardArrowUp = __MaterialUI.SvgIcon; // require('material-ui/svg-icons/hardware/keyboard-arrow-up');
    export import HardwareKeyboardBackspace = __MaterialUI.SvgIcon; // require('material-ui/svg-icons/hardware/keyboard-backspace');
    export import HardwareKeyboardCapslock = __MaterialUI.SvgIcon; // require('material-ui/svg-icons/hardware/keyboard-capslock');
    export import HardwareKeyboardHide = __MaterialUI.SvgIcon; // require('material-ui/svg-icons/hardware/keyboard-hide');
    export import HardwareKeyboardReturn = __MaterialUI.SvgIcon; // require('material-ui/svg-icons/hardware/keyboard-return');
    export import HardwareKeyboardTab = __MaterialUI.SvgIcon; // require('material-ui/svg-icons/hardware/keyboard-tab');
    export import HardwareKeyboardVoice = __MaterialUI.SvgIcon; // require('material-ui/svg-icons/hardware/keyboard-voice');
    export import HardwareLaptop = __MaterialUI.SvgIcon; // require('material-ui/svg-icons/hardware/laptop');
    export import HardwareLaptopChromebook = __MaterialUI.SvgIcon; // require('material-ui/svg-icons/hardware/laptop-chromebook');
    export import HardwareLaptopMac = __MaterialUI.SvgIcon; // require('material-ui/svg-icons/hardware/laptop-mac');
    export import HardwareLaptopWindows = __MaterialUI.SvgIcon; // require('material-ui/svg-icons/hardware/laptop-windows');
    export import HardwareMemory = __MaterialUI.SvgIcon; // require('material-ui/svg-icons/hardware/memory');
    export import HardwareMouse = __MaterialUI.SvgIcon; // require('material-ui/svg-icons/hardware/mouse');
    export import HardwarePhoneAndroid = __MaterialUI.SvgIcon; // require('material-ui/svg-icons/hardware/phone-android');
    export import HardwarePhoneIphone = __MaterialUI.SvgIcon; // require('material-ui/svg-icons/hardware/phone-iphone');
    export import HardwarePhonelink = __MaterialUI.SvgIcon; // require('material-ui/svg-icons/hardware/phonelink');
    export import HardwarePhonelinkOff = __MaterialUI.SvgIcon; // require('material-ui/svg-icons/hardware/phonelink-off');
    export import HardwarePowerInput = __MaterialUI.SvgIcon; // require('material-ui/svg-icons/hardware/power-input');
    export import HardwareRouter = __MaterialUI.SvgIcon; // require('material-ui/svg-icons/hardware/router');
    export import HardwareScanner = __MaterialUI.SvgIcon; // require('material-ui/svg-icons/hardware/scanner');
    export import HardwareSecurity = __MaterialUI.SvgIcon; // require('material-ui/svg-icons/hardware/security');
    export import HardwareSimCard = __MaterialUI.SvgIcon; // require('material-ui/svg-icons/hardware/sim-card');
    export import HardwareSmartphone = __MaterialUI.SvgIcon; // require('material-ui/svg-icons/hardware/smartphone');
    export import HardwareSpeaker = __MaterialUI.SvgIcon; // require('material-ui/svg-icons/hardware/speaker');
    export import HardwareSpeakerGroup = __MaterialUI.SvgIcon; // require('material-ui/svg-icons/hardware/speaker-group');
    export import HardwareTablet = __MaterialUI.SvgIcon; // require('material-ui/svg-icons/hardware/tablet');
    export import HardwareTabletAndroid = __MaterialUI.SvgIcon; // require('material-ui/svg-icons/hardware/tablet-android');
    export import HardwareTabletMac = __MaterialUI.SvgIcon; // require('material-ui/svg-icons/hardware/tablet-mac');
    export import HardwareToys = __MaterialUI.SvgIcon; // require('material-ui/svg-icons/hardware/toys');
    export import HardwareTv = __MaterialUI.SvgIcon; // require('material-ui/svg-icons/hardware/tv');
    export import HardwareVideogameAsset = __MaterialUI.SvgIcon; // require('material-ui/svg-icons/hardware/videogame-asset');
    export import HardwareWatch = __MaterialUI.SvgIcon; // require('material-ui/svg-icons/hardware/watch');
    export import ImageAddAPhoto = __MaterialUI.SvgIcon; // require('material-ui/svg-icons/image/add-a-photo');
    export import ImageAddToPhotos = __MaterialUI.SvgIcon; // require('material-ui/svg-icons/image/add-to-photos');
    export import ImageAdjust = __MaterialUI.SvgIcon; // require('material-ui/svg-icons/image/adjust');
    export import ImageAssistant = __MaterialUI.SvgIcon; // require('material-ui/svg-icons/image/assistant');
    export import ImageAssistantPhoto = __MaterialUI.SvgIcon; // require('material-ui/svg-icons/image/assistant-photo');
    export import ImageAudiotrack = __MaterialUI.SvgIcon; // require('material-ui/svg-icons/image/audiotrack');
    export import ImageBlurCircular = __MaterialUI.SvgIcon; // require('material-ui/svg-icons/image/blur-circular');
    export import ImageBlurLinear = __MaterialUI.SvgIcon; // require('material-ui/svg-icons/image/blur-linear');
    export import ImageBlurOff = __MaterialUI.SvgIcon; // require('material-ui/svg-icons/image/blur-off');
    export import ImageBlurOn = __MaterialUI.SvgIcon; // require('material-ui/svg-icons/image/blur-on');
    export import ImageBrightness1 = __MaterialUI.SvgIcon; // require('material-ui/svg-icons/image/brightness-1');
    export import ImageBrightness2 = __MaterialUI.SvgIcon; // require('material-ui/svg-icons/image/brightness-2');
    export import ImageBrightness3 = __MaterialUI.SvgIcon; // require('material-ui/svg-icons/image/brightness-3');
    export import ImageBrightness4 = __MaterialUI.SvgIcon; // require('material-ui/svg-icons/image/brightness-4');
    export import ImageBrightness5 = __MaterialUI.SvgIcon; // require('material-ui/svg-icons/image/brightness-5');
    export import ImageBrightness6 = __MaterialUI.SvgIcon; // require('material-ui/svg-icons/image/brightness-6');
    export import ImageBrightness7 = __MaterialUI.SvgIcon; // require('material-ui/svg-icons/image/brightness-7');
    export import ImageBrokenImage = __MaterialUI.SvgIcon; // require('material-ui/svg-icons/image/broken-image');
    export import ImageBrush = __MaterialUI.SvgIcon; // require('material-ui/svg-icons/image/brush');
    export import ImageCamera = __MaterialUI.SvgIcon; // require('material-ui/svg-icons/image/camera');
    export import ImageCameraAlt = __MaterialUI.SvgIcon; // require('material-ui/svg-icons/image/camera-alt');
    export import ImageCameraFront = __MaterialUI.SvgIcon; // require('material-ui/svg-icons/image/camera-front');
    export import ImageCameraRear = __MaterialUI.SvgIcon; // require('material-ui/svg-icons/image/camera-rear');
    export import ImageCameraRoll = __MaterialUI.SvgIcon; // require('material-ui/svg-icons/image/camera-roll');
    export import ImageCenterFocusStrong = __MaterialUI.SvgIcon; // require('material-ui/svg-icons/image/center-focus-strong');
    export import ImageCenterFocusWeak = __MaterialUI.SvgIcon; // require('material-ui/svg-icons/image/center-focus-weak');
    export import ImageCollections = __MaterialUI.SvgIcon; // require('material-ui/svg-icons/image/collections');
    export import ImageCollectionsBookmark = __MaterialUI.SvgIcon; // require('material-ui/svg-icons/image/collections-bookmark');
    export import ImageColorize = __MaterialUI.SvgIcon; // require('material-ui/svg-icons/image/colorize');
    export import ImageColorLens = __MaterialUI.SvgIcon; // require('material-ui/svg-icons/image/color-lens');
    export import ImageCompare = __MaterialUI.SvgIcon; // require('material-ui/svg-icons/image/compare');
    export import ImageControlPoint = __MaterialUI.SvgIcon; // require('material-ui/svg-icons/image/control-point');
    export import ImageControlPointDuplicate = __MaterialUI.SvgIcon; // require('material-ui/svg-icons/image/control-point-duplicate');
    export import ImageCrop = __MaterialUI.SvgIcon; // require('material-ui/svg-icons/image/crop');
    export import ImageCrop169 = __MaterialUI.SvgIcon; // require('material-ui/svg-icons/image/crop-16-9');
    export import ImageCrop32 = __MaterialUI.SvgIcon; // require('material-ui/svg-icons/image/crop-3-2');
    export import ImageCrop54 = __MaterialUI.SvgIcon; // require('material-ui/svg-icons/image/crop-5-4');
    export import ImageCrop75 = __MaterialUI.SvgIcon; // require('material-ui/svg-icons/image/crop-7-5');
    export import ImageCropDin = __MaterialUI.SvgIcon; // require('material-ui/svg-icons/image/crop-din');
    export import ImageCropFree = __MaterialUI.SvgIcon; // require('material-ui/svg-icons/image/crop-free');
    export import ImageCropLandscape = __MaterialUI.SvgIcon; // require('material-ui/svg-icons/image/crop-landscape');
    export import ImageCropOriginal = __MaterialUI.SvgIcon; // require('material-ui/svg-icons/image/crop-original');
    export import ImageCropPortrait = __MaterialUI.SvgIcon; // require('material-ui/svg-icons/image/crop-portrait');
    export import ImageCropRotate = __MaterialUI.SvgIcon; // require('material-ui/svg-icons/image/crop-rotate');
    export import ImageCropSquare = __MaterialUI.SvgIcon; // require('material-ui/svg-icons/image/crop-square');
    export import ImageDehaze = __MaterialUI.SvgIcon; // require('material-ui/svg-icons/image/dehaze');
    export import ImageDetails = __MaterialUI.SvgIcon; // require('material-ui/svg-icons/image/details');
    export import ImageEdit = __MaterialUI.SvgIcon; // require('material-ui/svg-icons/image/edit');
    export import ImageExposure = __MaterialUI.SvgIcon; // require('material-ui/svg-icons/image/exposure');
    export import ImageExposureNeg1 = __MaterialUI.SvgIcon; // require('material-ui/svg-icons/image/exposure-neg-1');
    export import ImageExposureNeg2 = __MaterialUI.SvgIcon; // require('material-ui/svg-icons/image/exposure-neg-2');
    export import ImageExposurePlus1 = __MaterialUI.SvgIcon; // require('material-ui/svg-icons/image/exposure-plus-1');
    export import ImageExposurePlus2 = __MaterialUI.SvgIcon; // require('material-ui/svg-icons/image/exposure-plus-2');
    export import ImageExposureZero = __MaterialUI.SvgIcon; // require('material-ui/svg-icons/image/exposure-zero');
    export import ImageFilter = __MaterialUI.SvgIcon; // require('material-ui/svg-icons/image/filter');
    export import ImageFilter1 = __MaterialUI.SvgIcon; // require('material-ui/svg-icons/image/filter-1');
    export import ImageFilter2 = __MaterialUI.SvgIcon; // require('material-ui/svg-icons/image/filter-2');
    export import ImageFilter3 = __MaterialUI.SvgIcon; // require('material-ui/svg-icons/image/filter-3');
    export import ImageFilter4 = __MaterialUI.SvgIcon; // require('material-ui/svg-icons/image/filter-4');
    export import ImageFilter5 = __MaterialUI.SvgIcon; // require('material-ui/svg-icons/image/filter-5');
    export import ImageFilter6 = __MaterialUI.SvgIcon; // require('material-ui/svg-icons/image/filter-6');
    export import ImageFilter7 = __MaterialUI.SvgIcon; // require('material-ui/svg-icons/image/filter-7');
    export import ImageFilter8 = __MaterialUI.SvgIcon; // require('material-ui/svg-icons/image/filter-8');
    export import ImageFilter9 = __MaterialUI.SvgIcon; // require('material-ui/svg-icons/image/filter-9');
    export import ImageFilter9Plus = __MaterialUI.SvgIcon; // require('material-ui/svg-icons/image/filter-9-plus');
    export import ImageFilterBAndW = __MaterialUI.SvgIcon; // require('material-ui/svg-icons/image/filter-b-and-w');
    export import ImageFilterCenterFocus = __MaterialUI.SvgIcon; // require('material-ui/svg-icons/image/filter-center-focus');
    export import ImageFilterDrama = __MaterialUI.SvgIcon; // require('material-ui/svg-icons/image/filter-drama');
    export import ImageFilterFrames = __MaterialUI.SvgIcon; // require('material-ui/svg-icons/image/filter-frames');
    export import ImageFilterHdr = __MaterialUI.SvgIcon; // require('material-ui/svg-icons/image/filter-hdr');
    export import ImageFilterNone = __MaterialUI.SvgIcon; // require('material-ui/svg-icons/image/filter-none');
    export import ImageFilterTiltShift = __MaterialUI.SvgIcon; // require('material-ui/svg-icons/image/filter-tilt-shift');
    export import ImageFilterVintage = __MaterialUI.SvgIcon; // require('material-ui/svg-icons/image/filter-vintage');
    export import ImageFlare = __MaterialUI.SvgIcon; // require('material-ui/svg-icons/image/flare');
    export import ImageFlashAuto = __MaterialUI.SvgIcon; // require('material-ui/svg-icons/image/flash-auto');
    export import ImageFlashOff = __MaterialUI.SvgIcon; // require('material-ui/svg-icons/image/flash-off');
    export import ImageFlashOn = __MaterialUI.SvgIcon; // require('material-ui/svg-icons/image/flash-on');
    export import ImageFlip = __MaterialUI.SvgIcon; // require('material-ui/svg-icons/image/flip');
    export import ImageGradient = __MaterialUI.SvgIcon; // require('material-ui/svg-icons/image/gradient');
    export import ImageGrain = __MaterialUI.SvgIcon; // require('material-ui/svg-icons/image/grain');
    export import ImageGridOff = __MaterialUI.SvgIcon; // require('material-ui/svg-icons/image/grid-off');
    export import ImageGridOn = __MaterialUI.SvgIcon; // require('material-ui/svg-icons/image/grid-on');
    export import ImageHdrOff = __MaterialUI.SvgIcon; // require('material-ui/svg-icons/image/hdr-off');
    export import ImageHdrOn = __MaterialUI.SvgIcon; // require('material-ui/svg-icons/image/hdr-on');
    export import ImageHdrStrong = __MaterialUI.SvgIcon; // require('material-ui/svg-icons/image/hdr-strong');
    export import ImageHdrWeak = __MaterialUI.SvgIcon; // require('material-ui/svg-icons/image/hdr-weak');
    export import ImageHealing = __MaterialUI.SvgIcon; // require('material-ui/svg-icons/image/healing');
    export import ImageImage = __MaterialUI.SvgIcon; // require('material-ui/svg-icons/image/image');
    export import ImageImageAspectRatio = __MaterialUI.SvgIcon; // require('material-ui/svg-icons/image/image-aspect-ratio');
    export import ImageIso = __MaterialUI.SvgIcon; // require('material-ui/svg-icons/image/iso');
    export import ImageLandscape = __MaterialUI.SvgIcon; // require('material-ui/svg-icons/image/landscape');
    export import ImageLeakAdd = __MaterialUI.SvgIcon; // require('material-ui/svg-icons/image/leak-add');
    export import ImageLeakRemove = __MaterialUI.SvgIcon; // require('material-ui/svg-icons/image/leak-remove');
    export import ImageLens = __MaterialUI.SvgIcon; // require('material-ui/svg-icons/image/lens');
    export import ImageLinkedCamera = __MaterialUI.SvgIcon; // require('material-ui/svg-icons/image/linked-camera');
    export import ImageLooks = __MaterialUI.SvgIcon; // require('material-ui/svg-icons/image/looks');
    export import ImageLooks3 = __MaterialUI.SvgIcon; // require('material-ui/svg-icons/image/looks-3');
    export import ImageLooks4 = __MaterialUI.SvgIcon; // require('material-ui/svg-icons/image/looks-4');
    export import ImageLooks5 = __MaterialUI.SvgIcon; // require('material-ui/svg-icons/image/looks-5');
    export import ImageLooks6 = __MaterialUI.SvgIcon; // require('material-ui/svg-icons/image/looks-6');
    export import ImageLooksOne = __MaterialUI.SvgIcon; // require('material-ui/svg-icons/image/looks-one');
    export import ImageLooksTwo = __MaterialUI.SvgIcon; // require('material-ui/svg-icons/image/looks-two');
    export import ImageLoupe = __MaterialUI.SvgIcon; // require('material-ui/svg-icons/image/loupe');
    export import ImageMonochromePhotos = __MaterialUI.SvgIcon; // require('material-ui/svg-icons/image/monochrome-photos');
    export import ImageMovieCreation = __MaterialUI.SvgIcon; // require('material-ui/svg-icons/image/movie-creation');
    export import ImageMovieFilter = __MaterialUI.SvgIcon; // require('material-ui/svg-icons/image/movie-filter');
    export import ImageMusicNote = __MaterialUI.SvgIcon; // require('material-ui/svg-icons/image/music-note');
    export import ImageNature = __MaterialUI.SvgIcon; // require('material-ui/svg-icons/image/nature');
    export import ImageNaturePeople = __MaterialUI.SvgIcon; // require('material-ui/svg-icons/image/nature-people');
    export import ImageNavigateBefore = __MaterialUI.SvgIcon; // require('material-ui/svg-icons/image/navigate-before');
    export import ImageNavigateNext = __MaterialUI.SvgIcon; // require('material-ui/svg-icons/image/navigate-next');
    export import ImagePalette = __MaterialUI.SvgIcon; // require('material-ui/svg-icons/image/palette');
    export import ImagePanorama = __MaterialUI.SvgIcon; // require('material-ui/svg-icons/image/panorama');
    export import ImagePanoramaFishEye = __MaterialUI.SvgIcon; // require('material-ui/svg-icons/image/panorama-fish-eye');
    export import ImagePanoramaHorizontal = __MaterialUI.SvgIcon; // require('material-ui/svg-icons/image/panorama-horizontal');
    export import ImagePanoramaVertical = __MaterialUI.SvgIcon; // require('material-ui/svg-icons/image/panorama-vertical');
    export import ImagePanoramaWideAngle = __MaterialUI.SvgIcon; // require('material-ui/svg-icons/image/panorama-wide-angle');
    export import ImagePhoto = __MaterialUI.SvgIcon; // require('material-ui/svg-icons/image/photo');
    export import ImagePhotoAlbum = __MaterialUI.SvgIcon; // require('material-ui/svg-icons/image/photo-album');
    export import ImagePhotoCamera = __MaterialUI.SvgIcon; // require('material-ui/svg-icons/image/photo-camera');
    export import ImagePhotoFilter = __MaterialUI.SvgIcon; // require('material-ui/svg-icons/image/photo-filter');
    export import ImagePhotoLibrary = __MaterialUI.SvgIcon; // require('material-ui/svg-icons/image/photo-library');
    export import ImagePhotoSizeSelectActual = __MaterialUI.SvgIcon; // require('material-ui/svg-icons/image/photo-size-select-actual');
    export import ImagePhotoSizeSelectLarge = __MaterialUI.SvgIcon; // require('material-ui/svg-icons/image/photo-size-select-large');
    export import ImagePhotoSizeSelectSmall = __MaterialUI.SvgIcon; // require('material-ui/svg-icons/image/photo-size-select-small');
    export import ImagePictureAsPdf = __MaterialUI.SvgIcon; // require('material-ui/svg-icons/image/picture-as-pdf');
    export import ImagePortrait = __MaterialUI.SvgIcon; // require('material-ui/svg-icons/image/portrait');
    export import ImageRemoveRedEye = __MaterialUI.SvgIcon; // require('material-ui/svg-icons/image/remove-red-eye');
    export import ImageRotate90DegreesCcw = __MaterialUI.SvgIcon; // require('material-ui/svg-icons/image/rotate-90-degrees-ccw');
    export import ImageRotateLeft = __MaterialUI.SvgIcon; // require('material-ui/svg-icons/image/rotate-left');
    export import ImageRotateRight = __MaterialUI.SvgIcon; // require('material-ui/svg-icons/image/rotate-right');
    export import ImageSlideshow = __MaterialUI.SvgIcon; // require('material-ui/svg-icons/image/slideshow');
    export import ImageStraighten = __MaterialUI.SvgIcon; // require('material-ui/svg-icons/image/straighten');
    export import ImageStyle = __MaterialUI.SvgIcon; // require('material-ui/svg-icons/image/style');
    export import ImageSwitchCamera = __MaterialUI.SvgIcon; // require('material-ui/svg-icons/image/switch-camera');
    export import ImageSwitchVideo = __MaterialUI.SvgIcon; // require('material-ui/svg-icons/image/switch-video');
    export import ImageTagFaces = __MaterialUI.SvgIcon; // require('material-ui/svg-icons/image/tag-faces');
    export import ImageTexture = __MaterialUI.SvgIcon; // require('material-ui/svg-icons/image/texture');
    export import ImageTimelapse = __MaterialUI.SvgIcon; // require('material-ui/svg-icons/image/timelapse');
    export import ImageTimer = __MaterialUI.SvgIcon; // require('material-ui/svg-icons/image/timer');
    export import ImageTimer10 = __MaterialUI.SvgIcon; // require('material-ui/svg-icons/image/timer-10');
    export import ImageTimer3 = __MaterialUI.SvgIcon; // require('material-ui/svg-icons/image/timer-3');
    export import ImageTimerOff = __MaterialUI.SvgIcon; // require('material-ui/svg-icons/image/timer-off');
    export import ImageTonality = __MaterialUI.SvgIcon; // require('material-ui/svg-icons/image/tonality');
    export import ImageTransform = __MaterialUI.SvgIcon; // require('material-ui/svg-icons/image/transform');
    export import ImageTune = __MaterialUI.SvgIcon; // require('material-ui/svg-icons/image/tune');
    export import ImageViewComfy = __MaterialUI.SvgIcon; // require('material-ui/svg-icons/image/view-comfy');
    export import ImageViewCompact = __MaterialUI.SvgIcon; // require('material-ui/svg-icons/image/view-compact');
    export import ImageVignette = __MaterialUI.SvgIcon; // require('material-ui/svg-icons/image/vignette');
    export import ImageWbAuto = __MaterialUI.SvgIcon; // require('material-ui/svg-icons/image/wb-auto');
    export import ImageWbCloudy = __MaterialUI.SvgIcon; // require('material-ui/svg-icons/image/wb-cloudy');
    export import ImageWbIncandescent = __MaterialUI.SvgIcon; // require('material-ui/svg-icons/image/wb-incandescent');
    export import ImageWbIridescent = __MaterialUI.SvgIcon; // require('material-ui/svg-icons/image/wb-iridescent');
    export import ImageWbSunny = __MaterialUI.SvgIcon; // require('material-ui/svg-icons/image/wb-sunny');
    export import Index = __MaterialUI.SvgIcon; // require('material-ui/svg-icons/index');
    export import IndexGenerator = __MaterialUI.SvgIcon; // require('material-ui/svg-icons/index-generator');
    export import MapsAddLocation = __MaterialUI.SvgIcon; // require('material-ui/svg-icons/maps/add-location');
    export import MapsBeenhere = __MaterialUI.SvgIcon; // require('material-ui/svg-icons/maps/beenhere');
    export import MapsDirections = __MaterialUI.SvgIcon; // require('material-ui/svg-icons/maps/directions');
    export import MapsDirectionsBike = __MaterialUI.SvgIcon; // require('material-ui/svg-icons/maps/directions-bike');
    export import MapsDirectionsBoat = __MaterialUI.SvgIcon; // require('material-ui/svg-icons/maps/directions-boat');
    export import MapsDirectionsBus = __MaterialUI.SvgIcon; // require('material-ui/svg-icons/maps/directions-bus');
    export import MapsDirectionsCar = __MaterialUI.SvgIcon; // require('material-ui/svg-icons/maps/directions-car');
    export import MapsDirectionsRailway = __MaterialUI.SvgIcon; // require('material-ui/svg-icons/maps/directions-railway');
    export import MapsDirectionsRun = __MaterialUI.SvgIcon; // require('material-ui/svg-icons/maps/directions-run');
    export import MapsDirectionsSubway = __MaterialUI.SvgIcon; // require('material-ui/svg-icons/maps/directions-subway');
    export import MapsDirectionsTransit = __MaterialUI.SvgIcon; // require('material-ui/svg-icons/maps/directions-transit');
    export import MapsDirectionsWalk = __MaterialUI.SvgIcon; // require('material-ui/svg-icons/maps/directions-walk');
    export import MapsEditLocation = __MaterialUI.SvgIcon; // require('material-ui/svg-icons/maps/edit-location');
    export import MapsFlight = __MaterialUI.SvgIcon; // require('material-ui/svg-icons/maps/flight');
    export import MapsHotel = __MaterialUI.SvgIcon; // require('material-ui/svg-icons/maps/hotel');
    export import MapsLayers = __MaterialUI.SvgIcon; // require('material-ui/svg-icons/maps/layers');
    export import MapsLayersClear = __MaterialUI.SvgIcon; // require('material-ui/svg-icons/maps/layers-clear');
    export import MapsLocalActivity = __MaterialUI.SvgIcon; // require('material-ui/svg-icons/maps/local-activity');
    export import MapsLocalAirport = __MaterialUI.SvgIcon; // require('material-ui/svg-icons/maps/local-airport');
    export import MapsLocalAtm = __MaterialUI.SvgIcon; // require('material-ui/svg-icons/maps/local-atm');
    export import MapsLocalBar = __MaterialUI.SvgIcon; // require('material-ui/svg-icons/maps/local-bar');
    export import MapsLocalCafe = __MaterialUI.SvgIcon; // require('material-ui/svg-icons/maps/local-cafe');
    export import MapsLocalCarWash = __MaterialUI.SvgIcon; // require('material-ui/svg-icons/maps/local-car-wash');
    export import MapsLocalConvenienceStore = __MaterialUI.SvgIcon; // require('material-ui/svg-icons/maps/local-convenience-store');
    export import MapsLocalDining = __MaterialUI.SvgIcon; // require('material-ui/svg-icons/maps/local-dining');
    export import MapsLocalDrink = __MaterialUI.SvgIcon; // require('material-ui/svg-icons/maps/local-drink');
    export import MapsLocalFlorist = __MaterialUI.SvgIcon; // require('material-ui/svg-icons/maps/local-florist');
    export import MapsLocalGasStation = __MaterialUI.SvgIcon; // require('material-ui/svg-icons/maps/local-gas-station');
    export import MapsLocalGroceryStore = __MaterialUI.SvgIcon; // require('material-ui/svg-icons/maps/local-grocery-store');
    export import MapsLocalHospital = __MaterialUI.SvgIcon; // require('material-ui/svg-icons/maps/local-hospital');
    export import MapsLocalHotel = __MaterialUI.SvgIcon; // require('material-ui/svg-icons/maps/local-hotel');
    export import MapsLocalLaundryService = __MaterialUI.SvgIcon; // require('material-ui/svg-icons/maps/local-laundry-service');
    export import MapsLocalLibrary = __MaterialUI.SvgIcon; // require('material-ui/svg-icons/maps/local-library');
    export import MapsLocalMall = __MaterialUI.SvgIcon; // require('material-ui/svg-icons/maps/local-mall');
    export import MapsLocalMovies = __MaterialUI.SvgIcon; // require('material-ui/svg-icons/maps/local-movies');
    export import MapsLocalOffer = __MaterialUI.SvgIcon; // require('material-ui/svg-icons/maps/local-offer');
    export import MapsLocalParking = __MaterialUI.SvgIcon; // require('material-ui/svg-icons/maps/local-parking');
    export import MapsLocalPharmacy = __MaterialUI.SvgIcon; // require('material-ui/svg-icons/maps/local-pharmacy');
    export import MapsLocalPhone = __MaterialUI.SvgIcon; // require('material-ui/svg-icons/maps/local-phone');
    export import MapsLocalPizza = __MaterialUI.SvgIcon; // require('material-ui/svg-icons/maps/local-pizza');
    export import MapsLocalPlay = __MaterialUI.SvgIcon; // require('material-ui/svg-icons/maps/local-play');
    export import MapsLocalPostOffice = __MaterialUI.SvgIcon; // require('material-ui/svg-icons/maps/local-post-office');
    export import MapsLocalPrintshop = __MaterialUI.SvgIcon; // require('material-ui/svg-icons/maps/local-printshop');
    export import MapsLocalSee = __MaterialUI.SvgIcon; // require('material-ui/svg-icons/maps/local-see');
    export import MapsLocalShipping = __MaterialUI.SvgIcon; // require('material-ui/svg-icons/maps/local-shipping');
    export import MapsLocalTaxi = __MaterialUI.SvgIcon; // require('material-ui/svg-icons/maps/local-taxi');
    export import MapsMap = __MaterialUI.SvgIcon; // require('material-ui/svg-icons/maps/map');
    export import MapsMyLocation = __MaterialUI.SvgIcon; // require('material-ui/svg-icons/maps/my-location');
    export import MapsNavigation = __MaterialUI.SvgIcon; // require('material-ui/svg-icons/maps/navigation');
    export import MapsNearMe = __MaterialUI.SvgIcon; // require('material-ui/svg-icons/maps/near-me');
    export import MapsPersonPin = __MaterialUI.SvgIcon; // require('material-ui/svg-icons/maps/person-pin');
    export import MapsPersonPinCircle = __MaterialUI.SvgIcon; // require('material-ui/svg-icons/maps/person-pin-circle');
    export import MapsPinDrop = __MaterialUI.SvgIcon; // require('material-ui/svg-icons/maps/pin-drop');
    export import MapsPlace = __MaterialUI.SvgIcon; // require('material-ui/svg-icons/maps/place');
    export import MapsRateReview = __MaterialUI.SvgIcon; // require('material-ui/svg-icons/maps/rate-review');
    export import MapsRestaurantMenu = __MaterialUI.SvgIcon; // require('material-ui/svg-icons/maps/restaurant-menu');
    export import MapsSatellite = __MaterialUI.SvgIcon; // require('material-ui/svg-icons/maps/satellite');
    export import MapsStoreMallDirectory = __MaterialUI.SvgIcon; // require('material-ui/svg-icons/maps/store-mall-directory');
    export import MapsTerrain = __MaterialUI.SvgIcon; // require('material-ui/svg-icons/maps/terrain');
    export import MapsTraffic = __MaterialUI.SvgIcon; // require('material-ui/svg-icons/maps/traffic');
    export import MapsZoomOutMap = __MaterialUI.SvgIcon; // require('material-ui/svg-icons/maps/zoom-out-map');
    export import NavigationApps = __MaterialUI.SvgIcon; // require('material-ui/svg-icons/navigation/apps');
    export import NavigationArrowBack = __MaterialUI.SvgIcon; // require('material-ui/svg-icons/navigation/arrow-back');
    export import NavigationArrowDownward = __MaterialUI.SvgIcon; // require('material-ui/svg-icons/navigation/arrow-downward');
    export import NavigationArrowDropDown = __MaterialUI.SvgIcon; // require('material-ui/svg-icons/navigation/arrow-drop-down');
    export import NavigationArrowDropDownCircle = __MaterialUI.SvgIcon; // require('material-ui/svg-icons/navigation/arrow-drop-down-circle');
    export import NavigationArrowDropRight = __MaterialUI.SvgIcon; // require('material-ui/svg-icons/navigation-arrow-drop-right');
    export import NavigationArrowDropUp = __MaterialUI.SvgIcon; // require('material-ui/svg-icons/navigation/arrow-drop-up');
    export import NavigationArrowForward = __MaterialUI.SvgIcon; // require('material-ui/svg-icons/navigation/arrow-forward');
    export import NavigationArrowUpward = __MaterialUI.SvgIcon; // require('material-ui/svg-icons/navigation/arrow-upward');
    export import NavigationCancel = __MaterialUI.SvgIcon; // require('material-ui/svg-icons/navigation/cancel');
    export import NavigationCheck = __MaterialUI.SvgIcon; // require('material-ui/svg-icons/navigation/check');
    export import NavigationChevronLeft = __MaterialUI.SvgIcon; // require('material-ui/svg-icons/navigation/chevron-left');
    export import NavigationChevronRight = __MaterialUI.SvgIcon; // require('material-ui/svg-icons/navigation/chevron-right');
    export import NavigationClose = __MaterialUI.SvgIcon; // require('material-ui/svg-icons/navigation/close');
    export import NavigationExpandLess = __MaterialUI.SvgIcon; // require('material-ui/svg-icons/navigation/expand-less');
    export import NavigationExpandMore = __MaterialUI.SvgIcon; // require('material-ui/svg-icons/navigation/expand-more');
    export import NavigationFullscreen = __MaterialUI.SvgIcon; // require('material-ui/svg-icons/navigation/fullscreen');
    export import NavigationFullscreenExit = __MaterialUI.SvgIcon; // require('material-ui/svg-icons/navigation/fullscreen-exit');
    export import NavigationMenu = __MaterialUI.SvgIcon; // require('material-ui/svg-icons/navigation/menu');
    export import NavigationMoreHoriz = __MaterialUI.SvgIcon; // require('material-ui/svg-icons/navigation/more-horiz');
    export import NavigationMoreVert = __MaterialUI.SvgIcon; // require('material-ui/svg-icons/navigation/more-vert');
    export import NavigationRefresh = __MaterialUI.SvgIcon; // require('material-ui/svg-icons/navigation/refresh');
    export import NavigationSubdirectoryArrowLeft = __MaterialUI.SvgIcon; // require('material-ui/svg-icons/navigation/subdirectory-arrow-left');
    export import NavigationSubdirectoryArrowRight = __MaterialUI.SvgIcon; // require('material-ui/svg-icons/navigation/subdirectory-arrow-right');
    export import NavigationUnfoldLess = __MaterialUI.SvgIcon; // require('material-ui/svg-icons/navigation/unfold-less');
    export import NavigationUnfoldMore = __MaterialUI.SvgIcon; // require('material-ui/svg-icons/navigation/unfold-more');
    export import NotificationAdb = __MaterialUI.SvgIcon; // require('material-ui/svg-icons/notification/adb');
    export import NotificationAirlineSeatFlat = __MaterialUI.SvgIcon; // require('material-ui/svg-icons/notification/airline-seat-flat');
    export import NotificationAirlineSeatFlatAngled = __MaterialUI.SvgIcon; // require('material-ui/svg-icons/notification/airline-seat-flat-angled');
    export import NotificationAirlineSeatIndividualSuite = __MaterialUI.SvgIcon; // require('material-ui/svg-icons/notification/airline-seat-individual-suite');
    export import NotificationAirlineSeatLegroomExtra = __MaterialUI.SvgIcon; // require('material-ui/svg-icons/notification/airline-seat-legroom-extra');
    export import NotificationAirlineSeatLegroomNormal = __MaterialUI.SvgIcon; // require('material-ui/svg-icons/notification/airline-seat-legroom-normal');
    export import NotificationAirlineSeatLegroomReduced = __MaterialUI.SvgIcon; // require('material-ui/svg-icons/notification/airline-seat-legroom-reduced');
    export import NotificationAirlineSeatReclineExtra = __MaterialUI.SvgIcon; // require('material-ui/svg-icons/notification/airline-seat-recline-extra');
    export import NotificationAirlineSeatReclineNormal = __MaterialUI.SvgIcon; // require('material-ui/svg-icons/notification/airline-seat-recline-normal');
    export import NotificationBluetoothAudio = __MaterialUI.SvgIcon; // require('material-ui/svg-icons/notification/bluetooth-audio');
    export import NotificationConfirmationNumber = __MaterialUI.SvgIcon; // require('material-ui/svg-icons/notification/confirmation-number');
    export import NotificationDiscFull = __MaterialUI.SvgIcon; // require('material-ui/svg-icons/notification/disc-full');
    export import NotificationDoNotDisturb = __MaterialUI.SvgIcon; // require('material-ui/svg-icons/notification/do-not-disturb');
    export import NotificationDoNotDisturbAlt = __MaterialUI.SvgIcon; // require('material-ui/svg-icons/notification/do-not-disturb-alt');
    export import NotificationDriveEta = __MaterialUI.SvgIcon; // require('material-ui/svg-icons/notification/drive-eta');
    export import NotificationEnhancedEncryption = __MaterialUI.SvgIcon; // require('material-ui/svg-icons/notification/enhanced-encryption');
    export import NotificationEventAvailable = __MaterialUI.SvgIcon; // require('material-ui/svg-icons/notification/event-available');
    export import NotificationEventBusy = __MaterialUI.SvgIcon; // require('material-ui/svg-icons/notification/event-busy');
    export import NotificationEventNote = __MaterialUI.SvgIcon; // require('material-ui/svg-icons/notification/event-note');
    export import NotificationFolderSpecial = __MaterialUI.SvgIcon; // require('material-ui/svg-icons/notification/folder-special');
    export import NotificationLiveTv = __MaterialUI.SvgIcon; // require('material-ui/svg-icons/notification/live-tv');
    export import NotificationMms = __MaterialUI.SvgIcon; // require('material-ui/svg-icons/notification/mms');
    export import NotificationMore = __MaterialUI.SvgIcon; // require('material-ui/svg-icons/notification/more');
    export import NotificationNetworkCheck = __MaterialUI.SvgIcon; // require('material-ui/svg-icons/notification/network-check');
    export import NotificationNetworkLocked = __MaterialUI.SvgIcon; // require('material-ui/svg-icons/notification/network-locked');
    export import NotificationNoEncryption = __MaterialUI.SvgIcon; // require('material-ui/svg-icons/notification/no-encryption');
    export import NotificationOndemandVideo = __MaterialUI.SvgIcon; // require('material-ui/svg-icons/notification/ondemand-video');
    export import NotificationPersonalVideo = __MaterialUI.SvgIcon; // require('material-ui/svg-icons/notification/personal-video');
    export import NotificationPhoneBluetoothSpeaker = __MaterialUI.SvgIcon; // require('material-ui/svg-icons/notification/phone-bluetooth-speaker');
    export import NotificationPhoneForwarded = __MaterialUI.SvgIcon; // require('material-ui/svg-icons/notification/phone-forwarded');
    export import NotificationPhoneInTalk = __MaterialUI.SvgIcon; // require('material-ui/svg-icons/notification/phone-in-talk');
    export import NotificationPhoneLocked = __MaterialUI.SvgIcon; // require('material-ui/svg-icons/notification/phone-locked');
    export import NotificationPhoneMissed = __MaterialUI.SvgIcon; // require('material-ui/svg-icons/notification/phone-missed');
    export import NotificationPhonePaused = __MaterialUI.SvgIcon; // require('material-ui/svg-icons/notification/phone-paused');
    export import NotificationPower = __MaterialUI.SvgIcon; // require('material-ui/svg-icons/notification/power');
    export import NotificationRvHookup = __MaterialUI.SvgIcon; // require('material-ui/svg-icons/notification/rv-hookup');
    export import NotificationSdCard = __MaterialUI.SvgIcon; // require('material-ui/svg-icons/notification/sd-card');
    export import NotificationSimCardAlert = __MaterialUI.SvgIcon; // require('material-ui/svg-icons/notification/sim-card-alert');
    export import NotificationSms = __MaterialUI.SvgIcon; // require('material-ui/svg-icons/notification/sms');
    export import NotificationSmsFailed = __MaterialUI.SvgIcon; // require('material-ui/svg-icons/notification/sms-failed');
    export import NotificationSync = __MaterialUI.SvgIcon; // require('material-ui/svg-icons/notification/sync');
    export import NotificationSyncDisabled = __MaterialUI.SvgIcon; // require('material-ui/svg-icons/notification/sync-disabled');
    export import NotificationSyncProblem = __MaterialUI.SvgIcon; // require('material-ui/svg-icons/notification/sync-problem');
    export import NotificationSystemUpdate = __MaterialUI.SvgIcon; // require('material-ui/svg-icons/notification/system-update');
    export import NotificationTapAndPlay = __MaterialUI.SvgIcon; // require('material-ui/svg-icons/notification/tap-and-play');
    export import NotificationTimeToLeave = __MaterialUI.SvgIcon; // require('material-ui/svg-icons/notification/time-to-leave');
    export import NotificationVibration = __MaterialUI.SvgIcon; // require('material-ui/svg-icons/notification/vibration');
    export import NotificationVoiceChat = __MaterialUI.SvgIcon; // require('material-ui/svg-icons/notification/voice-chat');
    export import NotificationVpnLock = __MaterialUI.SvgIcon; // require('material-ui/svg-icons/notification/vpn-lock');
    export import NotificationWc = __MaterialUI.SvgIcon; // require('material-ui/svg-icons/notification/wc');
    export import NotificationWifi = __MaterialUI.SvgIcon; // require('material-ui/svg-icons/notification/wifi');
    export import PlacesAcUnit = __MaterialUI.SvgIcon; // require('material-ui/svg-icons/places/ac-unit');
    export import PlacesAirportShuttle = __MaterialUI.SvgIcon; // require('material-ui/svg-icons/places/airport-shuttle');
    export import PlacesAllInclusive = __MaterialUI.SvgIcon; // require('material-ui/svg-icons/places/all-inclusive');
    export import PlacesBeachAccess = __MaterialUI.SvgIcon; // require('material-ui/svg-icons/places/beach-access');
    export import PlacesBusinessCenter = __MaterialUI.SvgIcon; // require('material-ui/svg-icons/places/business-center');
    export import PlacesCasino = __MaterialUI.SvgIcon; // require('material-ui/svg-icons/places/casino');
    export import PlacesChildCare = __MaterialUI.SvgIcon; // require('material-ui/svg-icons/places/child-care');
    export import PlacesChildFriendly = __MaterialUI.SvgIcon; // require('material-ui/svg-icons/places/child-friendly');
    export import PlacesFitnessCenter = __MaterialUI.SvgIcon; // require('material-ui/svg-icons/places/fitness-center');
    export import PlacesFreeBreakfast = __MaterialUI.SvgIcon; // require('material-ui/svg-icons/places/free-breakfast');
    export import PlacesGolfCourse = __MaterialUI.SvgIcon; // require('material-ui/svg-icons/places/golf-course');
    export import PlacesHotTub = __MaterialUI.SvgIcon; // require('material-ui/svg-icons/places/hot-tub');
    export import PlacesKitchen = __MaterialUI.SvgIcon; // require('material-ui/svg-icons/places/kitchen');
    export import PlacesPool = __MaterialUI.SvgIcon; // require('material-ui/svg-icons/places/pool');
    export import PlacesRoomService = __MaterialUI.SvgIcon; // require('material-ui/svg-icons/places/room-service');
    export import PlacesSmokeFree = __MaterialUI.SvgIcon; // require('material-ui/svg-icons/places/smoke-free');
    export import PlacesSmokingRooms = __MaterialUI.SvgIcon; // require('material-ui/svg-icons/places/smoking-rooms');
    export import PlacesSpa = __MaterialUI.SvgIcon; // require('material-ui/svg-icons/places/spa');
    export import SocialCake = __MaterialUI.SvgIcon; // require('material-ui/svg-icons/social/cake');
    export import SocialDomain = __MaterialUI.SvgIcon; // require('material-ui/svg-icons/social/domain');
    export import SocialGroup = __MaterialUI.SvgIcon; // require('material-ui/svg-icons/social/group');
    export import SocialGroupAdd = __MaterialUI.SvgIcon; // require('material-ui/svg-icons/social/group-add');
    export import SocialLocationCity = __MaterialUI.SvgIcon; // require('material-ui/svg-icons/social/location-city');
    export import SocialMood = __MaterialUI.SvgIcon; // require('material-ui/svg-icons/social/mood');
    export import SocialMoodBad = __MaterialUI.SvgIcon; // require('material-ui/svg-icons/social/mood-bad');
    export import SocialNotifications = __MaterialUI.SvgIcon; // require('material-ui/svg-icons/social/notifications');
    export import SocialNotificationsActive = __MaterialUI.SvgIcon; // require('material-ui/svg-icons/social/notifications-active');
    export import SocialNotificationsNone = __MaterialUI.SvgIcon; // require('material-ui/svg-icons/social/notifications-none');
    export import SocialNotificationsOff = __MaterialUI.SvgIcon; // require('material-ui/svg-icons/social/notifications-off');
    export import SocialNotificationsPaused = __MaterialUI.SvgIcon; // require('material-ui/svg-icons/social/notifications-paused');
    export import SocialPages = __MaterialUI.SvgIcon; // require('material-ui/svg-icons/social/pages');
    export import SocialPartyMode = __MaterialUI.SvgIcon; // require('material-ui/svg-icons/social/party-mode');
    export import SocialPeople = __MaterialUI.SvgIcon; // require('material-ui/svg-icons/social/people');
    export import SocialPeopleOutline = __MaterialUI.SvgIcon; // require('material-ui/svg-icons/social/people-outline');
    export import SocialPerson = __MaterialUI.SvgIcon; // require('material-ui/svg-icons/social/person');
    export import SocialPersonAdd = __MaterialUI.SvgIcon; // require('material-ui/svg-icons/social/person-add');
    export import SocialPersonOutline = __MaterialUI.SvgIcon; // require('material-ui/svg-icons/social/person-outline');
    export import SocialPlusOne = __MaterialUI.SvgIcon; // require('material-ui/svg-icons/social/plus-one');
    export import SocialPoll = __MaterialUI.SvgIcon; // require('material-ui/svg-icons/social/poll');
    export import SocialPublic = __MaterialUI.SvgIcon; // require('material-ui/svg-icons/social/public');
    export import SocialSchool = __MaterialUI.SvgIcon; // require('material-ui/svg-icons/social/school');
    export import SocialShare = __MaterialUI.SvgIcon; // require('material-ui/svg-icons/social/share');
    export import SocialWhatshot = __MaterialUI.SvgIcon; // require('material-ui/svg-icons/social/whatshot');
    export import ToggleCheckBox = __MaterialUI.SvgIcon; // require('material-ui/svg-icons/toggle/check-box');
    export import ToggleCheckBoxOutlineBlank = __MaterialUI.SvgIcon; // require('material-ui/svg-icons/toggle/check-box-outline-blank');
    export import ToggleIndeterminateCheckBox = __MaterialUI.SvgIcon; // require('material-ui/svg-icons/toggle/indeterminate-check-box');
    export import ToggleRadioButtonChecked = __MaterialUI.SvgIcon; // require('material-ui/svg-icons/toggle/radio-button-checked');
    export import ToggleRadioButtonUnchecked = __MaterialUI.SvgIcon; // require('material-ui/svg-icons/toggle/radio-button-unchecked');
    export import ToggleStar = __MaterialUI.SvgIcon; // require('material-ui/svg-icons/toggle/star');
    export import ToggleStarBorder = __MaterialUI.SvgIcon; // require('material-ui/svg-icons/toggle/star-border');
    export import ToggleStarHalf = __MaterialUI.SvgIcon; // require('material-ui/svg-icons/toggle/star-half');
}


declare module 'material-ui/internal/AppCanvas' {
    interface AppCanvasProps extends React.Props<AppCanvas> { }
    class AppCanvas extends React.Component<AppCanvasProps, {}> { }
    export default AppCanvas;
}
declare module 'material-ui/internal/AutoLockScrolling' {
    interface AutoLockScrollingProps extends React.Props<AutoLockScrolling> {
        lock: boolean;
    }
    class AutoLockScrolling extends React.Component<AutoLockScrollingProps, {}> { }
    export default AutoLockScrolling;
}
declare module 'material-ui/internal/BeforeAfterWrapper' {
    interface BeforeAfterWrapperProps extends React.Props<BeforeAfterWrapper> {
        afterElementType?: string,
        afterStyle?: React.CSSProperties,
        beforeElementType?: string,
        beforeStyle?: React.CSSProperties,
        elementType?: string,
        style?: React.CSSProperties,
    }
    class BeforeAfterWrapper extends React.Component<BeforeAfterWrapperProps, {}> { }
    export default BeforeAfterWrapper;
}
declare module 'material-ui/internal/CircleRipple' {
    interface CircleRippleProps extends React.Props<CircleRipple> {
        aborted?: boolean;
        color?: string;
        opacity?: number;
        style?: React.CSSProperties;
    }
    class CircleRipple extends React.Component<CircleRippleProps, {}> { }
    export default CircleRipple;
}
declare module 'material-ui/internal/ClearFix' {
    interface ClearFixProps extends React.Props<ClearFix> {
        style?: React.CSSProperties;
    }
    class ClearFix extends React.Component<ClearFixProps, {}> { }
    export default ClearFix;
}
declare module 'material-ui/internal/ClickAwayListener' {
    interface ClickAwayListenerProps extends React.Props<ClickAwayListener> {
        onClickAway?: any,
    }
    class ClickAwayListener extends React.Component<ClickAwayListenerProps, {}> { }
    export default ClickAwayListener;
}
declare module 'material-ui/internal/EnhancedButton' {
    interface EnhancedButtonProps extends __MaterialUI.SharedEnhancedButtonProps<EnhancedButton> {
    }
    class EnhancedButton extends React.Component<EnhancedButtonProps, {}> { }
    export default EnhancedButton;
}
declare module 'material-ui/internal/EnhancedSwitch' {
    interface EnhancedSwitchProps extends __MaterialUI.Switches.CommonEnhancedSwitchProps<EnhancedSwitch> {
    }
    class EnhancedSwitch extends React.Component<EnhancedSwitchProps, {}> { }
    export default EnhancedSwitch;
}
declare module 'material-ui/internal/ExpandTransition' {
    interface ExpandTransitionProps extends React.Props<ExpandTransition> {
        enterDelay?: number;
        loading?: boolean;
        open?: boolean;
        style?: React.CSSProperties;
        transitionDelay?: number;
        transitionDuration?: number;
    }
    class ExpandTransition extends React.Component<ExpandTransitionProps, {}> { }
    export default ExpandTransition;
}
declare module 'material-ui/internal/ExpandTransitionChild' {
    interface ExpandTransitionChildProps extends React.Props<ExpandTransitionChild> {
        enterDelay?: number;
        style?: React.CSSProperties;
        transitionDelay?: number;
        transitionDuration?: number;
    }
    class ExpandTransitionChild extends React.Component<ExpandTransitionChildProps, {}> { }
    export default ExpandTransitionChild;
}
declare module 'material-ui/internal/FocusRipple' {
    interface FocusRippleProps extends React.Props<FocusRipple> {
        color?: string,
        innerStyle?: React.CSSProperties,
        opacity?: number,
        show?: boolean,
        style?: React.CSSProperties
    }
    class FocusRipple extends React.Component<FocusRippleProps, {}> { }
    export default FocusRipple;
}
declare module 'material-ui/internal/Overlay' {
    interface OverlayProps extends React.Props<Overlay> {
        autoLockScrolling?: boolean;
        show: boolean;
        style?: React.CSSProperties;
        transitionEnabled?: boolean;
        onClick?: React.MouseEventHandler<{}>;
        onTouchTap?: __MaterialUI.TouchTapEventHandler;
    }
    class Overlay extends React.Component<OverlayProps, {}> { }
    export default Overlay;
}
declare module 'material-ui/internal/RenderToLayer' {
    interface RenderToLayerProps extends React.Props<RenderToLayer> {
        componentClickAway?: Function;
        open: boolean;
        render: Function;
        useLayerForClickAway?: boolean;
    }
    class RenderToLayer extends React.Component<RenderToLayerProps, {}> { }
    export default RenderToLayer;
}
declare module 'material-ui/internal/ScaleIn' {
    interface ScaleInProps extends React.Props<ScaleIn> {
        childStyle?: React.CSSProperties;
        enterDelay?: number;
        maxScale?: number;
        minScale?: number;
    }
    class ScaleIn extends React.Component<ScaleInProps, {}> { }
    export default ScaleIn;
}
declare module 'material-ui/internal/ScaleInChild' {
    interface ScaleInChildProps extends React.Props<ScaleInChild> {
        enterDelay?: number;
        maxScale?: number;
        minScale?: number;
        style?: React.CSSProperties;
    }
    class ScaleInChild extends React.Component<ScaleInChildProps, {}> { }
    export default ScaleInChild;
}
declare module 'material-ui/internal/SlideIn' {
    interface SlideInProps extends React.Props<SlideIn> {
        childStyle?: React.CSSProperties;
        direction?: __MaterialUI.propTypes.direction;
        enterDelay?: number;
        style?: React.CSSProperties;
    }
    class SlideIn extends React.Component<SlideInProps, {}> { }
    export default SlideIn;
}
declare module 'material-ui/internal/SlideInChild' {
    interface SlideInChildProps extends React.Props<SlideInChild> {
        direction?: string,
        enterDelay?: number;
        getLeaveDirection: Function;
        style?: React.CSSProperties;
    }
    class SlideInChild extends React.Component<SlideInChildProps, {}> { }
    export default SlideInChild;
}
declare module 'material-ui/internal/Tooltip' {
    interface TooltipProps extends React.Props<Tooltip> {
        className?: string;
        horizontalPosition?: __MaterialUI.propTypes.tooltipHorizontal;
        label: any;
        show?: boolean;
        style?: React.CSSProperties;
        touch?: boolean;
        verticalPosition?: __MaterialUI.propTypes.vertical;
    }
    class Tooltip extends React.Component<TooltipProps, {}> { }
    export default Tooltip;
}
declare module 'material-ui/internal/TouchRipple' {
    interface TouchRippleProps extends React.Props<TouchRipple> {
        abortOnScroll?: boolean,
        centerRipple?: boolean;
        color?: string;
        opacity?: number;
        style?: React.CSSProperties
    }
    class TouchRipple extends React.Component<TouchRippleProps, {}> { }
    export default TouchRipple;
}<|MERGE_RESOLUTION|>--- conflicted
+++ resolved
@@ -1,10 +1,13 @@
 // Type definitions for material-ui v0.17.51
 // Project: https://github.com/callemall/material-ui
-<<<<<<< HEAD
-// Definitions by: Nathan Brown <https://github.com/ngbrown>, Igor Beagorudsky <https://github.com/theigor>, Ali Taheri Moghaddar <https://github.com/alitaheri>, Oliver Herrmann <https://github.com/herrmanno>, Daniel Roth <https://github.com/DaIgeb>, Aurelién Allienne <https://github.com/allienna>, Matthias Schlesinger <https://github.com/schlesingermatthias>
-=======
-// Definitions by: Nathan Brown <https://github.com/ngbrown>, Igor Belagorudsky <https://github.com/theigor>, Ali Taheri Moghaddar <https://github.com/alitaheri>, Oliver Herrmann <https://github.com/herrmanno>, Daniel Roth <https://github.com/DaIgeb>, Aurelién Allienne <https://github.com/allienna>, Jonathon Kelly <https://github.com/InsidersByte>
->>>>>>> 740b493d
+// Definitions by: Nathan Brown <https://github.com/ngbrown>
+//                 Igor Beagorudsky <https://github.com/theigor>
+//                 Ali Taheri Moghaddar <https://github.com/alitaheri>
+//                 Oliver Herrmann <https://github.com/herrmanno>
+//                 Daniel Roth <https://github.com/DaIgeb>
+//                 Aurelién Allienne <https://github.com/allienna>
+//                 Matthias Schlesinger <https://github.com/schlesingermatthias>
+//                 Jonathon Kelly <https://github.com/InsidersByte>
 // Definitions: https://github.com/DefinitelyTyped/DefinitelyTyped
 // TypeScript Version: 2.2
 
