// Type definitions for axe-webdriverjs 2.1
// Project: https://github.com/dequelabs/axe-webdriverjs#readme
// Definitions by: Joshua Goldberg <https://github.com/JoshuaKGoldberg>
<<<<<<< HEAD
//                Tyler Krupicka <https://github.com/tylerkrupicka>
=======
>>>>>>> ec1e3312
// Definitions: https://github.com/DefinitelyTyped/DefinitelyTyped
// TypeScript Version: 2.3

import { Result, RunOptions, Spec } from "axe-core";
import { WebDriver } from "selenium-webdriver";

export interface AxeAnalysis {
    inapplicable: Result[];
    incomplete: Result[];
    passes: Result[];
    timestamp: string;
    url: string;
    violations: Result[];
}

export type DeprecatedAnalyzeCallback = (results: AxeAnalysis) => void;
export type AnalyzeCallback = (err: Error | null, results: AxeAnalysis) => void;

export interface AxeBuilder {
    /**
     * Includes a selector in analysis.
     *
     * @param selector   CSS selector of the element to include.
     */
    include(selector: string): this;

    /**
     * Excludes a selector from analysis.
     *
     * @param selector   CSS selector of the element to exclude.
     */
    exclude(selector: string): this;

    /**
     * Options to directly pass to `axe.run`.
     *
     * @param options   aXe options object.
     * @remarks Will override any other configured options, including calls to `withRules` and `withTags`.
     * @see https://github.com/dequelabs/axe-core/issues/937
     */
    options(options: RunOptions): this;

    /**
     * Limits analysis to only the specified rules.
     *
     * @param rules   Array of rule IDs, or a single rule ID as a string.
     * @remarks Cannot be used with `withTags`.
     */
    withRules(rules: string | string[]): this;

    /**
     * Limist analysis to only the specified tags.
     *
     * @param rules   Array of tags, or a single tag as a string.
     * @remarks Cannot be used with `withRules`.
     */
    withTags(tags: string | string[]): this;

    /**
     * Set the list of rules to skip when running an analysis
     *
     * @param rules   Array of rule IDs, or a single rule ID as a string.
     */
    disableRules(rules: string | string[]): this;

    /**
     * Configures aXe before running analyze.
     *
     * @param config   aXe Configuration spec to use in analysis.
     */
    configure(config: Spec): this;

    /**
     * Perform analysis and retrieve results.
     * @param callback   Function to execute when analysis completes.
     */
    analyze(
        callback?: AnalyzeCallback | DeprecatedAnalyzeCallback
    ): Promise<AxeAnalysis>;
}

export const AxeBuilder: {
    (driver: WebDriver): AxeBuilder;
    new (driver: WebDriver): AxeBuilder;
};<|MERGE_RESOLUTION|>--- conflicted
+++ resolved
@@ -1,10 +1,7 @@
 // Type definitions for axe-webdriverjs 2.1
 // Project: https://github.com/dequelabs/axe-webdriverjs#readme
 // Definitions by: Joshua Goldberg <https://github.com/JoshuaKGoldberg>
-<<<<<<< HEAD
-//                Tyler Krupicka <https://github.com/tylerkrupicka>
-=======
->>>>>>> ec1e3312
+//                 Tyler Krupicka <https://github.com/tylerkrupicka>
 // Definitions: https://github.com/DefinitelyTyped/DefinitelyTyped
 // TypeScript Version: 2.3
 
