--- conflicted
+++ resolved
@@ -7,10 +7,7 @@
 //                 Marius Meisenzahl <https://github.com/meisenzahl>
 //                 Rob Moran <https://github.com/thegecko>
 //                 Cameron Diver <https://github.com/CameronDiver>
-<<<<<<< HEAD
 //                 Pascal Sthamer <https://github.com/p4sca1>
-=======
->>>>>>> 4c5e88a2
 // Definitions: https://github.com/DefinitelyTyped/DefinitelyTyped
 // TypeScript Version: 2.2
 
@@ -679,11 +676,7 @@
     GlobalIPv6Address?: string;
     GlobalIPV6PrefixLen?: number;
     MacAddress?: string;
-<<<<<<< HEAD
     DriverOpts?: { [key: string]: string };
-=======
-    DriverOpts?: {[key: string]: string};
->>>>>>> 4c5e88a2
   }
 
   interface EndpointsConfig {
