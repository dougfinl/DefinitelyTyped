--- conflicted
+++ resolved
@@ -1,17 +1,14 @@
 // Type definitions for siema 1.4
 // Project: https://github.com/pawelgrzybek/siema
 // Definitions by: Irmantas Zenkus <https://github.com/Irmiz>
-<<<<<<< HEAD
 //                 Pavel Puchkov <https://github.com/0x6368656174>
-=======
 //                 Sam Nau <https://github.com/samnau>
->>>>>>> 39e82ad9
 // Definitions: https://github.com/DefinitelyTyped/DefinitelyTyped
 
 export default class Siema {
     currentSlide: number;
 
-    constructor(options?: SiemaOptions);
+    constructor(options?: ISiemaOptions);
 
     next(index?: number, callback?: () => void): void;
     prev(index?: number, callback?: () => void): void;
@@ -23,20 +20,15 @@
     destroy(restoreMarkup?: boolean, callback?: () => void): void;
 }
 
-<<<<<<< HEAD
-export interface SiemaOptions {
-    selector?: string;
-=======
-interface perPageInterface {
+export interface IPageInterface {
   [key: number]: number;
 }
 
-interface SiemaOptions {
+export interface ISiemaOptions {
     selector?: string | HTMLElement;
->>>>>>> 39e82ad9
     duration?: number;
     easing?: string;
-    perPage?: number | perPageInterface;
+    perPage?: number | IPageInterface;
     startIndex?: number;
     draggable?: boolean;
     multipleDrag?: boolean;
