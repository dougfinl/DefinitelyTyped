--- conflicted
+++ resolved
@@ -116,14 +116,11 @@
   readonly startBlock: Block;
   readonly endBlock: Block;
 
-<<<<<<< HEAD
-=======
   readonly anchorInline: Inline;
   readonly focusInline: Inline;
   readonly startInline: Inline;
   readonly endInline: Inline;
 
->>>>>>> 2025fc00
   readonly marks: Immutable.Set<Mark>;
   readonly activeMarks: Immutable.Set<Mark>;
   readonly blocks: Immutable.List<Block>;
