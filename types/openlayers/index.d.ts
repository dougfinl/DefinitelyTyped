--- conflicted
+++ resolved
@@ -1385,14 +1385,10 @@
         }
     }
 
-<<<<<<< HEAD
-    namespace extent {
-=======
     /* From ol/typedefs.js */
     type EventsListenerFunctionType = ((evt: ol.events.Event) => void) | ((evt: ol.events.Event) => boolean);
 
-    module extent {
->>>>>>> 2af1b124
+    namespace extent {
         /**
          * Build an extent that includes all given coordinates.
          *
