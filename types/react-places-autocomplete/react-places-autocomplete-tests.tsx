import * as React from 'react';
import PlacesAutocomplete, {
    geocodeByAddress, geocodeByPlaceId, getLatLng
} from 'react-places-autocomplete';

class Test extends React.Component {
    state = {
        address: 'San Francisco, CA',
        placeId: '12345',
    };

    handleFormSubmit = (event: any) => {
        event.preventDefault();

        const { address, placeId } = this.state;

        geocodeByAddress(address)
            .then((results) => getLatLng(results[0]))
            .then((latLng) => console.log('Success', latLng))
            .catch((error) => console.error('Error', error));

        geocodeByPlaceId(placeId)
            .then((results) => getLatLng(results[0]))
            .then((latLng) => console.log('Success', latLng))
            .catch((error) => console.error('Error', error));
    }

    onChange = (address: string) => this.setState({ address });

    render() {
        return (
            <form onSubmit={this.handleFormSubmit}>
<<<<<<< HEAD
                <PlacesAutocomplete value={this.state.address} onChange={this.onChange} googleCallbackName="google_callback_name" />
=======
                <PlacesAutocomplete value={this.state.address} onChange={this.onChange}>
                    {({getInputProps, getSuggestionItemProps, suggestions}) => (
                        <>
                            <input {...getInputProps()} />
                            <div>
                                {suggestions.map(suggestion => (
                                    <div {...getSuggestionItemProps(suggestion)} >
                                        {suggestion.description}
                                    </div>
                                ))}
                            </div>
                        </>
                    )}
                </PlacesAutocomplete>
>>>>>>> ddb5f8dd
            </form>
        );
    }
}<|MERGE_RESOLUTION|>--- conflicted
+++ resolved
@@ -30,10 +30,7 @@
     render() {
         return (
             <form onSubmit={this.handleFormSubmit}>
-<<<<<<< HEAD
-                <PlacesAutocomplete value={this.state.address} onChange={this.onChange} googleCallbackName="google_callback_name" />
-=======
-                <PlacesAutocomplete value={this.state.address} onChange={this.onChange}>
+                <PlacesAutocomplete value={this.state.address} onChange={this.onChange} googleCallbackName="google_callback_name">
                     {({getInputProps, getSuggestionItemProps, suggestions}) => (
                         <>
                             <input {...getInputProps()} />
@@ -47,7 +44,6 @@
                         </>
                     )}
                 </PlacesAutocomplete>
->>>>>>> ddb5f8dd
             </form>
         );
     }
