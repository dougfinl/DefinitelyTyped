--- conflicted
+++ resolved
@@ -25,11 +25,8 @@
 //                 Zhang Hao <https://github.com/devilsparta>
 //                 Konstantin Lukaschenko <https://github.com/KonstantinLukaschenko>
 //                 Daniel Yim <https://github.com/danyim>
-<<<<<<< HEAD
 //                 Saransh Kataria <https://github.com/saranshkataria>
-=======
 //                 Philippe Suter <https://github.com/psuter>
->>>>>>> e4ce6d44
 // Definitions: https://github.com//DefinitelyTyped
 // TypeScript Version: 2.8
 
