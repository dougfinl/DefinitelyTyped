// Type definitions for Chart.js 2.7
// Project: https://github.com/nnnick/Chart.js
// Definitions by: Alberto Nuti <https://github.com/anuti>
//                 Fabien Lavocat <https://github.com/FabienLavocat>
//                 KentarouTakeda <https://github.com/KentarouTakeda>
//                 Larry Bahr <https://github.com/larrybahr>
//                 Daniel Luz <https://github.com/mernen>
//                 Joseph Page <https://github.com/josefpaij>
//                 Dan Manastireanu <https://github.com/danmana>
//                 Guillaume Rodriguez <https://github.com/guillaume-ro-fr>
//                 Sergey Rubanov <https://github.com/chicoxyzzy>
//                 Simon Archer <https://github.com/archy-bold>
//                 Ken Elkabany <https://github.com/braincore>
//                 Slavik Nychkalo <https://github.com/gebeto>
<<<<<<< HEAD
//                 Alexandros Dorodoulis <https://github.com/alexdor>
=======
//                 Francesco Benedetto <https://github.com/frabnt>
>>>>>>> 08979211
// Definitions: https://github.com/DefinitelyTyped/DefinitelyTyped
// TypeScript Version: 2.3

declare class Chart {
    static readonly Chart: typeof Chart;
    constructor(
        context: string | CanvasRenderingContext2D | HTMLCanvasElement | ArrayLike<CanvasRenderingContext2D | HTMLCanvasElement>,
        options: Chart.ChartConfiguration
    );
    config: Chart.ChartConfiguration;
    data: Chart.ChartData;
    destroy: () => {};
    update: (duration?: any, lazy?: any) => {};
    render: (duration?: any, lazy?: any) => {};
    stop: () => {};
    resize: () => {};
    clear: () => {};
    toBase64: () => string;
    generateLegend: () => {};
    getElementAtEvent: (e: any) => {};
    getElementsAtEvent: (e: any) => Array<{}>;
    getDatasetAtEvent: (e: any) => Array<{}>;
    getDatasetMeta: (index: number) => Meta;
    ctx: CanvasRenderingContext2D | null;
    canvas: HTMLCanvasElement | null;
    chartArea: Chart.ChartArea;
    static pluginService: PluginServiceStatic;
    static plugins: PluginServiceStatic;

    static defaults: {
        global: Chart.ChartOptions & Chart.ChartFontOptions;
        [key: string]: any;
    };

    static controllers: {
        [key: string]: any;
    };

    // Tooltip Static Options
    static Tooltip: Chart.ChartTooltipsStaticConfiguration;
}
declare class PluginServiceStatic {
    register(plugin: PluginServiceRegistrationOptions): void;
    unregister(plugin: PluginServiceRegistrationOptions): void;
}

interface PluginServiceRegistrationOptions {
    beforeInit?(chartInstance: Chart, options?: any): void;
    afterInit?(chartInstance: Chart, options?: any): void;

    resize?(chartInstance: Chart, newChartSize: Size, options?: any): void;

    beforeUpdate?(chartInstance: Chart, options?: any): void;
    afterScaleUpdate?(chartInstance: Chart, options?: any): void;
    beforeDatasetsUpdate?(chartInstance: Chart, options?: any): void;
    afterDatasetsUpdate?(chartInstance: Chart, options?: any): void;
    afterUpdate?(chartInstance: Chart, options?: any): void;

    // This is called at the start of a render. It is only called once, even if the animation will run for a number of frames. Use beforeDraw or afterDraw
    // to do something on each animation frame
    beforeRender?(chartInstance: Chart, options?: any): void;

    // Easing is for animation
    beforeDraw?(chartInstance: Chart, easing: string, options?: any): void;
    afterDraw?(chartInstance: Chart, easing: string, options?: any): void;
    // Before the datasets are drawn but after scales are drawn
    beforeDatasetsDraw?(chartInstance: Chart, easing: string, options?: any): void;
    afterDatasetsDraw?(chartInstance: Chart, easing: string, options?: any): void;

    // Called before drawing the `tooltip`. If any plugin returns `false`,
    // the tooltip drawing is cancelled until another `render` is triggered.
    beforeTooltipDraw?(chartInstance: Chart, tooltipData?: any, options?: any): void;
    // Called after drawing the `tooltip`. Note that this hook will not,
    // be called if the tooltip drawing has been previously cancelled.
    afterTooltipDraw?(chartInstance: Chart, tooltipData?: any, options?: any): void;

    destroy?(chartInstance: Chart): void;

    // Called when an event occurs on the chart
    beforeEvent?(chartInstance: Chart, event: Event, options?: any): void;
    afterEvent?(chartInstance: Chart, event: Event, options?: any): void;
}

interface Size {
    height: number;
    width: number;
}

interface Meta {
    type: Chart.ChartType;
    data: MetaData[];
    dataset?: Chart.ChartDataSets;
    controller: { [key: string]: any; };
    hidden?: boolean;
    total?: string;
    xAxisID?: string;
    yAxisID?: string;
    "$filler"?: { [key: string]: any; };
}

interface MetaData {
    _chart: Chart;
    _datasetIndex: number;
    _index: number;
    _model: Model;
    _start?: any;
    _view: Model;
    _xScale: Chart.ChartScales;
    _yScale: Chart.ChartScales;
    hidden?: boolean;
}

interface Model {
    backgroundColor: string;
    borderColor: string;
    borderWidth?: number;
    controlPointNextX: number;
    controlPointNextY: number;
    controlPointPreviousX: number;
    controlPointPreviousY: number;
    hitRadius: number;
    pointStyle: string;
    radius: string;
    skip?: boolean;
    steppedLine?: undefined;
    tension: number;
    x: number;
    y: number;
}

declare namespace Chart {
    type ChartType = 'line' | 'bar' | 'horizontalBar' | 'radar' | 'doughnut' | 'polarArea' | 'bubble' | 'pie';

    type TimeUnit = 'millisecond' | 'second' | 'minute' | 'hour' | 'day' | 'week' | 'month' | 'quarter' | 'year';

    type ScaleType = 'category' | 'linear' | 'logarithmic' | 'time' | 'radialLinear';

    type PointStyle = 'circle' | 'cross' | 'crossRot' | 'dash' | 'line' | 'rect' | 'rectRounded' | 'rectRot' | 'star' | 'triangle';

    type PositionType = 'left' | 'right' | 'top' | 'bottom';

    interface ChartArea {
        top: number;
        right: number;
        bottom: number;
        left: number;
    }

    interface ChartLegendItem {
        text?: string;
        fillStyle?: string;
        hidden?: boolean;
        lineCap?: string;
        lineDash?: number[];
        lineDashOffset?: number;
        lineJoin?: string;
        lineWidth?: number;
        strokeStyle?: string;
        pointStyle?: PointStyle;
    }

    interface ChartLegendLabelItem extends ChartLegendItem {
        datasetIndex: number;
    }

    interface ChartTooltipItem {
        xLabel?: string;
        yLabel?: string;
        datasetIndex?: number;
        index?: number;
    }

    interface ChartTooltipLabelColor {
        borderColor: ChartColor;
        backgroundColor: ChartColor;
    }

    interface ChartTooltipCallback {
        beforeTitle?(item: ChartTooltipItem[], data: ChartData): string | string[];
        title?(item: ChartTooltipItem[], data: ChartData): string | string[];
        afterTitle?(item: ChartTooltipItem[], data: ChartData): string | string[];
        beforeBody?(item: ChartTooltipItem[], data: ChartData): string | string[];
        beforeLabel?(tooltipItem: ChartTooltipItem, data: ChartData): string | string[];
        label?(tooltipItem: ChartTooltipItem, data: ChartData): string | string[];
        labelColor?(tooltipItem: ChartTooltipItem, chart: Chart): ChartTooltipLabelColor;
        labelTextColor?(tooltipItem: ChartTooltipItem, chart: Chart): string;
        afterLabel?(tooltipItem: ChartTooltipItem, data: ChartData): string | string[];
        afterBody?(item: ChartTooltipItem[], data: ChartData): string | string[];
        beforeFooter?(item: ChartTooltipItem[], data: ChartData): string | string[];
        footer?(item: ChartTooltipItem[], data: ChartData): string | string[];
        afterFooter?(item: ChartTooltipItem[], data: ChartData): string | string[];
    }

    interface ChartAnimationParameter {
        chartInstance?: any;
        animationObject?: any;
    }

    interface ChartPoint {
        x?: number | string | Date;
        y?: number | string | Date;
        r?: number;
        t?: number | string | Date;
    }

    interface ChartConfiguration {
        type?: ChartType | string;
        data?: ChartData;
        options?: ChartOptions;
        // Plugins can require any options
        plugins?: any;
    }

    interface ChartData {
        labels?: Array<string | string[]>;
        datasets?: ChartDataSets[];
    }

    interface ChartOptions {
        responsive?: boolean;
        responsiveAnimationDuration?: number;
        aspectRatio?: number;
        maintainAspectRatio?: boolean;
        events?: string[];
        onHover?(this: Chart, event: MouseEvent, activeElements: Array<{}>): any;
        onClick?(event?: MouseEvent, activeElements?: Array<{}>): any;
        title?: ChartTitleOptions;
        legend?: ChartLegendOptions;
        tooltips?: ChartTooltipOptions;
        hover?: ChartHoverOptions;
        animation?: ChartAnimationOptions;
        elements?: ChartElementsOptions;
        layout?: ChartLayoutOptions;
        scales?: ChartScales;
        showLines?: boolean;
        spanGaps?: boolean;
        cutoutPercentage?: number;
        circumference?: number;
        rotation?: number;
        devicePixelRatio?: number;
        // Plugins can require any options
        plugins?: { [plugin: string]: any };
    }

    interface ChartFontOptions {
        defaultFontColor?: ChartColor;
        defaultFontFamily?: string;
        defaultFontSize?: number;
        defaultFontStyle?: string;
    }

    interface ChartTitleOptions {
        display?: boolean;
        position?: PositionType;
        fullWidth?: boolean;
        fontSize?: number;
        fontFamily?: string;
        fontColor?: ChartColor;
        fontStyle?: string;
        padding?: number;
        text?: string | string[];
    }

    interface ChartLegendOptions {
        display?: boolean;
        position?: PositionType;
        fullWidth?: boolean;
        onClick?(event: MouseEvent, legendItem: ChartLegendLabelItem): void;
        onHover?(event: MouseEvent, legendItem: ChartLegendLabelItem): void;
        labels?: ChartLegendLabelOptions;
        reverse?: boolean;
    }

    interface ChartLegendLabelOptions {
        boxWidth?: number;
        fontSize?: number;
        fontStyle?: string;
        fontColor?: ChartColor;
        fontFamily?: string;
        padding?: number;
        generateLabels?(chart: any): any;
        filter?(legendItem: ChartLegendLabelItem, data: ChartData): any;
        usePointStyle?: boolean;
    }

    interface ChartTooltipOptions {
        enabled?: boolean;
        custom?(a: any): void;
        mode?: string;
        intersect?: boolean;
        backgroundColor?: ChartColor;
        titleFontFamily?: string;
        titleFontSize?: number;
        titleFontStyle?: string;
        titleFontColor?: ChartColor;
        titleSpacing?: number;
        titleMarginBottom?: number;
        bodyFontFamily?: string;
        bodyFontSize?: number;
        bodyFontStyle?: string;
        bodyFontColor?: ChartColor;
        bodySpacing?: number;
        footerFontFamily?: string;
        footerFontSize?: number;
        footerFontStyle?: string;
        footerFontColor?: ChartColor;
        footerSpacing?: number;
        footerMarginTop?: number;
        xPadding?: number;
        yPadding?: number;
        caretSize?: number;
        cornerRadius?: number;
        multiKeyBackground?: string;
        callbacks?: ChartTooltipCallback;
        filter?(item: ChartTooltipItem): boolean;
        itemSort?(itemA: ChartTooltipItem, itemB: ChartTooltipItem): number;
        position?: string;
        caretPadding?: number;
        displayColors?: boolean;
        borderColor?: ChartColor;
        borderWidth?: number;
    }

    interface ChartTooltipsStaticConfiguration {
        positioners: { [mode: string]: ChartTooltipPositioner };
    }

    type ChartTooltipPositioner = (elements: any[], eventPosition: Point) => Point;

    interface ChartHoverOptions {
        mode?: string;
        animationDuration?: number;
        intersect?: boolean;
        onHover?(this: Chart, event: MouseEvent, activeElements: Array<{}>): any;
    }

    interface ChartAnimationObject {
        currentStep?: number;
        numSteps?: number;
        easing?: string;
        render?(arg: any): void;
        onAnimationProgress?(arg: any): void;
        onAnimationComplete?(arg: any): void;
    }

    interface ChartAnimationOptions {
        duration?: number;
        easing?: string;
        onProgress?(chart: any): void;
        onComplete?(chart: any): void;
    }

    interface ChartElementsOptions {
        point?: ChartPointOptions;
        line?: ChartLineOptions;
        arc?: ChartArcOptions;
        rectangle?: ChartRectangleOptions;
    }

    interface ChartArcOptions {
        backgroundColor?: ChartColor;
        borderColor?: ChartColor;
        borderWidth?: number;
    }

    interface ChartLineOptions {
        tension?: number;
        backgroundColor?: ChartColor;
        borderWidth?: number;
        borderColor?: ChartColor;
        borderCapStyle?: string;
        borderDash?: any[];
        borderDashOffset?: number;
        borderJoinStyle?: string;
        capBezierPoints?: boolean;
        fill?: 'zero' | 'top' | 'bottom' | boolean;
        stepped?: boolean;
    }

    interface ChartPointOptions {
        radius?: number;
        pointStyle?: PointStyle;
        backgroundColor?: ChartColor;
        borderWidth?: number;
        borderColor?: ChartColor;
        hitRadius?: number;
        hoverRadius?: number;
        hoverBorderWidth?: number;
    }

    interface ChartRectangleOptions {
        backgroundColor?: ChartColor;
        borderWidth?: number;
        borderColor?: ChartColor;
        borderSkipped?: string;
    }

    interface ChartLayoutOptions {
        padding?: ChartLayoutPaddingObject | number;
    }

    interface ChartLayoutPaddingObject {
        top?: number;
        right?: number;
        bottom?: number;
        left?: number;
    }

    interface GridLineOptions {
        display?: boolean;
        color?: ChartColor;
        borderDash?: number[];
        borderDashOffset?: number;
        lineWidth?: number;
        drawBorder?: boolean;
        drawOnChartArea?: boolean;
        drawTicks?: boolean;
        tickMarkLength?: number;
        zeroLineWidth?: number;
        zeroLineColor?: ChartColor;
        zeroLineBorderDash?: number[];
        zeroLineBorderDashOffset?: number;
        offsetGridLines?: boolean;
    }

    interface ScaleTitleOptions {
        display?: boolean;
        labelString?: string;
        fontColor?: ChartColor;
        fontFamily?: string;
        fontSize?: number;
        fontStyle?: string;
    }

    interface TickOptions {
        autoSkip?: boolean;
        autoSkipPadding?: number;
        backdropColor?: ChartColor;
        backdropPaddingX?: number;
        backdropPaddingY?: number;
        beginAtZero?: boolean;
        callback?(value: any, index: any, values: any): string | number;
        display?: boolean;
        fontColor?: ChartColor;
        fontFamily?: string;
        fontSize?: number;
        fontStyle?: string;
        labelOffset?: number;
        max?: any;
        maxRotation?: number;
        maxTicksLimit?: number;
        min?: any;
        minRotation?: number;
        mirror?: boolean;
        padding?: number;
        reverse?: boolean;
        showLabelBackdrop?: boolean;
        source?: 'auto' | 'data' | 'labels';
    }

    interface AngleLineOptions {
        display?: boolean;
        color?: ChartColor;
        lineWidth?: number;
    }

    interface PointLabelOptions {
        callback?(arg: any): any;
        fontColor?: ChartColor;
        fontFamily?: string;
        fontSize?: number;
        fontStyle?: string;
    }

    interface LinearTickOptions extends TickOptions {
        maxTicksLimit?: number;
        stepSize?: number;
        suggestedMin?: number;
        suggestedMax?: number;
    }

    // tslint:disable-next-line no-empty-interface
    interface LogarithmicTickOptions extends TickOptions {
    }

    type ChartColor = string | CanvasGradient | CanvasPattern | string[];

    interface ChartDataSets {
        cubicInterpolationMode?: 'default' | 'monotone';
        backgroundColor?: ChartColor | ChartColor[];
        borderWidth?: number | number[];
        borderColor?: ChartColor | ChartColor[];
        borderCapStyle?: string;
        borderDash?: number[];
        borderDashOffset?: number;
        borderJoinStyle?: string;
        borderSkipped?: PositionType;
        data?: number[] | ChartPoint[];
        fill?: boolean | number | string;
        hoverBackgroundColor?: string | string[];
        hoverBorderColor?: string | string[];
        hoverBorderWidth?: number | number[];
        label?: string;
        lineTension?: number;
        steppedLine?: 'before' | 'after' | boolean;
        pointBorderColor?: ChartColor | ChartColor[];
        pointBackgroundColor?: ChartColor | ChartColor[];
        pointBorderWidth?: number | number[];
        pointRadius?: number | number[];
        pointHoverRadius?: number | number[];
        pointHitRadius?: number | number[];
        pointHoverBackgroundColor?: ChartColor | ChartColor[];
        pointHoverBorderColor?: ChartColor | ChartColor[];
        pointHoverBorderWidth?: number | number[];
        pointStyle?: PointStyle | HTMLImageElement | HTMLCanvasElement | Array<PointStyle | HTMLImageElement | HTMLCanvasElement>;
        xAxisID?: string;
        yAxisID?: string;
        type?: string;
        hidden?: boolean;
        hideInLegendAndTooltip?: boolean;
        showLine?: boolean;
        stack?: string;
        spanGaps?: boolean;
    }

    interface ChartScales {
        type?: ScaleType | string;
        display?: boolean;
        position?: PositionType | string;
        gridLines?: GridLineOptions;
        scaleLabel?: ScaleTitleOptions;
        ticks?: TickOptions;
        xAxes?: ChartXAxe[];
        yAxes?: ChartYAxe[];
    }

    interface CommonAxe {
        bounds?: string;
        type?: ScaleType | string;
        display?: boolean;
        id?: string;
        stacked?: boolean;
        position?: string;
        ticks?: TickOptions;
        gridLines?: GridLineOptions;
        barThickness?: number;
        maxBarThickness?: number;
        scaleLabel?: ScaleTitleOptions;
        time?: TimeScale;
        offset?: boolean;
        beforeUpdate?(scale?: any): void;
        beforeSetDimension?(scale?: any): void;
        beforeDataLimits?(scale?: any): void;
        beforeBuildTicks?(scale?: any): void;
        beforeTickToLabelConversion?(scale?: any): void;
        beforeCalculateTickRotation?(scale?: any): void;
        beforeFit?(scale?: any): void;
        afterUpdate?(scale?: any): void;
        afterSetDimension?(scale?: any): void;
        afterDataLimits?(scale?: any): void;
        afterBuildTicks?(scale?: any): void;
        afterTickToLabelConversion?(scale?: any): void;
        afterCalculateTickRotation?(scale?: any): void;
        afterFit?(scale?: any): void;
    }

    interface ChartXAxe extends CommonAxe {
        categoryPercentage?: number;
        barPercentage?: number;
        distribution?: 'linear' | 'series';
    }

    // tslint:disable-next-line no-empty-interface
    interface ChartYAxe extends CommonAxe {
    }

    interface LinearScale extends ChartScales {
        ticks?: LinearTickOptions;
    }

    interface LogarithmicScale extends ChartScales {
        ticks?: LogarithmicTickOptions;
    }

    interface TimeDisplayFormat {
        millisecond?: string;
        second?: string;
        minute?: string;
        hour?: string;
        day?: string;
        week?: string;
        month?: string;
        quarter?: string;
        year?: string;
    }

    interface TimeScale extends ChartScales {
        displayFormats?: TimeDisplayFormat;
        isoWeekday?: boolean;
        max?: string;
        min?: string;
        parser?: string | ((arg: any) => any);
        round?: TimeUnit;
        tooltipFormat?: string;
        unit?: TimeUnit;
        unitStepSize?: number;
        stepSize?: number;
        minUnit?: TimeUnit;
    }

    interface RadialLinearScale {
        lineArc?: boolean;
        angleLines?: AngleLineOptions;
        pointLabels?: PointLabelOptions;
        ticks?: TickOptions;
    }

    interface Point {
        x: number;
        y: number;
    }
}

export = Chart;
export as namespace Chart;<|MERGE_RESOLUTION|>--- conflicted
+++ resolved
@@ -12,11 +12,8 @@
 //                 Simon Archer <https://github.com/archy-bold>
 //                 Ken Elkabany <https://github.com/braincore>
 //                 Slavik Nychkalo <https://github.com/gebeto>
-<<<<<<< HEAD
+//                 Francesco Benedetto <https://github.com/frabnt>
 //                 Alexandros Dorodoulis <https://github.com/alexdor>
-=======
-//                 Francesco Benedetto <https://github.com/frabnt>
->>>>>>> 08979211
 // Definitions: https://github.com/DefinitelyTyped/DefinitelyTyped
 // TypeScript Version: 2.3
 
