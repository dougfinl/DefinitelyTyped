--- conflicted
+++ resolved
@@ -1,8 +1,4 @@
-<<<<<<< HEAD
-
-=======
 import * as Clipboard from 'clipboard';
->>>>>>> 8841dfc7
 
 var cb1 = new Clipboard('.btn');
 var cb2 = new Clipboard(document.getElementById('id'), {
